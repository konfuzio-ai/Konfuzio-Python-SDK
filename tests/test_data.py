"""Validate data functions."""
import logging
import os
import unittest
from copy import copy, deepcopy

import PIL
import pytest
from PIL.PngImagePlugin import PngImageFile
from requests import ConnectionError, HTTPError

from konfuzio_sdk.data import (
    Annotation,
    AnnotationSet,
    Bbox,
    BboxValidationTypes,
    Category,
    CategoryAnnotation,
    Data,
    Document,
    Label,
    LabelSet,
    Page,
    Project,
    Span,
)
from konfuzio_sdk.samples import LocalTextProject
from konfuzio_sdk.settings_importer import is_dependency_installed
from konfuzio_sdk.tokenizer.base import ListTokenizer
from konfuzio_sdk.tokenizer.regex import ConnectedTextTokenizer, RegexTokenizer, WhitespaceTokenizer
from konfuzio_sdk.utils import get_spans_from_bbox, is_file
from tests.variables import (
    OFFLINE_PROJECT,
    TEST_DOCUMENT_ID,
    TEST_PAYSLIPS_CATEGORY_ID,
    TEST_PROJECT_ID,
    TEST_RECEIPTS_CATEGORY_ID,
)

logger = logging.getLogger(__name__)


class TestOnlineProject(unittest.TestCase):
    """Use this class only to test data.py operations that need an online Project."""

    annotations_correct = 24

    @classmethod
    def setUpClass(cls) -> None:
        """Initialize the test Project."""
        cls.project = Project(id_=TEST_PROJECT_ID)

    def test_document(self):
        """Test properties of a specific Documents in the test Project."""
        doc = self.project.get_document_by_id(TEST_DOCUMENT_ID)
        assert doc.ocr_ready is True
        assert doc.category.name == 'Lohnabrechnung'
        label = self.project.labels[0]
        annotations = label.annotations(categories=[self.project.get_category_by_id(63)])
        assert len(annotations) == self.annotations_correct
        doc.update()
        annotations = label.annotations(categories=[self.project.get_category_by_id(63)])
        self.assertEqual(len(annotations), self.annotations_correct)
        assert len(doc.text) == 4537
        assert is_file(doc.txt_file_path)
        # assert is_file(doc.bbox_file_path) bbox is not loaded at this point.
        assert is_file(doc.annotation_file_path)
        assert is_file(doc.annotation_set_file_path)

    def test_document_no_label_annotations_after_update(self):
        """Test that Annotations in the no_label_annotation_set of the Document are removed after update."""
        document = self.project.get_document_by_id(TEST_DOCUMENT_ID)
        span = Span(start_offset=0, end_offset=1)
        _ = Annotation(
            document=document,
            # annotation_set=document.no_label_annotation_set,
            label=self.project.no_label,
            label_set=self.project.no_label_set,
            spans=[span],
        )
        with pytest.raises(ValueError, match='save Annotations with Label NO_LABEL'):
            _.save()
        assert len(document.annotations(use_correct=False, label=self.project.no_label)) == 1
        document.update()
        assert len(document.annotations(use_correct=False, label=self.project.no_label)) == 0

    def test_document_with_multiline_annotation(self):
        """Test properties of a specific Documents in the test Project."""
        doc = self.project.get_document_by_id(TEST_DOCUMENT_ID)
        label = self.project.get_label_by_id(867)
        annotations = label.annotations(categories=[self.project.get_category_by_id(63)])
        self.assertEqual(len(annotations), self.annotations_correct)
        doc.update()
        annotations = label.annotations(categories=[self.project.get_category_by_id(63)])
        self.assertEqual(len(annotations), self.annotations_correct)
        self.assertEqual(len(doc.text), 4537)
        # self.assertEqual(len(glob.glob(os.path.join(doc.document_folder, '*.*'))), 4)

        # existing annotation
        # https://app.konfuzio.com/admin/server/sequenceannotation/?document_id=44823&project=46
        # we are no longer filtering out the rejected Annotations so it's 21
        self.assertEqual(21, len(doc.annotations(use_correct=False)))
        # a multiline Annotation in the top right corner, see https://app.konfuzio.com/a/4419937
        self.assertEqual(66, doc.annotations()[0].spans[0].start_offset)
        self.assertEqual(78, doc.annotations()[0].spans[0].end_offset)
        self.assertEqual(159, doc.annotations()[0].spans[1].start_offset)
        self.assertEqual(169, doc.annotations()[0].spans[1].end_offset)
        self.assertEqual(len(doc.annotations()), 21)
        # helm: 21.06.2022 changed from 21 to 19 as someone added (?) two annotations?
        # todo check this number, the offline project was still working fine for all evaluation tests
        # 15.01.2024 reverted to 21 because of changes in testing api.py - creation of multiline annotations
        self.assertTrue(doc.annotations()[0].is_online)
        with self.assertRaises(ValueError) as context:
            doc.annotations()[0].save()
            assert 'cannot update Annotations once saved online' in context.exception

    def test_get_pages_files(self):
        """Test to download page files."""
        doc = self.project.get_document_by_id(TEST_DOCUMENT_ID)
        assert len(doc.pages()) == 1
        assert doc.pages()[0].category == doc.category

    def test_load_image_in_memory(self):
        """Test to download page files."""
        doc = self.project.get_document_by_id(TEST_DOCUMENT_ID)
        for page in doc.pages():
            image = page.get_image(update=True)
            assert type(image) is PngImageFile

    def test_load_externally_provided_image(self):
        """Test loading a Page image provided from an external source rather than loaded from the Project's folder."""
        # Why this testcase? Because if you need to retrieve a Page image from a blob storage, there is no image path.
        import numpy
        from PIL import Image

        external_image = Image.fromarray(numpy.zeros((5, 5)))
        doc = self.project.get_document_by_id(TEST_DOCUMENT_ID)
        page = doc.pages()[0]
        page.image = external_image  # provide an image for the Page ad-hoc
        image = page.get_image()
        assert image is external_image

    def test_load_image_from_bytes(self):
        """Test loading a Page image provided as bytes rather than loaded from the Project's folder."""
        doc = self.project.get_document_by_id(TEST_DOCUMENT_ID)
        page = doc.pages()[0]
        original_image = page.get_image(update=True)  # Pillow loads from page.image_path file
        assert type(original_image) is PngImageFile
        image_in_bytes_format = open(page.image_path, 'rb').read()
        # reset image data
        page.image = None
        page.image_bytes = image_in_bytes_format
        # page.get_image() will bypass Pillow loading page.image_path file and instead use the provided bytes
        image = page.get_image()
        # check correspondence between the two loading methods
        assert type(image) is PngImageFile

    def test_get_annotation_by_id(self):
        """Test to find an online Annotation by its ID."""
        doc = self.project.get_document_by_id(TEST_DOCUMENT_ID)
        annotation = doc.get_annotation_by_id(4420057)
        assert annotation.start_offset == 1507
        assert annotation.end_offset == 1518
        assert annotation.offset_string == ['Erna-Muster']

    def test_get_nonexistent_annotation_by_id(self):
        """Test to find an online Annotation that does not exist by its ID, should raise an IndexError."""
        doc = self.project.get_document_by_id(TEST_DOCUMENT_ID)
        with pytest.raises(IndexError, match='is not part of'):
            _ = doc.get_annotation_by_id(999999)

    def test_create_annotation_offline(self):
        """Test to add an Annotation to the Document offline, and that it does not persist after updating the doc."""
        doc = self.project.get_document_by_id(TEST_DOCUMENT_ID)
        assert Span(start_offset=1590, end_offset=1602) not in doc.spans()
        label = self.project.get_label_by_name('Lohnart')
        label_set = label.label_sets[0]
        annotation_set = AnnotationSet(label_set=label_set, document=doc)
        annotation = Annotation(
            document=doc,
            spans=[Span(start_offset=1590, end_offset=1602)],
            label=label,
            annotation_set=annotation_set,
            accuracy=1.0,
            is_correct=True,
        )
        assert annotation in doc.annotations()
        doc.update()  # redownload Document information to check that the Annotation was not added online
        assert annotation not in doc.annotations()

    def test_create_annotation_then_delete_annotation(self):
        """Test to add an Annotation to the document online, then to delete it offline and online as well."""
        # We do 3 tests in 1 here since unit tests should be independent,
        # we don't want to refer to an Annotation created by a previous test

        # Test1: add an Annotation to the document online
        doc = self.project.get_document_by_id(TEST_DOCUMENT_ID)
        assert Span(start_offset=1590, end_offset=1602) not in doc.spans()
        label = self.project.get_label_by_name('Vorname')

        default_annotation_set = doc.default_annotation_set
        assert default_annotation_set.label_set.is_default

        annotation = Annotation(
            document=doc,
            annotation_set=default_annotation_set,
            spans=[Span(start_offset=1590, end_offset=1602)],
            label=label,
            accuracy=1.0,
            is_correct=True,
        )
        annotation.save(annotation_set_id=annotation.annotation_set.id_)
        assert annotation in doc.annotations()
        doc.update()  # redownload Document information to check that the Annotation was saved online
        assert annotation in doc.annotations()

        # Test2: delete the Annotation from the Document offline
        annotation.delete(delete_online=False)
        assert annotation not in doc.get_annotations()
        doc.update()  # redownload Document information to check that the Annotation was not deleted online
        assert annotation in doc.get_annotations()

        # Test3: delete the Annotation from the Document online.
        annotation.delete()  # doc.update() performed internally when delete_online=True, which is default
        assert annotation not in doc.get_annotations()

    def test_get_sentence_spans_from_bbox(self):
        """Test to get sentence Spans in a bounding box."""
        project = Project(id_=458)
        document = project.get_document_by_id(615403)
        page = document.get_page_by_index(0)

        bbox = Bbox(x0=50, y0=77, x1=288, y1=125, page=page)

        assert bbox.document is document

        spans = get_spans_from_bbox(selection_bbox=bbox)

        sentences_spans = Span.get_sentence_from_spans(spans=spans)

        assert len(sentences_spans) == 3
        first_sentence = sentences_spans[0]
        assert len(first_sentence) == 2
        assert first_sentence[0].offset_string == 'We would like detection to scale to level of object clas-'
        assert first_sentence[1].offset_string == 'siﬁcation.'

    def test_merge_documents(self):
        """Merge documents into a new document."""
        test_documents = self.project.test_documents
        all_pages = [page for doc in test_documents for page in doc.pages()]
        pages_text = '\f'.join([doc.text for doc in test_documents])
        new_doc = Document(project=self.project, id_=None, text=pages_text)
        i = 1
        running_start_offset = 0
        running_end_offset = 0
        for page in all_pages:
            running_end_offset += page.end_offset
            _ = Page(
                id_=i,
                original_size=(1500, 2400),
                document=new_doc,
                start_offset=running_start_offset,
                end_offset=running_end_offset,
                number=i,
            )
            i += 1
            running_start_offset += page.end_offset + 1
            running_end_offset += 1

        for i, page in enumerate(all_pages):
            assert page.text == new_doc.pages()[i].text

    def test_modify_document_metadata(self):
        """Test modification of meta-data of test document."""
        doc = self.project.get_document_by_id(TEST_DOCUMENT_ID)

        doc.assignee = 42
        doc.dataset_status = 1

        with pytest.raises(HTTPError, match='assignee.*object does not exist'):
            doc.save_meta_data()

        doc.assignee = 1234
        doc.save_meta_data()

        self.project.init_or_update_document(from_online=True)

        assert doc.assignee == 1234
        assert doc.dataset_status == 1

        doc.assignee = 1043
        doc.dataset_status = 2
        doc.save_meta_data()

        self.project.init_or_update_document(from_online=True)

        assert doc.assignee == 1043
        assert doc.dataset_status == 2

    def test_get_segmentation(self):
        """Test getting the detectron segmentation of a Document."""
        document = self.project.get_document_by_id(TEST_DOCUMENT_ID)

        page = document.get_page_by_index(0)
        assert page._segmentation is None

        with pytest.raises(ConnectionError, match='Max retries exceeded with url: .* timed out'):
            segmentation = document.get_segmentation(timeout=0.1, num_retries=1)
        assert page._segmentation is None

        segmentation = document.get_segmentation()
        assert len(segmentation) == 1
        assert len(segmentation[0]) == 5
        assert len(page._segmentation) == 5

        virtual_document = deepcopy(document)

        # retrieving from original Document so no ConnectionError should be raised
        virtual_document_segmentation = virtual_document.get_segmentation(timeout=0.1, num_retries=1)

        assert len(virtual_document_segmentation) == 1
        assert len(virtual_document_segmentation[0]) == 5

        virtual_document_page = virtual_document.get_page_by_index(0)
        assert virtual_document_page._segmentation is None

    def test_create_invalid_file_type_document(self):
        """Test the creation of an invalid pdf Document. File should be checked and raise error before upload."""
        with pytest.raises(NotImplementedError, match='We do not support file'):
            Document.from_file('tests/test_data/invalid_pdf.pdf', self.project)

    def test_create_modify_and_delete_document(self):
        """Test the creation of an online Document from a file, modification, and then deletion of the Document."""
        # Test Document creation
        doc = Document.from_file('tests/test_data/pdf.pdf', self.project, dataset_status=1)
        doc_id = doc.id_

        assert doc in self.project.preparation_documents
        assert doc.name == 'pdf.pdf'
        assert doc.get_file(ocr_version=True).split('/')[-1] == 'pdf_ocr.pdf'

        # Test Document modification
        assert doc.dataset_status == 1
        assert doc.assignee is None

<<<<<<< HEAD
        with pytest.raises(HTTPError, match="documents which are part of a dataset"):
=======
        with pytest.raises(HTTPError, match='You cannot delete documents which are part of a dataset'):
>>>>>>> f0634beb
            # Cannot delete Document with dataset_status != 0
            doc.delete(delete_online=True)

        doc.dataset_status = 0
        doc.assignee = 1234
        doc.save_meta_data()

        doc.update()

        assert doc.dataset_status == 0
        assert doc.assignee == 1234

        doc.delete(delete_online=False)

        with pytest.raises(IndexError, match='was not found in'):
            doc = self.project.get_document_by_id(doc_id)

        self.project.init_or_update_document(from_online=True)  # retrieve online version of the Document

        doc = self.project.get_document_by_id(doc_id)

        doc.delete(delete_online=True)
        self.project.init_or_update_document()

        with pytest.raises(IndexError, match='was not found in'):
            doc = self.project.get_document_by_id(doc_id)

    def test_no_category(self):
        """Test that NO_CATEGORY is present in the Project."""
        assert self.project.no_category

    def test_no_category_document(self):
        """Test that a categoriless Document gets NO_CATEGORY assigned upon creation."""
        _ = Document(project=self.project)
        assert _.category == self.project.no_category
        _.delete()

    def test_none_category_document_property(self):
        """Test the return of a Document with Category == None."""
        _ = Document(project=self.project, category=None)
        assert _.category == self.project.no_category
        assert _._category == self.project.no_category
        _.delete()

    def test_set_none_category(self):
        """Test that setting Category to None gives the Document NO_CATEGORY."""
        test_document = self.project.get_document_by_id(44823)
        test_document.set_category(None)
        assert test_document.category == self.project.no_category
        assert test_document._category == self.project.no_category

    def test_get_image_png(self):
        """Test that a PNG image file can be obtained via page.get_image() method."""
        document = Document.from_file(path='tests/test_data/png.png', project=self.project)
        image = document.pages()[0].get_image()
        assert isinstance(image, PIL.PngImagePlugin.PngImageFile)
        document.delete(delete_online=True)

    def test_get_image_pdf(self):
        """Test that a PDF image file can be obtained via page.get_image() method."""
        document = Document.from_file(path='tests/test_data/pdf.pdf', project=self.project)
        image = document.pages()[0].get_image()
        assert isinstance(image, PIL.PngImagePlugin.PngImageFile)
        document.delete(delete_online=True)

    def test_get_image_jpeg(self):
        """Test that a JPEG image file can be obtained via page.get_image() method."""
        document = Document.from_file(path='tests/test_data/jpg.jpg', project=self.project)
        image = document.pages()[0].get_image()
        assert isinstance(image, PIL.PngImagePlugin.PngImageFile)
        document.delete(delete_online=True)


class TestOfflineExampleData(unittest.TestCase):
    """Test data features without real data."""

    @classmethod
    def setUpClass(cls) -> None:
        """Initialize the test Project."""
        cls.project = Project(id_=None, project_folder=OFFLINE_PROJECT)
        cls.payslips_category = cls.project.get_category_by_id(TEST_PAYSLIPS_CATEGORY_ID)
        cls.receipts_category = cls.project.get_category_by_id(TEST_RECEIPTS_CATEGORY_ID)

    @classmethod
    def tearDownClass(cls) -> None:
        """Control the number of Documents created in the Test."""
        assert len(cls.payslips_category.documents()) == 25
        assert len(cls.receipts_category.documents()) == 23
        assert cls.project.get_document_by_id(44864).category.name == cls.project.no_category.name
        assert len(cls.project.documents) == 25 + 23 + 1

    def test_copy(self):
        """Test that copy is not allowed as it needs to be implemented for every SDK concept."""
        data = Data()
        with pytest.raises(NotImplementedError):
            copy(data)

    def test_receipts_category_annotations(self):
        """Test retrieving the Annotations of receipts Category."""
        for document in self.receipts_category.documents():
            document.get_annotations()

        for document in self.receipts_category.test_documents():
            document.get_annotations()

    def test_deepcopy(self):
        """Test that deepcopy is not allowed as it needs to be implemented for every SDK concept."""
        data = Data()
        with pytest.raises(NotImplementedError):
            deepcopy(data)

    def test_document_copy(self) -> None:
        """Test to create a new Document instance."""
        document = self.project.get_document_by_id(TEST_DOCUMENT_ID)
        document.get_page_by_index(0).image_bytes = b'\x89PNG\r\n\x1a\n\x00\x00\x00'
        new_document = deepcopy(document)
        assert new_document != document
        assert new_document.get_page_by_index(0).width == 595.2
        assert new_document.get_page_by_index(0).image_bytes == b'\x89PNG\r\n\x1a\n\x00\x00\x00'
        assert new_document._annotations is None  # for now the implementation just copies the bbox and text

    def test_project_num_label(self):
        """Test that no_label exists in the Labels of the Project and has the expected name."""
        self.assertEqual(19, len(self.payslips_category.labels))
        self.assertEqual(30, len(self.receipts_category.labels))
        self.assertEqual(19 + 30 - 1, len(self.project.labels))  # subtract one to avoid double counting the NO_LABEL

    def test_no_label(self):
        """Test if NO_LABEL is available."""
        assert self.project.no_label.name == 'NO_LABEL'
        self.assertIn(self.project.no_label, self.project.labels)

    def test_annotation_bbox(self):
        """Create a Span and calculate it's bbox."""
        span = Span(start_offset=1764, end_offset=1769)  # the correct Annotation spans 1763 to 1769
        document = self.project.get_document_by_id(TEST_DOCUMENT_ID)
        _ = Annotation(
            id_=None,
            document=document,
            is_correct=True,
            annotation_set=document.no_label_annotation_set,
            label=self.project.no_label,
            spans=[span],
        )
        box = span.bbox()  # verify if we can calculate valid bounding boxes from a given Text offset.
        assert box.x1 == 113.28
        assert box.x0 == 84.28
        assert box.y0 == 532.592
        assert box.y1 == 540.592
        assert box.top == 301.088

    def test_get_category_name_for_fallback_prediction(self):
        """Test turn a category name to lowercase, remove parentheses along with their contents, and trim spaces."""
        assert self.payslips_category.fallback_name == 'lohnabrechnung'
        assert self.receipts_category.fallback_name == 'quittung'
        test_category = Category(project=self.project, id_=1, name='Te(s)t Category Name (content content)')
        assert test_category.fallback_name == 'tet category name'

    def test_document_with_no_category_has_category_annotations_with_zero_confidence(self):
        """Test that a Document with no Category has only Category Annotations with zero confidence."""
        document = deepcopy(self.project.get_document_by_id(89928))
        document.set_category(self.project.no_category)
        for page in document.pages():
            assert page.category_annotations == []
        assert len(document.category_annotations) == len(self.project.categories)
        assert document.category_annotations[0].category == self.payslips_category
        assert document.category_annotations[0].confidence == 0.0
        assert document.category_annotations[1].category == self.receipts_category
        assert document.category_annotations[1].confidence == 0.0
        assert document.maximum_confidence_category_annotation is None
        assert document.maximum_confidence_category == self.project.no_category
        # test that no annotations are attached to the Pages
        for page in document.pages():
            assert page.category_annotations == []
            assert page.category == self.project.no_category

    def test_category_annotations_no_predictions(self):
        """Test Category Annotations for a Document with a user defined Category but with no AI Category predictions."""
        document = deepcopy(self.project.get_document_by_id(89928))
        assert document.category == self.receipts_category
        for page in document.pages():
            assert page.category_annotations == []
        assert len(document.category_annotations) == len(self.project.categories)
        assert document.category_annotations[0].category == self.payslips_category
        assert document.category_annotations[0].confidence == 0.0
        assert document.category_annotations[1].category == self.receipts_category
        assert document.category_annotations[1].confidence == 1.0
        assert document.maximum_confidence_category_annotation.category == self.receipts_category
        assert document.maximum_confidence_category == self.receipts_category
        # test that no annotations are attached to the Pages while still having their Category defined
        for page in document.pages():
            assert page.category_annotations == []
            assert page.category == self.receipts_category

    def test_category_annotations_with_predictions(self):
        """Test Category Annotations for a Document with no user defined Category but with AI Category predictions."""
        document = deepcopy(self.project.get_document_by_id(89928))
        document.set_category(self.project.no_category)
        for page in document.pages():  # this Document has 2 Pages
            assert page.category_annotations == []
            # simulate the prediction of a Categorization AI by adding Category Annotations to the Pages
            CategoryAnnotation(category=self.payslips_category, confidence=0.2 * page.number, page=page)  # 0.2+0.4=0.6
            CategoryAnnotation(category=self.receipts_category, confidence=0.3 * page.number, page=page)  # 0.3+0.6=0.9
            assert page.maximum_confidence_category_annotation.category == self.receipts_category
            assert page.category == self.receipts_category
        assert len(document.category_annotations) == len(self.project.categories)
        assert document.category_annotations[0].category == self.payslips_category
        assert round(document.category_annotations[0].confidence, 2) == 0.3  # 0.6/2
        assert document.category_annotations[1].category == self.receipts_category
        assert round(document.category_annotations[1].confidence, 2) == 0.45  # 0.9/2
        assert document.maximum_confidence_category_annotation.category == self.receipts_category
        assert document.maximum_confidence_category == self.receipts_category

    def test_category_annotations_with_predictions_and_user_revised_category(self):
        """Test Category Annotations for a Document with both user defined Category and AI Category predictions."""
        document = deepcopy(self.project.get_document_by_id(89928))
        document.set_category(self.project.no_category)
        for page in document.pages():  # this Document has 2 Pages
            assert page.category_annotations == []
            # simulate the prediction of a Categorization AI by adding Category Annotations to the Pages
            CategoryAnnotation(category=self.payslips_category, confidence=0.2 * page.number, page=page)  # 0.2+0.4=0.6
            CategoryAnnotation(category=self.receipts_category, confidence=0.3 * page.number, page=page)  # 0.3+0.6=0.9
            assert page.maximum_confidence_category_annotation.category == self.receipts_category
            assert page.category == self.receipts_category
        # test a user defined Category that is different from the maximum confidence predicted Category will override
        document.set_category(self.payslips_category)
        assert len(document.category_annotations) == len(self.project.categories)
        assert document.category_annotations[0].category == self.payslips_category
        assert round(document.category_annotations[0].confidence, 2) == 0.3  # 0.6/2
        assert document.category_annotations[1].category == self.receipts_category
        # Test that a user revised Category overrides predictions
        assert round(document.category_annotations[1].confidence, 2) == 0.45  # 0.9/2
        assert document.maximum_confidence_category_annotation.category == self.payslips_category
        assert round(document.maximum_confidence_category_annotation.confidence, 2) == 0.3
        assert document.maximum_confidence_category == self.payslips_category

    def test_no_category(self):
        """Test that NO_CATEGORY is present in the offline Project."""
        assert self.project.no_category

    def test_find_outlier_annotations_by_regex(self):
        """Test finding the possibly incorrect Annotations of a Label."""
        project_regex = Project(id_=TEST_PROJECT_ID)
        label = project_regex.get_label_by_name('Bank inkl. IBAN')
        train_doc_ids = {44823, 44834, 44839, 44840, 44841}
        for doc in project_regex.documents:
            if doc.id_ not in train_doc_ids:
                doc.dataset_status = 1
        outliers = label.get_probable_outliers_by_regex(project_regex.categories, top_worst_percentage=1.0)
        outlier_spans = [span.offset_string for annotation in outliers for span in annotation.spans]
        assert len(outliers) == 3
        assert 'DE47 7001 0500 0000 2XxXX XX' in outlier_spans
        outliers_with_test = label.get_probable_outliers_by_regex(
            project_regex.categories, use_test_docs=True, top_worst_percentage=1.0
        )
        outlier_test_spans = [span.offset_string for annotation in outliers_with_test for span in annotation.spans]
        assert len(outlier_test_spans) == 6
        assert 'DE38 7609 0900 0001 2XXX XX' in outlier_test_spans

    @pytest.mark.skipif(
        not is_dependency_installed('torch'),
        reason='Required dependencies not installed.',
    )
    def test_find_outlier_annotations_by_confidence(self):
        """Test finding the Annotations with the least confidence."""
        from konfuzio_sdk.trainer.information_extraction import RFExtractionAI

        label = self.project.get_label_by_name('Austellungsdatum')
        pipeline = RFExtractionAI()
        pipeline.tokenizer = ListTokenizer(tokenizers=[])
        pipeline.category = self.project.get_category_by_id(id_=63)
        train_doc_ids = {44823, 44834, 44839, 44840, 44841}
        pipeline.documents = [doc for doc in pipeline.category.documents() if doc.id_ in train_doc_ids]
        for cur_label in pipeline.category.labels:
            for regex in cur_label.find_regex(category=pipeline.category):
                pipeline.tokenizer.tokenizers.append(RegexTokenizer(regex=regex))
        pipeline.test_documents = pipeline.category.test_documents()
        pipeline.df_train, pipeline.label_feature_list = pipeline.feature_function(
            documents=pipeline.documents, require_revised_annotations=False
        )
        pipeline.fit()
        evaluation = pipeline.evaluate_full(strict=False, use_training_docs=True)
        outliers = label.get_probable_outliers_by_confidence(evaluation, 0.9)
        assert len(outliers) == 2
        outlier_spans = [span.offset_string for annotation in outliers for span in annotation.spans]
        assert '24.05.2018' in outlier_spans

    def test_find_outlier_annotations_by_normalization(self):
        """Test finding the Annotations that do not correspond the Label's data type."""
        project = Project(id_=TEST_PROJECT_ID)
        label = project.get_label_by_name('Austellungsdatum')
        outliers = label.get_probable_outliers_by_normalization(project.categories)
        outlier_spans = [span.offset_string for annotation in outliers for span in annotation.spans]
        assert len(outliers) == 1
        assert '328927/10103' in outlier_spans
        assert '22.05.2018' in outlier_spans

    def test_find_outlier_annotations(self):
        """Test finding the Annotations that are deemed outliers by several methods of search."""
        project = Project(id_=TEST_PROJECT_ID)
        label = project.get_label_by_name('Austellungsdatum')
        outliers = label.get_probable_outliers(project.categories, regex_worst_percentage=1.0, confidence_search=False)
        outlier_spans = [span.offset_string for annotation in outliers for span in annotation.spans]
        assert len(outliers) == 1
        assert '328927/10103' in outlier_spans
        assert '22.05.2018' in outlier_spans

    def test_find_outlier_annotations_error(self):
        """Test impossibility of running outlier Annotation search with all modes disabled."""
        label = self.project.get_label_by_name('Austellungsdatum')
        with pytest.raises(ValueError, match='search modes disabled'):
            label.get_probable_outliers(
                self.project.categories, regex_search=False, confidence_search=False, normalization_search=False
            )

    def test_get_original_page_from_copy(self):
        """Test getting an original Page from a copy of a Page."""
        document = self.project.get_document_by_id(44823)
        copied_document = deepcopy(document)
        copied_page = copied_document.pages()[0]
        page = copied_page.get_original_page()
        assert page == document.pages()[0]

    def test_get_page_by_id(self):
        """Test getting a Page from the Document by the ID."""
        document = self.project.get_document_by_id(44823)
        page = document.get_page_by_id(1923)
        assert page == document.pages()[0]

    def test_page_annotation_sets(self):
        """Test viewing Annotation Sets of Annotations present at the Page."""
        document = self.project.get_document_by_id(TEST_DOCUMENT_ID)
        page = document.pages()[0]
        annotation_sets = page.annotation_sets()
        assert len(annotation_sets) == 5


class TestEqualityAnnotation(unittest.TestCase):
    """Test the equality of Annotations."""

    @classmethod
    def setUpClass(cls) -> None:
        """Initialize the test Project."""
        cls.project = Project(id_=None)
        cls.category = Category(project=cls.project, id_=1)
        cls.label_set = LabelSet(project=cls.project, categories=[cls.category], id_=421)
        cls.label_one = Label(project=cls.project, text='First', label_sets=[cls.label_set])
        cls.label_two = Label(project=cls.project, text='Second', label_sets=[cls.label_set])
        cls.document = Document(project=cls.project, category=cls.category)
        # cls.label_set.add_label(cls.label)
        cls.annotation_set = AnnotationSet(document=cls.document, label_set=cls.label_set)
        assert len(cls.project.virtual_documents) == 1

    def test_overlapping_correct_same_label(self):
        """Reject to add Annotations that are identical."""
        document = Document(project=self.project, category=self.category)
        first_span = Span(start_offset=1, end_offset=2)
        second_span = Span(start_offset=1, end_offset=2)
        _ = Annotation(
            document=document, spans=[first_span], label_set=self.label_set, label=self.label_one, is_correct=True
        )

        with pytest.raises(ValueError) as e:
            _ = Annotation(
                document=document, spans=[second_span], label_set=self.label_set, label=self.label_one, is_correct=True
            )
            assert 'is a duplicate of' in str(e)

    def test_partially_overlapping_correct_same_label(self):
        """Accept to add Annotation with the same Label if parts of their Spans differ."""
        document = Document(project=self.project, category=self.category)
        first_span = Span(start_offset=1, end_offset=2)
        second_span = Span(start_offset=1, end_offset=2)
        third_span = Span(start_offset=2, end_offset=3)
        _ = Annotation(
            document=document, spans=[first_span], label_set=self.label_set, label=self.label_one, is_correct=True
        )

        _ = Annotation(
            document=document,
            spans=[second_span, third_span],
            label_set=self.label_set,
            label=self.label_one,
            is_correct=True,
        )

    def test_overlapping_wrong_same_label(self):
        """Accept to add Annotation with the same Label if both are not correct."""
        document = Document(project=self.project, category=self.category)
        first_span = Span(start_offset=1, end_offset=2)
        second_span = Span(start_offset=1, end_offset=2)
        _ = Annotation(
            document=document, spans=[first_span], label_set=self.label_set, label=self.label_one, is_correct=False
        )

        with pytest.raises(ValueError) as e:
            _ = Annotation(
                document=document, spans=[second_span], label_set=self.label_set, label=self.label_one, is_correct=False
            )
            assert 'is a duplicate of' in str(e)

    def test_partially_overlapping_wrong_same_label(self):
        """Accept to add Annotation with the same Label if parts of their Spans differ and one is not correct."""
        document = Document(project=self.project, category=self.category)
        first_span = Span(start_offset=1, end_offset=2)
        second_span = Span(start_offset=1, end_offset=2)
        third_span = Span(start_offset=2, end_offset=3)
        _ = Annotation(
            document=document, spans=[first_span], label_set=self.label_set, label=self.label_one, is_correct=False
        )

        _ = Annotation(
            document=document,
            spans=[second_span, third_span],
            label_set=self.label_set,
            label=self.label_one,
            is_correct=False,
        )

    def test_overlapping_partially_correct_same_label(self):
        """Accept to add Annotation with the same Label if one Annotation is not correct."""
        document = Document(project=self.project, category=self.category)
        first_span = Span(start_offset=1, end_offset=2)
        second_span = Span(start_offset=1, end_offset=2)
        _ = Annotation(
            document=document, spans=[first_span], label_set=self.label_set, label=self.label_one, is_correct=True
        )

        with pytest.raises(ValueError) as e:
            _ = Annotation(
                document=document, spans=[second_span], label_set=self.label_set, label=self.label_one, is_correct=False
            )
            assert 'is a duplicate of' in str(e)

    def test_partially_overlapping_partially_correct_same_label(self):
        """Accept to add Annotation with the same Label if parts of their Spans differ and one is not correct."""
        document = Document(project=self.project, category=self.category)
        first_span = Span(start_offset=1, end_offset=2)
        second_span = Span(start_offset=1, end_offset=2)
        third_span = Span(start_offset=2, end_offset=3)
        _ = Annotation(
            document=document, spans=[first_span], label_set=self.label_set, label=self.label_one, is_correct=True
        )

        _ = Annotation(
            document=document,
            spans=[second_span, third_span],
            label_set=self.label_set,
            label=self.label_one,
            is_correct=False,
        )

    def test_overlapping_correct_other_label(self):
        """Accept to add Annotation with different Labels."""
        document = Document(project=self.project, category=self.category)
        first_span = Span(start_offset=1, end_offset=2)
        second_span = Span(start_offset=1, end_offset=2)
        _ = Annotation(
            document=document, spans=[first_span], label_set=self.label_set, label=self.label_two, is_correct=True
        )

        _ = Annotation(
            document=document, spans=[second_span], label_set=self.label_set, label=self.label_one, is_correct=True
        )

    def test_overlapping_wrong_other_label(self):
        """Accept to add Annotation with different Labels if both are not correct."""
        document = Document(project=self.project, category=self.category)
        first_span = Span(start_offset=1, end_offset=2)
        second_span = Span(start_offset=1, end_offset=2)
        _ = Annotation(
            document=document, spans=[first_span], label_set=self.label_set, label=self.label_one, is_correct=False
        )

        _ = Annotation(
            document=document, spans=[second_span], label_set=self.label_set, label=self.label_two, is_correct=False
        )

    def test_partially_overlapping_partially_correct_other_label(self):
        """Accept to add Annotation with different Labels if one is not correct and one is only some Spans overlap."""
        document = Document(project=self.project, category=self.category)
        first_span = Span(start_offset=1, end_offset=2)
        second_span = Span(start_offset=1, end_offset=2)
        third_span = Span(start_offset=2, end_offset=3)
        _ = Annotation(
            document=document, spans=[first_span], label_set=self.label_set, label=self.label_one, is_correct=True
        )

        _ = Annotation(
            document=document,
            spans=[second_span, third_span],
            label_set=self.label_set,
            label=self.label_two,
            is_correct=False,
        )


class TestOfflineDataSetup(unittest.TestCase):
    """Test data features on programmatically constructed Project."""

    @classmethod
    def setUpClass(cls) -> None:
        """Initialize the test Project."""
        cls.project = Project(id_=None)
        cls.label = Label(project=cls.project, text='First Offline Label')
        cls.category = Category(project=cls.project, id_=2)
        cls.category2 = Category(project=cls.project, id_=3)
        cls.document = Document(project=cls.project, category=cls.category, text='Hello.')
        cls.label_set = LabelSet(project=cls.project, categories=[cls.category], id_=421)
        cls.label_set.add_label(cls.label)
        cls.annotation_set = AnnotationSet(document=cls.document, label_set=cls.label_set)
        assert len(cls.project.virtual_documents) == 1

    @classmethod
    def tearDownClass(cls) -> None:
        """Control the number of Documents created in the Test."""
        assert len(cls.project.virtual_documents) == 64

    def test_document_only_needs_project(self):
        """Test that a Document can be created without Category."""
        _ = Document(project=self.project)

    def test_project_no_label(self):
        """Test that no_label exists in the Labels of the Project and has the expected name."""
        assert self.project.no_label in self.project.labels
        assert self.project.no_label.name == 'NO_LABEL'

    def test_project_no_label_set(self):
        """Test that no_label_set exists in the Label Sets of the Project."""
        assert self.project.no_label_set in self.project.label_sets

    def test_project_has_category(self):
        """Test that no_label_set exists in the Label Sets of the Categories of the Project."""
        assert self.category in self.project.categories

    def test_project_no_label_set_in_all_categories(self):
        """Test that no_label_set exists in the Label Sets of the Categories of the Project."""
        for category in self.project.categories:
            assert self.project.no_label_set in category.project.label_sets

    def test_project_credentials(self):
        """Test that a Project can be initialized with credentials and they are stored as an attribute."""
        assert hasattr(self.project, 'credentials')
        assert self.project.credentials == {}
        credentials = {'EXAMPLE_KEY_1': 'EXAMPLE_VALUE_1', 'EXAMPLE_KEY_2': 'EXAMPLE_VALUE_2'}
        project = Project(id_=None, credentials=credentials)
        assert project.credentials == credentials
        assert project.get_credentials('EXAMPLE_KEY_1') == 'EXAMPLE_VALUE_1'
        assert project.get_credentials('EXAMPLE_KEY_2') == 'EXAMPLE_VALUE_2'
        assert project.get_credentials('EXAMPLE_NONEXISTING_KEY') is None

    def test_document_no_label_annotation_set_label_set(self):
        """Test that Label Set of the no_label_annotation_set of the Document has the no_label_set of the Project."""
        assert self.document.no_label_annotation_set.label_set.id_ == self.project.no_label_set.id_ == 0
        assert self.project.no_label_set.name == 'NO_LABEL_SET'
        assert self.document.no_label_annotation_set.label_set == self.project.no_label_set

    def test_category_of_document(self):
        """Test if setup worked."""
        assert self.document.category == self.category
        assert self.document.maximum_confidence_category == self.category
        for page in self.document.pages():
            assert page.category == self.category

    def test_categorize_when_all_pages_have_same_category(self):
        """Test categorizing a Document when all Pages have the same Category."""
        document = Document(project=self.project, text='hello')
        for i in range(2):
            page = Page(
                id_=None,
                document=document,
                start_offset=0,
                end_offset=0,
                number=i + 1,
                original_size=(0, 0),
            )
            page.set_category(self.category)
            assert page.maximum_confidence_category_annotation.category == self.category
            assert page.maximum_confidence_category_annotation.confidence == 1.0
            assert len(page.category_annotations) == 1
        assert document.maximum_confidence_category == self.category
        assert document.category == self.category

    def test_categorize_when_all_pages_have_no_category(self):
        """Test categorizing a Document when all Pages have no Category."""
        document = Document(project=self.project, text='hello')
        for i in range(2):
            page = Page(id_=None, document=document, start_offset=0, end_offset=0, number=i + 1, original_size=(0, 0))
            assert page.category == self.project.no_category
            assert page.maximum_confidence_category_annotation is None
            assert len(page.category_annotations) == 0
        assert document.maximum_confidence_category is document.project.no_category
        assert document.category is document.project.no_category

    def test_categorize_when_pages_have_different_categories(self):
        """Test categorizing a Document when Pages have different Category."""
        document = Document(project=self.project, text='hello')
        for i in range(2):
            page = Page(
                id_=None,
                document=document,
                start_offset=0,
                end_offset=0,
                number=i + 1,
                original_size=(0, 0),
            )
            page_category = self.category if i else self.category2
            page.set_category(page_category)
            assert page.maximum_confidence_category_annotation.category == page_category
            assert page.maximum_confidence_category_annotation.confidence == 1.0
            assert len(page.category_annotations) == 1
        assert len(document.category_annotations) == 2
        assert document.category == document.project.no_category
        # as each page got assigned a different Category with confidence all equal to 1,
        # the maximum confidence Category of the Document will be a random one
        assert document.maximum_confidence_category in [self.category, self.category2]
        # if the user revises it, it will be consistently updated
        document.set_category(self.category)
        assert document.maximum_confidence_category == self.category
        assert document.category == self.category

    def test_categorize_when_pages_have_mixed_categories_or_no_category(self):
        """Test categorizing a Document when Pages have different Category or no Category."""
        document = Document(project=self.project, text='hello')
        for i in range(3):
            page = Page(
                id_=None,
                document=document,
                start_offset=0,
                end_offset=0,
                number=i + 1,
                original_size=(0, 0),
            )
            page_category = [self.category, self.category2, self.project.no_category][i]
            page.set_category(page_category)
            if page_category != self.project.no_category:
                assert page.maximum_confidence_category_annotation.category == page_category
                assert page.maximum_confidence_category_annotation.confidence == 1.0
                assert len(page.category_annotations) == 1
            else:
                assert page.category is self.project.no_category
                assert page.maximum_confidence_category_annotation is None
                assert len(page.category_annotations) == 0
        assert len(document.category_annotations) == 2
        assert document.category == document.project.no_category

    def test_categorize_with_no_pages(self):
        """Test categorizing a Document with no Pages."""
        document = Document(project=self.project, text='hello')
        assert document.category == document.project.no_category
        assert document.pages() == []

    def test_categorize_when_pages_have_same_category_or_no_category(self):
        """Test categorizing a Document where some Pages are of the same Category and others are blank."""
        document = Document(project=self.project, text='hello')
        for i in range(3):
            page = Page(
                id_=None,
                document=document,
                start_offset=0,
                end_offset=0,
                number=i + 1,
                original_size=(0, 0),
            )
            page_category = [
                self.category,
                self.project.no_category,
                self.category,
            ][i]
            page.set_category(page_category)
            if page_category != self.project.no_category:
                assert page.maximum_confidence_category_annotation.category == page_category
                assert page.maximum_confidence_category_annotation.confidence == 1.0
                assert len(page.category_annotations) == 1
            else:
                assert page.category is self.project.no_category
                assert page.maximum_confidence_category_annotation is None
                assert len(page.category_annotations) == 0
            assert len(document.category_annotations) == 2
            assert document.category == self.category

    def test_span_negative_offset(self):
        """Negative Span creation should not be possible."""
        project = Project(id_=None)
        category = Category(project=project)
        label_set = LabelSet(id_=33, project=project, categories=[category])
        label = Label(id_=22, text='LabelName', project=project, label_sets=[label_set], threshold=0.5)
        document = Document(project=project, category=category, text='From 14.12.2021 to 1.1.2022.', dataset_status=2)
        with self.assertRaises(ValueError):
            span_1 = Span(start_offset=-1, end_offset=2)
            annotation_set_1 = AnnotationSet(id_=1, document=document, label_set=label_set)
            _ = Annotation(
                document=document,
                is_correct=True,
                annotation_set=annotation_set_1,
                label=label,
                label_set=label_set,
                spans=[span_1],
            )

    def test_span_negative_offset_force_allow(self):
        """Negative Span creation should only be possible by force disabling validation rules."""
        project = Project(id_=None, strict_data_validation=False)
        category = Category(project=project)
        label_set = LabelSet(id_=33, project=project, categories=[category])
        label = Label(id_=22, text='LabelName', project=project, label_sets=[label_set], threshold=0.5)
        document = Document(project=project, category=category, text='From 14.12.2021 to 1.1.2022.', dataset_status=2)
        span_1 = Span(start_offset=-1, end_offset=2, strict_validation=False)
        annotation_set_1 = AnnotationSet(id_=1, document=document, label_set=label_set)
        _ = Annotation(
            document=document,
            is_correct=True,
            annotation_set=annotation_set_1,
            label=label,
            label_set=label_set,
            spans=[span_1],
        )

    def test_training_document_annotations_are_available(self):
        """Test if the Label can access the new Annotation."""
        project = Project(id_=None)
        category = Category(project=project)
        label_set = LabelSet(id_=33, project=project, categories=[category])
        label = Label(id_=22, text='LabelName', project=project, label_sets=[label_set], threshold=0.5)
        document = Document(project=project, category=category, text='From 14.12.2021 to 1.1.2022.', dataset_status=2)
        span_1 = Span(start_offset=5, end_offset=15)
        annotation_set_1 = AnnotationSet(id_=1, document=document, label_set=label_set)
        annotation = Annotation(
            document=document,
            is_correct=True,
            annotation_set=annotation_set_1,
            label=label,
            label_set=label_set,
            spans=[span_1],
        )
        assert label.annotations(categories=[category]) == [annotation]

    def test_add_annotation_with_complete_bbox_data(self):
        """Test to add an Annotation via complete bboxes param."""
        document = Document(
            project=self.project, category=self.category, text='hello', bbox_validation_type=BboxValidationTypes.STRICT
        )
        page = Page(id_=None, document=document, start_offset=0, end_offset=4, number=1, original_size=(12, 6))
        document_bbox = {'1': Bbox(x0=0, x1=1, y0=0, y1=1, page=page)}
        document.set_bboxes(document_bbox)
        ann_bbox = {
            'bottom': 1,
            'end_offset': 2,
            'line_number': 0,
            'offset_string': 'he',
            'offset_string_original': 'he',
            'page_index': 0,
            'start_offset': 0,
            'top': 0,
            'x0': 0,
            'x1': 2,
            'y0': 0,
            'y1': 1,
        }
        annotation = Annotation(
            document=document,
            label=self.label,
            label_set=self.label_set,
            bboxes=[ann_bbox],
        )
        assert annotation.start_offset == ann_bbox['start_offset']
        assert annotation.end_offset == ann_bbox['end_offset']

    def test_add_annotation_with_incomplete_bbox_data(self):
        """Test to add an Annotation via bboxes param that is missing offset information."""
        document = Document(
            project=self.project, category=self.category, text='hello', bbox_validation_type=BboxValidationTypes.STRICT
        )
        page = Page(id_=None, document=document, start_offset=0, end_offset=4, number=1, original_size=(12, 6))
        document_bbox = {'1': Bbox(x0=0, x1=1, y0=0, y1=1, page=page)}
        document.set_bboxes(document_bbox)
        # An Annotation can be created by providing a list of Spans or a list of bboxes.
        # In the latter case, the minimum information required is the start and end offsets corresponding
        # to the characters of each bbox.
        annotation_bboxes = [{'start_offset': 0, 'end_offset': 1}, {'start_offset': 3}]
        with pytest.raises(ValueError, match='cannot read bbox'):
            Annotation(document=document, bboxes=annotation_bboxes, label=self.label, label_set=self.label_set)

    def test_add_annotation_with_label_set_none(self):
        """Test to add an Annotation to a Document where the LabelSet is None."""
        project = Project(id_=None)
        category = Category(project=project)
        label_set = LabelSet(project=project, categories=[category])
        label = Label(project=project, label_sets=[label_set])
        # create a document A
        document_a = Document(project=project, category=category)
        span = Span(start_offset=1, end_offset=2)
        annotation_set_a = AnnotationSet(document=document_a, label_set=label_set)

        annotation = Annotation(document=document_a, annotation_set=annotation_set_a, label=label, spans=[span])

        assert annotation.label_set is annotation_set_a.label_set

    def test_add_annotation_with_annotation_set_and_label_set_none_w_multiple_false(self):
        """
        Test to add an Annotation to a Document where the LabelSet and AnnotationSet are None.

        With LabelSet.has_multiple_annotation_sets True.
        """
        project = Project(id_=None)
        category = Category(project=project)
        label_set = LabelSet(id_=93710, project=project, categories=[category], has_multiple_annotation_sets=False)
        label = Label(project=project, label_sets=[label_set])

        document = Document(project=project, category=category)
        span = Span(start_offset=1, end_offset=2)

        annotation = Annotation(document=document, label=label, spans=[span])

        assert isinstance(annotation.annotation_set, AnnotationSet)
        assert annotation.label_set is annotation.annotation_set.label_set

    def test_add_annotation_with_annotation_set_and_label_set_none_w_multiple_true(self):
        """
        Test to add an Annotation to a Document where the LabelSet and AnnotationSet are None.

        With LabelSet.has_multiple_annotation_sets True.
        """
        project = Project(id_=None)
        category = Category(project=project)
        label_set = LabelSet(id_=93711, project=project, categories=[category], has_multiple_annotation_sets=True)
        label = Label(project=project, label_sets=[label_set])

        document = Document(project=project, category=category)
        span = Span(start_offset=1, end_offset=2)

        with pytest.raises(ValueError, match='Cannot assign .* to AnnotationSet.* can have multiple Annotation Sets'):
            _ = Annotation(document=document, label=label, spans=[span])

    @pytest.mark.xfail(
        strict=True,
        reason='To not interrupt server workflows, we log an error instead of raising a ValueError for now.',
    )
    def test_add_annotation_set_w_multiple_false(self):
        """Test to add a second AnnotationSet to a Document where LabelSet.has_multiple_annotation_sets is False."""
        project = Project(id_=None)
        category = Category(project=project)
        label_set = LabelSet(id_=93712, project=project, categories=[category], has_multiple_annotation_sets=False)

        document = Document(project=project, category=category)
        _ = AnnotationSet(id_=1, document=document, label_set=label_set)

        with pytest.raises(ValueError, match='is already used by another Annotation Set'):
            _ = AnnotationSet(id_=2, document=document, label_set=label_set)

    def test_add_annotation_set_w_multiple_true(self):
        """Test to add a second AnnotationSet to a Document where LabelSet.has_multiple_annotation_sets is True."""
        project = Project(id_=None)
        category = Category(project=project)
        label_set = LabelSet(id_=93713, project=project, categories=[category], has_multiple_annotation_sets=True)

        document = Document(project=project, category=category)
        annotation_set_1 = AnnotationSet(document=document, label_set=label_set)
        annotation_set_2 = AnnotationSet(document=document, label_set=label_set)  # no error
        assert annotation_set_1 != annotation_set_2  # both ids are None, but different local_ids

    def test_get_default_label_set_and_annotation_set(self):
        """Test to get the default AnnotationSet of a Document."""
        project = Project(id_=None)
        category = Category(id_=143, name='Category143', project=project)

        document = Document(project=project, category=category)

        label_set = category.default_label_set

        assert label_set.id_ == category.id_
        assert label_set.has_multiple_annotation_sets is False
        assert label_set.is_default is True
        assert label_set.name == category.name

        annotation_set = document.default_annotation_set

        assert annotation_set.is_default is True
        assert annotation_set.label_set is label_set

        # with pytest.raises(ValueError, match='is already used by another Annotation Set'):
        #     _ = AnnotationSet(document=document, label_set=label_set)

    def test_add_none_label_annotation(self):
        """Test to add an Annotation with none Label."""
        project = Project(id_=None)
        category = Category(project=project)

        document = Document(project=project, category=category)

        span = Span(start_offset=1, end_offset=2)

        annotation = Annotation(document=document, label=None, spans=[span])

        assert annotation.label is project.no_label
        assert annotation.label_set is project.no_label_set
        assert annotation.annotation_set is document.no_label_annotation_set

    def test_to_get_threshold(self):
        """Define fallback threshold for a Label."""
        project = Project(id_=None)
        label = Label(project=project, text='Third Offline Label')
        assert label.threshold == 0.1

    def test_to_add_label_to_project(self):
        """Add one Label to a Project."""
        _ = Label(project=self.project, text='Third Offline Label')
        assert sorted([label.name for label in self.project.labels]) == [
            'First Offline Label',
            'NO_LABEL',
            'Second Offline Label',
            'Third Offline Label',
        ]

    def test_label_has_label_sets(self):
        """Pass and store Label Sets."""
        project = Project(id_=None)
        label = Label(project=project, label_sets=[self.label_set], text='Second Offline Label')
        assert [ls.id_ for ls in label.label_sets] == [421]

    def test_to_add_label_to_project_twice(self):
        """Add an existing Label to a Project."""
        with self.assertRaises(ValueError):
            self.project.add_label(self.label)

    def test_get_labels_of_category(self):
        """Return only related Labels as Information Extraction can be trained per Category."""
        assert self.category.labels.__len__() == 1

    def test_to_add_spans_to_annotation(self):
        """Add one Span to one Annotation."""
        document = Document(project=self.project, category=self.category)
        span = Span(start_offset=1, end_offset=2)
        annotation = Annotation(document=document, spans=[span], label=self.label, label_set=self.label_set)
        self.assertEqual([span], annotation.spans)

    def test_span_reference_to_annotation(self):
        """Test Span reference to Annotation."""
        document = Document(project=self.project, category=self.category)
        span = Span(start_offset=1, end_offset=2)
        annotation = Annotation(document=document, spans=[span], label=self.label, label_set=self.label_set)
        assert annotation.spans[0].annotation is not None
        assert annotation.spans[0].bbox() is None  # Span bboxes must be explicitly loaded using span.bbox
        # Here this would be failing even when calling Span.bbox as the test document does not have a bbox.

    def test_get_span_bbox_with_characters_without_height_allowed(self):
        """
        Test get the bbox of a Span where the characters do not have height (OCR problem).

        Without specifying strict validation, we allow such bboxes.
        """
        document_bbox = {'1': {'text': 'e', 'x0': 0, 'x1': 1, 'y0': 1, 'y1': 1, 'page_number': 1}}
        document = Document(project=self.project, category=self.category, text='hello', bbox=document_bbox)
        span = Span(start_offset=1, end_offset=2)
        _ = Annotation(document=document, spans=[span], label=self.label, label_set=self.label_set)
        _ = Page(id_=1, number=1, original_size=(595.2, 300.0), document=document, start_offset=0, end_offset=1)
        self.assertTrue(span.bbox())

    @pytest.mark.xfail(reason='We now only log a warning because Azure OCR sometimes returns bboxes without height.')
    def test_get_span_bbox_with_characters_without_height_strict_validation(self):
        """
        Test get the bbox of a Span where the characters do not have height (OCR problem).

        With strict validation specified, we don't allow such bboxes.
        """
        document_bbox = {'1': {'text': 'e', 'x0': 0, 'x1': 1, 'y0': 1, 'y1': 1, 'page_number': 1}}
        document = Document(
            project=self.project,
            category=self.category,
            text='hello',
            bbox=document_bbox,
            bbox_validation_type=BboxValidationTypes.STRICT,
        )
        span = Span(start_offset=1, end_offset=2)
        _ = Annotation(document=document, spans=[span], label=self.label, label_set=self.label_set)
        _ = Page(id_=1, number=1, original_size=(595.2, 300.0), document=document, start_offset=0, end_offset=1)
        with pytest.raises(ValueError, match='has no height in Page 0.'):
            span.bbox()

    def test_get_span_bbox_with_characters_without_width_missing_bbox(self):
        """Test get the bbox of a Span where the characters do not have width (OCR problem)."""
        document_bbox = {'1': {'x0': 1, 'x1': 1, 'y0': 0, 'y1': 1, 'page_number': 1}}
        document = Document(project=self.project, category=self.category, text='hello', bbox=document_bbox)
        span = Span(start_offset=1, end_offset=2)
        _ = Annotation(document=document, spans=[span], label=self.label, label_set=self.label_set)
        _ = Page(id_=1, number=1, original_size=(595.2, 300.0), document=document, start_offset=0, end_offset=1)
        with pytest.raises(ValueError, match='provides Character "None" Document text refers to "e"'):
            span.bbox()

    def test_get_span_bbox_with_characters_without_width_allowed(self):
        """
        Test get the bbox of a Span where the characters do not have width (OCR problem).

        Without strict validation specified, we allow such bboxes.
        """
        document_bbox = {'0': {'x0': 1, 'x1': 1, 'y0': 0, 'y1': 1, 'page_number': 1, 'text': 'h'}}
        document = Document(project=self.project, category=self.category, text='hello', bbox=document_bbox)
        span = Span(start_offset=0, end_offset=1)
        _ = Annotation(document=document, spans=[span], label=self.label, label_set=self.label_set)
        _ = Page(id_=1, number=1, original_size=(595.2, 300.0), document=document, start_offset=0, end_offset=1)
        self.assertTrue(span.bbox())

    @pytest.mark.xfail(reason='We now only log a warning because Azure OCR sometimes returns bboxes without width.')
    def test_get_span_bbox_with_characters_without_width_strict_validation(self):
        """
        Test get the bbox of a Span where the characters do not have width (OCR problem).

        With strict validation specified, we allow such bboxes.
        """
        document_bbox = {'0': {'x0': 1, 'x1': 1, 'y0': 0, 'y1': 1, 'page_number': 1, 'text': 'h'}}
        document = Document(
            project=self.project,
            category=self.category,
            text='hello',
            bbox=document_bbox,
            bbox_validation_type=BboxValidationTypes.STRICT,
        )
        span = Span(start_offset=0, end_offset=1)
        _ = Annotation(document=document, spans=[span], label=self.label, label_set=self.label_set)
        _ = Page(id_=1, number=1, original_size=(595.2, 300.0), document=document, start_offset=0, end_offset=1)
        with pytest.raises(ValueError, match='has no width in Page 0'):
            span.bbox()

    def test_get_span_bbox_with_characters_with_negative_x_coord(self):
        """Test get the bbox of a Span where the characters have negative x coordinates (OCR problem)."""
        document_bbox = {'1': {'text': 'e', 'x0': -1, 'x1': 1, 'y0': 0, 'y1': 1, 'page_number': 1}}
        document = Document(project=self.project, category=self.category, text='hello', bbox=document_bbox)
        span = Span(start_offset=1, end_offset=2)
        _ = Annotation(document=document, spans=[span], label=self.label, label_set=self.label_set)
        _ = Page(id_=1, number=1, original_size=(595.2, 300.0), document=document, start_offset=0, end_offset=3)
        with pytest.raises(ValueError, match='negative x coordinate'):
            span.bbox()

    def test_get_span_bbox_with_characters_with_negative_y_coord(self):
        """Test get the bbox of a Span where the characters have negative x coordinates (OCR problem)."""
        document_bbox = {'1': {'text': 'e', 'x0': 0, 'x1': 1, 'y0': -1, 'y1': 1, 'page_number': 1}}
        document = Document(project=self.project, category=self.category, text='hello', bbox=document_bbox)
        span = Span(start_offset=1, end_offset=2)
        _ = Annotation(document=document, spans=[span], label=self.label, label_set=self.label_set)
        _ = Page(id_=1, number=1, original_size=(595.2, 300.0), document=document, start_offset=0, end_offset=3)
        with pytest.raises(ValueError, match='negative y coordinate'):
            span.bbox()

    def test_get_span_bbox_with_characters_with_x_coord_outside_page_width(self):
        """Test get the bbox of a Span where the characters have negative x coordinates (OCR problem)."""
        document_bbox = {'1': {'text': 'e', 'x0': 596, 'x1': 597, 'y0': 0, 'y1': 1, 'page_number': 1}}
        document = Document(project=self.project, category=self.category, text='hello', bbox=document_bbox)
        span = Span(start_offset=1, end_offset=2)
        _ = Annotation(document=document, spans=[span], label=self.label, label_set=self.label_set)
        _ = Page(id_=1, number=1, original_size=(595.2, 300.0), document=document, start_offset=0, end_offset=3)
        with pytest.raises(ValueError, match='exceeds width of Page 0'):
            span.bbox()

    def test_get_span_bbox_with_characters_with_x_coord_outside_page_width_disable_validations(self):
        """Test disable validations of Bbox where the characters have negative x coordinates (OCR problem)."""
        document_bbox = {'1': {'text': 'e', 'x0': 596, 'x1': 597, 'y0': 0, 'y1': 1, 'page_number': 1}}
        document = Document(
            project=self.project,
            category=self.category,
            text='hello',
            bbox=document_bbox,
            bbox_validation_type=BboxValidationTypes.DISABLED,
        )
        span = Span(start_offset=1, end_offset=2)
        _ = Annotation(document=document, spans=[span], label=self.label, label_set=self.label_set)
        _ = Page(id_=1, number=1, original_size=(595.2, 300.0), document=document, start_offset=0, end_offset=3)
        span.bbox()

    def test_get_span_bbox_with_characters_with_y_coord_outside_page_height(self):
        """Test get the bbox of a Span where the characters have negative y coordinates (OCR problem)."""
        document_bbox = {'1': {'text': 'e', 'x0': 0, 'x1': 1, 'y0': 301, 'y1': 302, 'page_number': 1}}
        document = Document(project=self.project, category=self.category, text='hello', bbox=document_bbox)
        span = Span(start_offset=1, end_offset=2)
        _ = Annotation(document=document, spans=[span], label=self.label, label_set=self.label_set)
        _ = Page(id_=1, number=1, original_size=(595.2, 300.0), document=document, start_offset=0, end_offset=3)
        with pytest.raises(ValueError, match='exceeds height of Page 0'):
            span.bbox()

    def test_get_span_bbox_with_characters_with_y_coord_outside_page_height_disable_validations(self):
        """Test disable validations of Bbox where the characters have negative y coordinates (OCR problem)."""
        document_bbox = {'1': {'text': 'e', 'x0': 0, 'x1': 1, 'y0': 301, 'y1': 302, 'page_number': 1}}
        document = Document(
            project=self.project,
            category=self.category,
            text='hello',
            bbox=document_bbox,
            bbox_validation_type=BboxValidationTypes.DISABLED,
        )
        span = Span(start_offset=1, end_offset=2)
        _ = Annotation(document=document, spans=[span], label=self.label, label_set=self.label_set)
        _ = Page(id_=1, number=1, original_size=(595.2, 300.0), document=document, start_offset=0, end_offset=3)
        span.bbox()

    def test_get_span_bbox_with_unavailable_characters(self):
        """Test get the bbox of a Span where the characters are unavailable."""
        document_bbox = {
            '0': {'x0': 0, 'x1': 1, 'y0': 0, 'y1': 1, 'top': 10, 'bottom': 11, 'page_number': 1},
            '2': {'x0': 1, 'x1': 2, 'y0': 0, 'y1': 1, 'top': 10, 'bottom': 11, 'page_number': 1},
        }
        document = Document(project=self.project, category=self.category, text='hello', bbox=document_bbox)
        span = Span(start_offset=1, end_offset=2)
        _ = Annotation(document=document, spans=[span], label=self.label, label_set=self.label_set)

        span.bbox()
        # with self.assertRaises(ValueError) as context:
        # raise ValueError
        # todo find a way to raise a value error for characters, but ignore special Characters that
        #  do not provide a Bbox
        # assert 'does not have available characters bounding boxes.' in context.exception

    def test_document_check_bbox_coordinates(self):
        """Test bbox check for coordinates with valid coordinates."""
        document_bbox = {
            '0': {'x0': 0, 'x1': 1, 'y0': 0, 'y1': 1, 'top': 10, 'bottom': 11, 'page_number': 1, 'text': 'h'}
        }
        document = Document(project=self.project, category=self.category, text='h', bbox=document_bbox)
        _ = Page(id_=1, number=1, original_size=(595.2, 841.68), document=document, start_offset=0, end_offset=1)
        self.assertTrue(document.bboxes)

    @pytest.mark.xfail(reason='We now only log a warning because Azure OCR sometimes returns bboxes without height.')
    def test_document_check_bbox_zero_height_allowed(self):
        """Test bbox check with zero height without strict validation."""
        document_bbox = {
            '0': {'x0': 0, 'x1': 2, 'y0': 0, 'y1': 0, 'top': 10, 'bottom': 11, 'page_number': 1, 'text': 'h'}
        }
        document = Document(project=self.project, category=self.category, text='h', bbox=document_bbox)
        _ = Page(id_=1, number=1, original_size=(595.2, 841.68), document=document, start_offset=0, end_offset=1)
        self.assertTrue(document.bboxes)

    @pytest.mark.xfail(reason='We now only log a warning because Azure OCR sometimes returns bboxes without height.')
    def test_document_check_bbox_zero_height_strict_validation(self):
        """Test bbox check with zero height with strict validation, which does not allow it."""
        document_bbox = {
            '0': {'x0': 0, 'x1': 2, 'y0': 0, 'y1': 0, 'top': 10, 'bottom': 11, 'page_number': 1, 'text': 'h'}
        }
        document = Document(
            project=self.project,
            category=self.category,
            text='h',
            bbox=document_bbox,
            bbox_validation_type=BboxValidationTypes.STRICT,
        )
        _ = Page(id_=1, number=1, original_size=(595.2, 841.68), document=document, start_offset=0, end_offset=1)
        with pytest.raises(ValueError, match='has no height'):
            document.bboxes

    def test_document_check_bbox_zero_width_allowed(self):
        """Test bbox check with zero width without strict validation."""
        document_bbox = {
            '0': {'x0': 0, 'x1': 0, 'y0': 0, 'y1': 2, 'top': 10, 'bottom': 11, 'page_number': 1, 'text': 'h'}
        }
        document = Document(project=self.project, category=self.category, text='h', bbox=document_bbox)
        _ = Page(id_=1, number=1, original_size=(595.2, 841.68), document=document, start_offset=0, end_offset=1)
        self.assertTrue(document.bboxes)

    @pytest.mark.xfail(reason='We now only log a warning because Azure OCR sometimes returns bboxes without width.')
    def test_document_check_bbox_zero_width_strict_validation(self):
        """Test bbox check with zero width with strict validation, which does not allow it."""
        document_bbox = {
            '0': {'x0': 0, 'x1': 0, 'y0': 0, 'y1': 2, 'top': 10, 'bottom': 11, 'page_number': 1, 'text': 'h'}
        }
        document = Document(
            project=self.project,
            category=self.category,
            text='h',
            bbox=document_bbox,
            bbox_validation_type=BboxValidationTypes.STRICT,
        )
        _ = Page(id_=1, number=1, original_size=(595.2, 841.68), document=document, start_offset=0, end_offset=1)
        with pytest.raises(ValueError, match='has no width'):
            document.bboxes

    def test_docs_with_same_bbox_hash(self):
        """Test that bbox insertion order doesn't change the hash of the bboxes in a document."""
        document1_bbox = {
            '0': {'x0': 0, 'x1': 1, 'y0': 0, 'y1': 2, 'top': 10, 'bottom': 11, 'page_number': 1, 'text': 'h'},
            '1': {'x0': 1, 'x1': 2, 'y0': 1, 'y1': 3, 'top': 10, 'bottom': 11, 'page_number': 1, 'text': 'e'},
        }
        document1 = Document(project=self.project, category=self.category, text='hello', bbox=document1_bbox)
        _ = Page(id_=1, number=1, original_size=(595.2, 841.68), document=document1, start_offset=0, end_offset=1)
        document1.set_text_bbox_hashes()
        document2_bbox = {
            '1': {'x0': 1, 'x1': 2, 'y0': 1, 'y1': 3, 'top': 10, 'bottom': 11, 'page_number': 1, 'text': 'e'},
            '0': {'x0': 0, 'x1': 1, 'y0': 0, 'y1': 2, 'top': 10, 'bottom': 11, 'page_number': 1, 'text': 'h'},
        }
        document2 = Document(project=self.project, category=self.category, text='hello', bbox=document2_bbox)
        _ = Page(id_=1, number=1, original_size=(595.2, 841.68), document=document2, start_offset=0, end_offset=1)
        document2.set_text_bbox_hashes()
        assert document1._bbox_hash == document2._bbox_hash

    def test_document_text_modified(self):
        """Test that we can detect changes in the text of a document."""
        document_bbox = {
            '0': {'x0': 0, 'x1': 1, 'y0': 0, 'y1': 2, 'top': 10, 'bottom': 11, 'page_number': 1, 'text': 'h'}
        }
        document = Document(
            project=self.project,
            category=self.category,
            text='hello',
            bbox=document_bbox,
            bbox_validation_type=BboxValidationTypes.STRICT,
        )
        _ = Page(id_=1, number=1, original_size=(595.2, 841.68), document=document, start_offset=0, end_offset=1)
        self.assertTrue(document.text)
        document.set_text_bbox_hashes()
        self.assertFalse(document._check_text_or_bbox_modified())
        document._text = '123' + document.text
        self.assertTrue(document._check_text_or_bbox_modified())

    def test_document_bbox_modified(self):
        """Test that we can detect changes in the bboxes of a Document."""
        document_bbox = {
            '0': {'x0': 0, 'x1': 1, 'y0': 0, 'y1': 2, 'top': 10, 'bottom': 11, 'page_number': 1, 'text': 'h'}
        }
        document = Document(
            project=self.project,
            category=self.category,
            text='hello',
            bbox=document_bbox,
            bbox_validation_type=BboxValidationTypes.STRICT,
        )
        page = Page(id_=1, number=1, original_size=(595.2, 841.68), document=document, start_offset=0, end_offset=1)
        self.assertTrue(document.bboxes)
        document.set_text_bbox_hashes()
        self.assertFalse(document._check_text_or_bbox_modified())
        document._characters[1] = Bbox(x0=1, x1=2, y0=1, y1=3, page=page, validation=BboxValidationTypes.STRICT)
        self.assertTrue(document._check_text_or_bbox_modified())

    def test_document_spans(self):
        """Test getting spans from a Document."""
        document = Document(project=self.project, category=self.category, text='p\n1\fnap2')
        span1 = Span(start_offset=0, end_offset=1)
        span2 = Span(start_offset=2, end_offset=3)
        span3 = Span(start_offset=4, end_offset=5)
        span4 = Span(start_offset=6, end_offset=8)

        _ = Annotation(
            document=document, is_correct=True, label=self.label, label_set=self.label_set, spans=[span1, span2]
        )
        _ = Annotation(document=document, is_correct=False, label=self.label, label_set=self.label_set, spans=[span3])
        _ = Annotation(document=document, is_correct=True, label=self.label, label_set=self.label_set, spans=[span4])

        assert len(document.spans()) == 4
        assert len(document.spans(use_correct=True)) == 3
        assert len(document.spans(start_offset=0, end_offset=4)) == 2
        assert len(document.spans(fill=True)) == 7
        assert len(document.spans(start_offset=4, end_offset=8, fill=True)) == 3

    def test_page_width(self):
        """Test width of Page."""
        document_bbox = {
            '0': {'x0': 0, 'x1': 1, 'y0': 0, 'y1': 2, 'top': 10, 'bottom': 11, 'page_number': 1, 'text': 'h'}
        }
        document = Document(project=self.project, category=self.category, text='h', bbox=document_bbox)
        _ = Page(id_=1, number=1, original_size=(595.2, 841.68), document=document, start_offset=0, end_offset=1)
        assert document.get_page_by_index(0).width == 595.2

    def test_page_height(self):
        """Test height of Page."""
        document_bbox = {
            '0': {'x0': 0, 'x1': 1, 'y0': 0, 'y1': 2, 'top': 10, 'bottom': 11, 'page_number': 1, 'text': 'h'}
        }
        document = Document(project=self.project, category=self.category, text='h', bbox=document_bbox)
        _ = Page(id_=1, number=1, original_size=(595.2, 841.68), document=document, start_offset=0, end_offset=1)
        assert document.get_page_by_index(0).height == 841.68

    def test_page_text(self):
        """Test text Page."""
        document_bbox = {
            '0': {'x0': 0, 'x1': 1, 'y0': 0, 'y1': 2, 'top': 10, 'bottom': 11, 'page_number': 1, 'text': 'p'}
        }
        document = Document(project=self.project, category=self.category, text='page1\fpage2', bbox=document_bbox)
        _ = Page(id_=1, number=1, original_size=(595.2, 841.68), document=document, start_offset=0, end_offset=5)
        _ = Page(id_=2, number=2, original_size=(595.2, 841.68), document=document, start_offset=6, end_offset=11)
        assert document.get_page_by_index(0).text == 'page1'
        assert document.get_page_by_index(1).text == 'page2'

    def test_page_text_without_specifying_offsets(self):
        """Test text Page when start and end offsets are implicitly calculated from the Document's text page breaks."""
        document_bbox = {
            '0': {'x0': 0, 'x1': 1, 'y0': 0, 'y1': 2, 'top': 10, 'bottom': 11, 'page_number': 1, 'text': 'p'}
        }
        document = Document(
            project=self.project, category=self.category, text='page1\fpage2\fpage3', bbox=document_bbox
        )
        _ = Page(id_=1, number=1, original_size=(595.2, 841.68), document=document)
        _ = Page(id_=2, number=2, original_size=(595.2, 841.68), document=document)
        _ = Page(id_=3, number=3, original_size=(595.2, 841.68), document=document)
        assert document.get_page_by_index(0).text == 'page1'
        assert document.get_page_by_index(1).text == 'page2'
        assert document.get_page_by_index(2).text == 'page3'

    def test_page_text_offsets(self):
        """Test text Page offsets."""
        document_bbox = {
            '0': {'x0': 0, 'x1': 1, 'y0': 0, 'y1': 2, 'top': 10, 'bottom': 11, 'page_number': 1, 'text': 'p'}
        }
        document = Document(project=self.project, category=self.category, text='page1\fpage2', bbox=document_bbox)
        page1 = Page(id_=1, number=1, original_size=(595.2, 841.68), document=document, start_offset=0, end_offset=5)
        page2 = Page(id_=2, number=2, original_size=(595.2, 841.68), document=document, start_offset=6, end_offset=11)
        assert page1.text == document.text[page1.start_offset : page1.end_offset]
        assert page2.text == document.text[page2.start_offset : page2.end_offset]

    def test_page_text_offsets_without_specifying_offsets(self):
        """Test Page offsets when implicitly calculated from the Document's text page breaks."""
        document_bbox = {
            '0': {'x0': 0, 'x1': 1, 'y0': 0, 'y1': 2, 'top': 10, 'bottom': 11, 'page_number': 1, 'text': 'p'}
        }
        document = Document(
            project=self.project, category=self.category, text='page1\fpage2\fpage3', bbox=document_bbox
        )
        page1 = Page(id_=1, number=1, original_size=(595.2, 841.68), document=document)
        page2 = Page(id_=2, number=2, original_size=(595.2, 841.68), document=document)
        page3 = Page(id_=3, number=3, original_size=(595.2, 841.68), document=document)
        assert page1.text == document.text[page1.start_offset : page1.end_offset]
        assert page2.text == document.text[page2.start_offset : page2.end_offset]
        assert page3.text == document.text[page3.start_offset : page3.end_offset]

    def test_page_get_bbox(self):
        """Test getting bbox for Page."""
        document_bbox = {
            '0': {'x0': 0, 'x1': 1, 'y0': 0, 'y1': 2, 'top': 10, 'bottom': 11, 'page_number': 1, 'text': 'p'},
            '2': {'x0': 1, 'x1': 0, 'y0': 0, 'y1': 2, 'top': 10, 'bottom': 11, 'page_number': 1, 'text': '1'},
            '8': {'x0': 0, 'x1': 1, 'y0': 10, 'y1': 12, 'top': 10, 'bottom': 11, 'page_number': 2, 'text': 'p'},
            '10': {'x0': 1, 'x1': 0, 'y0': 10, 'y1': 12, 'top': 10, 'bottom': 11, 'page_number': 2, 'text': '2'},
        }
        document = Document(project=self.project, category=self.category, text='p1\fp2', bbox=document_bbox)
        page1 = Page(id_=1, number=1, original_size=(595.2, 841.68), document=document, start_offset=0, end_offset=2)
        page2 = Page(id_=2, number=2, original_size=(595.2, 841.68), document=document, start_offset=3, end_offset=5)
        assert '0' in page1.get_bbox() and '2' in page1.get_bbox()
        assert '8' in page2.get_bbox() and '10' in page2.get_bbox()
        assert '0' not in page2.get_bbox() and '2' not in page2.get_bbox()
        assert '8' not in page1.get_bbox() and '10' not in page1.get_bbox()

    def test_page_get_bbox_without_specifying_offsets(self):
        """Test getting bbox for Page when offsets are implicitly calculated from the Document's text page breaks."""
        document_bbox = {
            '0': {'x0': 0, 'x1': 1, 'y0': 0, 'y1': 2, 'top': 10, 'bottom': 11, 'page_number': 1, 'text': 'p'},
            '2': {'x0': 1, 'x1': 0, 'y0': 0, 'y1': 2, 'top': 10, 'bottom': 11, 'page_number': 1, 'text': '1'},
            '8': {'x0': 0, 'x1': 1, 'y0': 10, 'y1': 12, 'top': 10, 'bottom': 11, 'page_number': 2, 'text': 'p'},
            '10': {'x0': 1, 'x1': 0, 'y0': 10, 'y1': 12, 'top': 10, 'bottom': 11, 'page_number': 2, 'text': '2'},
        }
        document = Document(project=self.project, category=self.category, text='p1\fp2', bbox=document_bbox)
        page1 = Page(id_=1, number=1, original_size=(595.2, 841.68), document=document)
        page2 = Page(id_=2, number=2, original_size=(595.2, 841.68), document=document)
        assert '0' in page1.get_bbox() and '2' in page1.get_bbox()
        assert '8' in page2.get_bbox() and '10' in page2.get_bbox()
        assert '0' not in page2.get_bbox() and '2' not in page2.get_bbox()
        assert '8' not in page1.get_bbox() and '10' not in page1.get_bbox()

    def test_page_annotations(self):
        """Test getting Annotations of a Page."""
        document = Document(project=self.project, category=self.category, text='p\n1\fnap2')
        span1 = Span(start_offset=0, end_offset=1)
        span2 = Span(start_offset=2, end_offset=3)
        span3 = Span(start_offset=7, end_offset=9)

        page1 = Page(id_=1, number=1, original_size=(595.2, 841.68), document=document, start_offset=0, end_offset=3)
        page2 = Page(id_=2, number=2, original_size=(595.2, 841.68), document=document, start_offset=4, end_offset=8)

        annotation1 = Annotation(
            document=document, is_correct=True, label=self.label, label_set=self.label_set, spans=[span1, span2]
        )
        annotation2 = Annotation(
            document=document, is_correct=True, label=self.label, label_set=self.label_set, spans=[span3]
        )
        assert document.get_page_by_index(0).text == 'p\n1'
        assert document.get_page_by_index(1).text == 'nap2'
        assert annotation1 in document.annotations()
        assert annotation2 in document.annotations()
        assert annotation1 in page1.annotations()
        assert annotation2 in page2.annotations()
        assert annotation1 not in page2.annotations()
        assert annotation2 not in page1.annotations()
        assert page2.annotations(start_offset=4, end_offset=6) == []
        assert len(page2.annotations(start_offset=4, end_offset=6, fill=True)) == 1

    def test_page_spans(self):
        """Test getting spans from a Page."""
        document = Document(project=self.project, category=self.category, text='p\n1\fnap2')
        span1 = Span(start_offset=0, end_offset=1)
        span2 = Span(start_offset=2, end_offset=3)
        span3 = Span(start_offset=4, end_offset=5)
        span4 = Span(start_offset=6, end_offset=8)

        page1 = Page(id_=1, number=1, original_size=(595.2, 841.68), document=document, start_offset=0, end_offset=3)
        page2 = Page(id_=2, number=2, original_size=(595.2, 841.68), document=document, start_offset=4, end_offset=8)

        _ = Annotation(
            document=document, is_correct=True, label=self.label, label_set=self.label_set, spans=[span1, span2]
        )
        _ = Annotation(document=document, is_correct=False, label=self.label, label_set=self.label_set, spans=[span3])
        _ = Annotation(document=document, is_correct=True, label=self.label, label_set=self.label_set, spans=[span4])

        assert len(page1.spans()) == 2
        assert len(page2.spans()) == 2
        assert len(page2.spans(start_offset=7, end_offset=8)) == 1
        assert len(page2.spans(use_correct=True)) == 1
        page_2_spans = page2.spans(fill=True)
        assert len(page_2_spans) == 3
        filled_span = page_2_spans[1]
        assert filled_span.annotation.label.name == 'NO_LABEL'
        assert document.text[filled_span.start_offset : filled_span.end_offset] == 'a'

    def test_document_check_bbox_invalid_height_coordinates(self):
        """Test bbox check with invalid x coordinates regarding the Page height."""
        document_bbox = {
            '0': {'x0': 1, 'x1': 0, 'y0': 0, 'y1': 2, 'top': 10, 'bottom': 11, 'page_number': 1, 'text': 'h'}
        }
        document = Document(project=self.project, category=self.category, text='h', bbox=document_bbox)
        _ = Page(id_=1, number=1, original_size=(595.2, 841.68), document=document, start_offset=0, end_offset=1)
        with pytest.raises(ValueError, match='has negative width'):
            document.bboxes

    def test_bypass_document_check_bbox_invalid_height_coordinates(self):
        """Test bypassing bbox check with invalid x coordinates regarding the page height."""
        document_bbox = {
            '0': {'x0': 1, 'x1': 0, 'y0': 0, 'y1': 2, 'top': 10, 'bottom': 11, 'page_number': 1, 'text': 'h'}
        }
        document = Document(
            project=self.project,
            category=self.category,
            text='h',
            bbox=document_bbox,
            bbox_validation_type=BboxValidationTypes.DISABLED,
        )
        _ = Page(id_=1, number=1, original_size=(595.2, 841.68), document=document, start_offset=0, end_offset=1)
        document.bboxes

    def test_document_check_duplicated_annotations(self):
        """Test Annotations check when an error is raised due to duplicated Annotations by get_annotations."""

        # overwriting get_annotations for test
        class DocumentDuplicatedAnnotations(Document):
            def get_annotations(self):
                raise ValueError('is a duplicate of.')

        document = DocumentDuplicatedAnnotations(project=self.project, category=self.category, text='hello')
        self.assertFalse(document.check_annotations())

    def test_document_check_category_annotations(self):
        """Test Annotations check when an error is raised due to an incorrect Category by get_annotations."""

        # overwriting get_annotations for test
        class DocumentIncorrectCategoryAnnotations(Document):
            def get_annotations(self):
                raise ValueError('related to.')

        document = DocumentIncorrectCategoryAnnotations(project=self.project, category=self.category, text='hello')
        self.assertFalse(document.check_annotations())

    def test_to_there_must_not_be_a_folder(self):
        """Check that a virtual Document has no folder."""
        assert not os.path.isdir(self.document.document_folder)

    def test_new_annotation_in_annotation_set_of_document_of_add_foreign_annotation_set(self):
        """Add new Annotation to a Document, when the AnnotationSet is not part of the same Document."""
        project = Project(id_=None)
        document = Document(project=project, category=self.category)
        span = Span(start_offset=1, end_offset=2)

        with self.assertRaises(IndexError) as context:
            _ = Annotation(
                document=document,
                is_correct=True,
                label=self.label,
                annotation_set=self.annotation_set,
                label_set=self.label_set,
                spans=[span],
            )
            assert 'Annotation Set None is not part of Document None' in context.exception

    def test_new_annotation_in_document(self):
        """Add new Annotation to a Document."""
        project = Project(id_=None)
        document = Document(project=project, category=self.category)
        span = Span(start_offset=1, end_offset=2)
        annotation_set = AnnotationSet(document=document, label_set=self.label_set)

        annotation = Annotation(
            document=document,
            is_correct=True,
            label=self.label,
            annotation_set=annotation_set,
            label_set=self.label_set,
            spans=[span],
        )

        assert annotation in document.annotations()

    def test_new_annotation_in_document_with_confidence_zero(self):
        """Add new Annotation to a Document with confidence of 0.0."""
        project = Project(id_=None)
        document = Document(project=project, category=self.category)
        span = Span(start_offset=1, end_offset=2)
        annotation_set = AnnotationSet(document=document, label_set=self.label_set)

        annotation = Annotation(
            document=document,
            label=self.label,
            annotation_set=annotation_set,
            label_set=self.label_set,
            spans=[span],
            confidence=0.0,
        )

        assert annotation in document.annotations(use_correct=False)

    def test_new_annotation_in_annotation_set_of_document(self):
        """Add new Annotation to a Document."""
        project = Project(id_=None)
        document = Document(project=project, category=self.category)
        span = Span(start_offset=1, end_offset=2)
        annotation_set = AnnotationSet(document=document, label_set=self.label_set)

        annotation = Annotation(
            document=document,
            is_correct=True,
            label=self.label,
            annotation_set=annotation_set,
            label_set=self.label_set,
            spans=[span],
        )

        assert annotation in annotation_set.annotations()

    def test_create_document_with_page_object(self):
        """Create a Document with Pages information from a Page object."""
        document = Document(project=self.project, category=self.category, text='a')
        page_list = [{'id_': 1, 'number': 1, 'original_size': [595.2, 841.68]}]
        page = Page(**page_list[0], document=document, start_offset=0, end_offset=1)

        assert len(document.pages()) == len(page_list)
        assert page.image is None
        assert page.number == 1
        assert page.width == 595.2
        assert page.category == self.category

    def test_create_new_annotation_set_in_document(self):
        """Add new Annotation Set to a Document."""
        document = Document(project=self.project, category=self.category)
        annotation_set = AnnotationSet(document=document, label_set=self.label_set)
        assert annotation_set in document.annotation_sets()
        assert annotation_set in document.annotation_sets(label_set=self.label_set)

    def test_annotation_set_start_end_offset_and_line_index(self):
        """Test AnnotationSet info methods."""
        project = Project(id_=None)
        document = Document(project=project, category=self.category, text='l1\nl2\nl3\nl4')
        annotation_set = AnnotationSet(document=document, label_set=self.label_set)

        span1 = Span(start_offset=3, end_offset=5)
        annotation1 = Annotation(
            document=document,
            is_correct=True,
            label=self.label,
            annotation_set=annotation_set,
            label_set=self.label_set,
            spans=[span1],
        )
        assert span1.offset_string == 'l2'

        span2 = Span(start_offset=6, end_offset=8)
        annotation2 = Annotation(
            document=document,
            is_correct=False,
            confidence=0.2,
            label=self.label,
            annotation_set=annotation_set,
            label_set=self.label_set,
            spans=[span2],
        )
        assert span2.offset_string == 'l3'

        span3 = Span(start_offset=9, end_offset=11)
        annotation3 = Annotation(
            document=document,
            is_correct=False,
            confidence=0.05,
            label=self.label,
            annotation_set=annotation_set,
            label_set=self.label_set,
            spans=[span3],
        )
        assert span3.offset_string == 'l4'

        assert annotation1 in annotation_set.annotations()
        assert annotation2 not in annotation_set.annotations()
        assert annotation2 in annotation_set.annotations(use_correct=False)
        assert annotation3 not in annotation_set.annotations()
        assert annotation3 in annotation_set.annotations(use_correct=False, ignore_below_threshold=False)
        assert annotation_set.start_line_index == 1
        assert annotation_set.end_line_index == 2
        assert annotation_set.start_offset == 3
        assert annotation_set.end_offset == 8

    def test_to_add_two_spans_to_annotation(self):
        """Add one Span to one Annotation."""
        document = Document(project=self.project, category=self.category)
        span = Span(start_offset=1, end_offset=2)
        with self.assertRaises(ValueError) as context:
            Annotation(document=document, spans=[span, span], label=self.label, label_set=self.label_set)
            assert 'is a duplicate and will not be added' in context.exception

    def test_to_add_annotation_set_of_another_document(self):
        """One Annotation Set must only belong to one Document."""
        document = Document(project=self.project, category=self.category)
        with self.assertRaises(ValueError):
            document.add_annotation_set(self.annotation_set)

    def test_to_add_annotation_to_none_category_document(self):
        """A Document with Category NO_CATEGORY must not contain Annotations."""
        document = Document(project=self.project)
        annotation_set = AnnotationSet(document=document, label_set=self.label_set)

        # Add annotation for the first time
        span = Span(start_offset=1, end_offset=2)
        with pytest.raises(ValueError, match='where the Category is'):
            _ = Annotation(
                document=document,
                is_correct=True,
                label=self.label,
                annotation_set=annotation_set,
                label_set=self.label_set,
                spans=[span],
            )

    def test_add_overlapping_virtual_annotations(self):
        """Add one Span as Annotation multiple times when document.id_ is None."""
        document = Document(project=self.project, category=self.category, data_file_name='add_twice.pdf')
        span = Span(start_offset=1, end_offset=2)
        annotation_set = AnnotationSet(document=document, label_set=self.label_set)
        Annotation(
            document=document,
            is_correct=True,
            label=self.label,
            annotation_set=annotation_set,
            label_set=self.label_set,
            spans=[span],
        )

        # Add annotation for the second time, heere it should be skipped.
        span = Span(start_offset=1, end_offset=2)
        with pytest.raises(ValueError, match='is a duplicate of'):
            Annotation(
                document=document,
                is_correct=True,
                label=self.label,
                annotation_set=annotation_set,
                label_set=self.label_set,
                spans=[span],
            )

    def test_force_add_overlapping_virtual_annotations(self):
        """Add one Span as Annotation multiple times by disabling Project level data validations."""
        self.project._strict_data_validation = False
        document = Document(project=self.project, category=self.category, data_file_name='add_twice.pdf')
        span = Span(start_offset=1, end_offset=2)
        annotation_set = AnnotationSet(document=document, label_set=self.label_set)
        Annotation(
            document=document,
            is_correct=True,
            label=self.label,
            annotation_set=annotation_set,
            label_set=self.label_set,
            spans=[span],
        )

        # Force add annotation for the second time
        span = Span(start_offset=1, end_offset=2)
        Annotation(
            document=document,
            is_correct=True,
            label=self.label,
            annotation_set=annotation_set,
            label_set=self.label_set,
            spans=[span],
        )
        self.project._strict_data_validation = True  # restore validation rules to not interfere with other tests

    def test_to_add_an_annotation_twice_to_a_document(self):
        """Test to add the same Annotation twice to a Document."""
        document = Document(project=self.project, category=self.category)
        span = Span(start_offset=1, end_offset=2)
        annotation = Annotation(document=document, spans=[span], label=self.label, label_set=self.label_set)
        with self.assertRaises(ValueError):
            document.add_annotation(annotation)
        self.assertEqual([annotation], document.annotations(use_correct=False))

    def test_to_add_annotation_with_same_span_offsets_and_label_to_a_document(self):
        """Test to add Annotation with a Span with the same offsets and same Label and Label Set to a Document."""
        document = Document(project=self.project, category=self.category)
        span_1 = Span(start_offset=1, end_offset=2)
        _ = Annotation(id_=1, document=document, spans=[span_1], label=self.label, label_set=self.label_set)
        span_2 = Span(start_offset=1, end_offset=2)
        assert span_1 == span_2
        with self.assertRaises(ValueError):
            _ = Annotation(id_=2, document=document, spans=[span_2], label=self.label, label_set=self.label_set)

    def test_to_add_annotation_with_same_span_offsets_but_different_label_to_a_document(self):
        """
        Test to add Annotation with a Span with the same offsets but different Label to a Document.

        Both Annotations have is_correct=False.
        """
        document = Document(project=self.project, category=self.category)
        label = Label(project=self.project, text='Second Offline Label', label_sets=[self.label_set])
        span_1 = Span(start_offset=1, end_offset=2)
        _ = Annotation(id_=1, document=document, spans=[span_1], label=self.label, label_set=self.label_set)
        span_2 = Span(start_offset=1, end_offset=2)
        _ = Annotation(id_=2, document=document, spans=[span_2], label=label, label_set=self.label_set)

    def test_to_add_two_annotations_to_a_document(self):
        """Test to add the same Annotation twice to a Document."""
        document = Document(project=self.project, category=self.category)
        first_span = Span(start_offset=1, end_offset=2)
        second_span = Span(start_offset=1, end_offset=2)
        third_span = Span(start_offset=2, end_offset=3)
        first_annotation = Annotation(document=document, spans=[first_span], label_set=self.label_set, label=self.label)
        second_annotation = Annotation(
            document=document, spans=[second_span, third_span], label_set=self.label_set, label=self.label
        )
        self.assertEqual([first_annotation, second_annotation], document.annotations(use_correct=False))

    def test_to_return_a_custom_offset_string(self):
        """Test to return a offset string which was human edited on the Server."""
        document = Document(project=self.project, category=self.category)
        first_span = Span(start_offset=1, end_offset=2)
        annotation = Annotation(
            document=document,
            spans=[first_span],
            label_set=self.label_set,
            label=self.label,
            is_correct=True,
            custom_offset_string=True,
            offset_string='custom_string',
        )
        assert annotation.offset_string == 'custom_string'

    def test_to_add_a_correct_annotation_with_a_duplicated_span_to_a_document(self):
        """Test to Span that has the same start and end offsets to a correct Annotation.

        24.06.2022: It's now allowed to have this operation. As one Annotation spanning only one Span is not
        identical with another Annotation with the same label but one additional Span.

        Example:
            A Document contains the text "My name is Manfred Meister": It should be possible to have one Annotation
            with Name: Span: "Manfred" and one Annotation with Name: Span "Manfred" and Span "Müller" as both
            Annotation should have a different confidence.

        """
        document = Document(project=self.project, category=self.category)
        first_span = Span(start_offset=1, end_offset=2)
        second_span = Span(start_offset=1, end_offset=2)
        third_span = Span(start_offset=2, end_offset=3)
        _ = Annotation(
            document=document, spans=[first_span], label_set=self.label_set, label=self.label, is_correct=True
        )

        _ = Annotation(
            document=document,
            spans=[second_span, third_span],
            label_set=self.label_set,
            label=self.label,
            is_correct=True,
        )

        # todo: check if Spans are related to the Document and Annotations are just linked where one Span can relate to
        #    many Annotations.
        # with self.assertRaises(ValueError) as context:
        #    assert 'Span can relate to multiple Annotations but is unique in a Document' in context.exception

    def test_to_reuse_spans_across_correct_annotations(self):
        """Test if we find inconsistencies when one Span is assigned to a new correct Annotation."""
        document = Document(project=self.project, category=self.category)
        first_span = Span(start_offset=1, end_offset=2)
        second_span = Span(start_offset=2, end_offset=3)
        Annotation(document=document, spans=[first_span], label_set=self.label_set, label=self.label, is_correct=True)

        Annotation(
            document=document,
            spans=[first_span, second_span],
            label_set=self.label_set,
            label=self.label,
            is_correct=True,
        )

    def test_to_reuse_spans_across_annotations(self):
        """Test if we find inconsistencies when one Span is assigned to a new Annotation."""
        document = Document(project=self.project, category=self.category)
        first_span = Span(start_offset=1, end_offset=2)
        second_span = Span(start_offset=2, end_offset=3)
        Annotation(document=document, spans=[first_span], label_set=self.label_set, label=self.label)
        Annotation(document=document, spans=[first_span, second_span], label_set=self.label_set, label=self.label)
        assert len(document.annotations(use_correct=False)) == 2

    def test_lose_weight(self):
        """Lose weight should remove session and Documents."""
        project = Project(id_=None)
        _ = Category(project=project)
        label_set = LabelSet(project=project)
        Label(project=project, label_sets=[label_set])
        project.lose_weight()
        assert project.session is None
        assert project.categories[0].session is None
        assert project.label_sets[0].session is None
        assert project.labels[0].session is None
        assert project.labels[0]._evaluations == {}
        assert project.labels[0]._tokens == {}
        assert project.labels[0]._regex == {}
        assert project._documents == []
        assert project.virtual_documents == []
        assert project.documents == []
        assert project.test_documents == []
        assert project._meta_data == []

    def test_create_subdocument_from_page_range(self):
        """Test creating a smaller Document from original one within a Page range."""
        project = LocalTextProject()
        test_document = project.get_document_by_id(9)
        # Set page categories so we can check if they are copied correctly
        for page in test_document.pages():
            page.set_category(test_document.category)
        new_doc = test_document.create_subdocument_from_page_range(
            test_document.pages()[0], test_document.pages()[1], include=True
        )
        assert len(new_doc.pages()) == 2
        for page in new_doc.pages():
            assert page.category == test_document.category
            assert len(page.category_annotations) == 1
        assert new_doc.text == 'Hi all,\nI like bread.\n\fI hope to get everything done soon.\n'

    def test_page_is_first_attribute(self):
        """Test correct setting of Page's is_first_page attribute."""
        project = LocalTextProject()
        text = 'Sample text.'
        document = Document(id=None, project=project, text=text, dataset_status=1)
        _ = Page(
            id_=None,
            original_size=(320, 240),
            document=document,
            start_offset=0,
            end_offset=12,
            number=1,
        )
        assert _.is_first_page is True
        text = 'Sample text.\n\fSome more.'
        document = Document(id=None, project=project, text=text, dataset_status=2)
        _ = Page(
            id_=None,
            original_size=(320, 240),
            document=document,
            start_offset=0,
            end_offset=12,
            number=1,
        )
        assert _.is_first_page
        _ = Page(
            id_=None,
            original_size=(320, 240),
            document=document,
            start_offset=13,
            end_offset=23,
            number=2,
        )
        assert not _.is_first_page

    def test_bbox_rounding(self):
        """Test that Bbox coordinates are rounded correctly in the `_valid` method."""
        # Initialize a Page with a width and height of 1000
        page = Page(
            id_=1,
            number=1,
            original_size=(1000, 1000),
            document=self.document,
            start_offset=0,
            end_offset=1,
        )

        # Test a Bbox with coordinates that exceed the height and width of the document, unless rounded.
        valid_height_width = 1000.005  # round(n, 2) = 1000.0
        bbox_valid = Bbox(
            x0=valid_height_width,
            x1=valid_height_width,
            y0=valid_height_width,
            y1=valid_height_width,
            page=page,
        )
        assert bbox_valid.document is self.document
        # Validate that the `_valid` method returns None, indicating that the Bbox coordinates were correctly rounded
        self.assertIsNone(bbox_valid._valid())

        # Test a Bbox with coordinates that exceed the height and width of the document, even when rounded
        invalid_height_width = 1000.006  # round(n, 2) = 1000.01
        with self.assertRaises(ValueError):
            bbox_invalid = Bbox(
                x0=invalid_height_width,
                x1=invalid_height_width,
                y0=invalid_height_width,
                y1=invalid_height_width,
                page=page,
            )
            bbox_invalid._valid()

    def test_page_none_category(self):
        """Test that Page always has a Category and never can have a Category = None."""
        document = Document(project=self.project, text='text')
        for i in range(2):
            page = Page(id_=None, document=document, start_offset=0, end_offset=0, number=i + 1, original_size=(0, 0))
            assert page.category == self.project.no_category
            with pytest.raises(ValueError, match='forbid'):
                page.set_category(None)


class TestSeparateLabels(unittest.TestCase):
    """Test the feature create separated Labels per Label Set."""

    @unittest.skip(reason='Feature needed')
    def test_normal_setup(self):
        """Labels are initialized by the Project can be reused by Label Sets."""
        raise NotImplementedError

    @unittest.skip(reason='Feature needed')
    def test_separat_setup(self):
        """Labels are initialized by the Project cannot be reused by Label Sets."""
        raise NotImplementedError


class TestKonfuzioDataCustomPath(unittest.TestCase):
    """Test handle data."""

    def test_get_text_for_doc_needing_update(self):
        """Test to load the Project into a custom folder and only get one Document."""
        prj = Project(id_=TEST_PROJECT_ID, project_folder='my_own_data')
        doc = prj.get_document_by_id(214414)
        doc.download_document_details()
        self.assertTrue(is_file(doc.txt_file_path))
        for document in prj.documents:
            if document.id_ != doc.id_:
                self.assertTrue(not is_file(document.txt_file_path, raise_exception=False))
        self.assertTrue(doc.text)
        prj.delete()

    def test_make_sure_text_is_downloaded_automatically(self):
        """Test if a text is downloaded automatically."""
        prj = Project(id_=TEST_PROJECT_ID, project_folder='my_own_data')
        doc = prj.get_document_by_id(214414)
        self.assertFalse(is_file(doc.txt_file_path, raise_exception=False))
        self.assertEqual(None, doc._text)
        self.assertTrue(doc.text)
        self.assertTrue(is_file(doc.txt_file_path))
        prj.delete()


class TestKonfuzioOneVirtualTwoRealCategories(unittest.TestCase):
    """Test handle data."""

    @classmethod
    def setUpClass(cls) -> None:
        """Initialize the test Project."""
        cls.project = Project(id_=None, project_folder=OFFLINE_PROJECT)
        category = Category(project=cls.project, name_clean='Virtual Category')
        label = Label(name='Only virtual Category Label', project=cls.project)
        _ = LabelSet(project=cls.project, is_default=False, labels=[label], categories=[category])

    def test_get_labels_of_virtual_category(self):
        """Return only related Labels as Information Extraction can be trained per Category."""
        assert len(self.project.categories[-1].labels) == 1  # virtual created Categories have no NO_LABEL

    def test_get_labels_of_category(self):
        """Return only related Labels as Information Extraction can be trained per Category."""
        real_category1 = self.project.get_category_by_id(TEST_PAYSLIPS_CATEGORY_ID)
        real_category2 = self.project.get_category_by_id(TEST_RECEIPTS_CATEGORY_ID)
        # we calculate the set to avoid double counting the NO_LABEL
        assert len(set(real_category1.labels + real_category2.labels)) == len(self.project.labels) - 1


class TestKonfuzioDataSetup(unittest.TestCase):
    """Test handle data."""

    document_count = 49
    test_document_count = 6
    annotations_correct = 24
    # 24 created by human
    # https://app.konfuzio.com/admin/server/sequenceannotation/?
    # document__dataset_status__exact=2&label__id__exact=867&project=46&status=3
    # 1 Created by human and revised by human, but on a document that has no category
    # https://app.konfuzio.com/admin/server/sequenceannotation/?
    # document__dataset_status__exact=2&label__id__exact=867&project=46&status=1

    @classmethod
    def setUpClass(cls) -> None:
        """Initialize the test Project."""
        cls.prj = Project(id_=None, project_folder=OFFLINE_PROJECT)

    def test_number_training_documents(self):
        """Test the number of Documents in dataset status Training."""
        assert len(self.prj.documents) == self.document_count

    def test_get_labels_of_category(self):
        """Return only related Labels as Information Extraction can be trained per Category."""
        # we calculate the set to avoid double counting the NO_LABEL
        assert len(set(self.prj.categories[0].labels + self.prj.categories[1].labels)) == len(self.prj.labels)

    def test_no_category_after_update(self):
        """Test that NO_CATEGORY is not lost after updating a Project."""
        self.prj = Project(id_=None, project_folder=OFFLINE_PROJECT, update=True)
        assert self.prj.no_category

    def test_document_with_no_category_has_only_no_label_annotations(self):
        """Test if we skip Annotations except for NO_LABEL in no Category Documents."""
        document = self.prj.get_document_by_id(44864)
        assert document.category.name == self.prj.no_category.name
        assert document.annotations() == []

    def test_number_test_documents(self):
        """Test the number of Documents in dataset status Test."""
        assert len(self.prj.test_documents) == self.test_document_count

    def test_number_excluded_documents(self):
        """Test the number of Documents in dataset status Excluded."""
        assert len(self.prj.excluded_documents) == 1

    def test_all_labels_have_threshold(self):
        """Test that all Labels have the attribute threshold."""
        for label in self.prj.labels:
            assert hasattr(label, 'threshold')

    def test_number_preparation_documents(self):
        """Test the number of Documents in dataset status Preparation."""
        assert len(self.prj.preparation_documents) == 0

    def test_annotation_of_label(self):
        """Test the number of Annotations across all Documents in Training."""
        label = self.prj.get_label_by_id(867)
        annotations = label.annotations(categories=[self.prj.get_category_by_id(63)])
        assert len(annotations) == self.annotations_correct

    def test_annotation_hashable(self):
        """Test if an Annotation can be hashed."""
        set(self.prj.get_document_by_id(TEST_DOCUMENT_ID).annotations())

    def test_get_all_spans_of_a_document(self):
        """Test to get all Spans in a Document."""
        # Before we had 21 Spans after the a code change to allow overlapping Annotations we have 23 Spans
        # due to the fact that one Span is not identical, so one Annotation relates to one Span.
        # One more for a total of 24 since we are not filtering out the rejected Annotations.
        assert len(self.prj.get_document_by_id(TEST_DOCUMENT_ID).spans()) == 24

    def test_span_hashable(self):
        """Test if a Span can be hashed."""
        annotation = self.prj.get_document_by_id(TEST_DOCUMENT_ID).annotations()[0]
        set(annotation.spans)

    def test_number_of_label_sets(self):
        """Test Label Sets numbers."""
        # Online Label Sets + added during tests +  no_label_set
        assert len(self.prj.label_sets) == 12

    # def test_check_tokens(self):
    #     """Test to find not matched Annotations."""
    #     category = self.prj.get_category_by_id(63)
    #     spans = self.prj.get_label_by_id(867).check_tokens(categories=[category])
    #     assert len(spans) == 25

    def test_has_multiple_annotation_sets(self):
        """Test Label Sets in the test Project."""
        assert self.prj.get_label_set_by_name('Brutto-Bezug').has_multiple_annotation_sets

    def test_has_not_multiple_annotation_sets(self):
        """Test Label Sets in the test Project."""
        assert not self.prj.get_label_set_by_name('Lohnabrechnung').has_multiple_annotation_sets

    def test_default_label_set(self):
        """Test the main Label Set incl. its Labels."""
        default_label_set = self.prj.get_label_set_by_name('Lohnabrechnung')
        assert default_label_set.labels.__len__() == 10

    def test_to_filter_annotations_by_label(self):
        """Test to get correct Annotations of a Label."""
        label = self.prj.get_label_by_id(858)
        annotations = label.annotations(categories=[self.prj.get_category_by_id(63)])
        self.assertEqual(len(annotations), self.annotations_correct + 1)

    def test_category(self):
        """Test if Category of main Label Set is initialized correctly."""
        assert len(self.prj.categories) == 2
        assert self.prj.categories[0].id_ == 63
        assert self.prj.label_sets[0].categories[0].id_ == 63

    def test_category_documents(self):
        """Test Category of Documents associated to a Category."""
        category = self.prj.get_category_by_id(63)
        category_documents = category.documents()

        assert len(category_documents) == 25
        for document in category_documents:
            assert document.category == category
            for page in document.pages():
                assert page.category == category

    def test_category_test_documents(self):
        """Test Category of Test Documents associated to a Category."""
        category = self.prj.get_category_by_id(63)
        category_test_documents = category.test_documents()

        assert len(category_test_documents) == 3
        for document in category_test_documents:
            assert document.category == category
            for page in document.pages():
                assert page.category == category

    def test_category_annotations_by_label(self):
        """Test getting Annotations of a Category by Labels."""
        category = self.prj.get_category_by_id(63)
        category_label_sets = category.label_sets
        label = category_label_sets[0].labels[0]
        for annotation in label.annotations(categories=[category]):
            if annotation.document.category is not None:
                assert annotation.document.category == category
                for page in annotation.document.pages():
                    assert page.category == category

    def test_category_annotations_by_document(self):
        """Test getting Annotations of a Category by Documents."""
        category = self.prj.get_category_by_id(63)
        for document in category.documents():
            for annotation in document.annotations():
                if not annotation.label_set.is_default:
                    assert annotation.label_set in category.label_sets

    def test_label_sets_of_category(self):
        """Test Label Sets of a Category."""
        category = self.prj.get_category_by_id(63)
        category_label_sets = category.label_sets

        assert len(category_label_sets) > 0
        for label_set in category_label_sets:
            assert category in label_set.categories

    def test_labels_of_category(self):
        """Test Labels of a Category."""
        category = self.prj.get_category_by_id(63)
        with self.assertRaises(AttributeError) as context:
            category.labels
            assert "'Category' object has no attribute 'labels'" in context.exception

    def test_label_sets_of_label(self):
        """Test Label Sets of a Label."""
        label: Label = self.prj.get_label_by_id(861)  # Lohnart
        self.assertEqual(2, len(label.label_sets))

    def test_label_set_multiple(self):
        """Test Label Set config that is set to multiple."""
        label_set = self.prj.get_label_set_by_name('Brutto-Bezug')
        assert label_set.categories.__len__() == 1

    def test_number_of_labels_of_label_set(self):
        """Test the number of Labels of the default Label Set."""
        label_set = self.prj.get_label_set_by_name('Lohnabrechnung')
        # assert label_set.categories == [self.prj.get_category_by_id(label_set.id_)]  # defines a category
        assert label_set.labels.__len__() == 10

    def test_categories(self):
        """Test get Labels in the Project."""
        assert self.prj.categories.__len__() == 2
        payslips_category = self.prj.get_category_by_id(TEST_PAYSLIPS_CATEGORY_ID)
        assert payslips_category.name == 'Lohnabrechnung'
        # We have 5 Label Sets, Lohnabrechnung is Category and a Label Set as it hold labels, however a Category
        # cannot hold Labels
        assert sorted([label_set.name for label_set in self.prj.categories[0].label_sets]) == [
            'Brutto-Bezug',
            'Lohnabrechnung',
            'NO_LABEL_SET',
            'Netto-Bezug',
            'Steuer',
            'Verdiensibescheinigung',
        ]
        receipts_category = self.prj.get_category_by_id(TEST_RECEIPTS_CATEGORY_ID)
        assert receipts_category.name == 'Quittung (GERMAN)'
        # We have 5 Label Sets, Quittung is Category and a Label Set as it hold labels, however a Category
        # cannot hold Labels
        assert sorted([label_set.name for label_set in self.prj.categories[0].label_sets]) == [
            'Brutto-Bezug',
            'Lohnabrechnung',
            'NO_LABEL_SET',
            'Netto-Bezug',
            'Steuer',
            'Verdiensibescheinigung',
        ]

    def test_label_spans(self):
        """Test get Label Spans in the Project."""
        category = self.prj.get_category_by_id(TEST_PAYSLIPS_CATEGORY_ID)
        label = self.prj.get_label_by_name('Austellungsdatum')

        assert len(label.annotations(categories=[category])) == 24
        assert len(label.spans(categories=[category])) == 25

    def test_get_images(self):
        """Test get paths to the images of the first Training Document."""
        document = self.prj.get_document_by_id(TEST_DOCUMENT_ID)
        assert len(document.pages()) == 1

    def test_get_file(self):
        """Test get path to the file of the first Training Document."""
        self.prj.documents[0].get_file()
        assert self.prj.documents[0].ocr_file_path

    def test_get_file_without_ocr(self):
        """Download file without OCR."""
        doc = self.prj.get_document_by_id(TEST_DOCUMENT_ID)
        doc.get_file(ocr_version=False)
        is_file(doc.file_path)

    def test_get_file_with_ocr(self):
        """Download file without OCR."""
        doc = self.prj.get_document_by_id(TEST_DOCUMENT_ID)
        doc.get_file()
        is_file(doc.ocr_file_path)

    @unittest.skip(reason='Server Issue https://gitlab.com/konfuzio/objectives/-/issues/9286')
    def test_make_sure_annotations_are_downloaded_automatically(self):
        """Test if Annotations are downloaded automatically."""
        prj = Project(id_=TEST_PROJECT_ID, project_folder='another')
        doc = prj.get_document_by_id(TEST_DOCUMENT_ID)
        self.assertFalse(is_file(doc.annotation_file_path, raise_exception=False))
        self.assertEqual(None, doc._annotations)
        self.assertTrue(doc.annotations())
        self.assertEqual(19, len(doc._annotations))
        self.assertTrue(is_file(doc.annotation_file_path))
        prj.delete()

    @unittest.skip(reason='Server Issue https://gitlab.com/konfuzio/objectives/-/issues/9286')
    def test_make_sure_annotation_sets_are_downloaded_automatically(self):
        """Test if Annotation Sets are downloaded automatically."""
        prj = Project(id_=TEST_PROJECT_ID, project_folder='another2')
        doc = prj.get_document_by_id(TEST_DOCUMENT_ID)
        self.assertFalse(is_file(doc.annotation_set_file_path, raise_exception=False))
        self.assertEqual(None, doc._annotation_sets)
        self.assertTrue(doc.annotation_sets())
        self.assertEqual(4, len(doc._annotation_sets))
        self.assertTrue(is_file(doc.annotation_set_file_path))
        prj.delete()

    def test_make_sure_pages_are_downloaded_automatically(self):
        """Test if Pages are downloaded automatically."""
        prj = Project(id_=TEST_PROJECT_ID, project_folder='another33')
        doc = prj.get_document_by_id(TEST_DOCUMENT_ID)
        self.assertFalse(is_file(doc.pages_file_path, raise_exception=False))
        self.assertEqual([], doc._pages)
        self.assertTrue(doc.pages())
        self.assertTrue(is_file(doc.pages_file_path))
        prj.delete()

    def test_add_label_set_without_category_to_document_with_category(self):
        """Test to add a Label Set without Category to a Document with a Category."""
        prj = Project(id_=TEST_PROJECT_ID)  # new init to not add data to self.prj
        doc = prj.get_document_by_id(TEST_DOCUMENT_ID)
        label_set = LabelSet(project=prj)
        label = Label(project=prj, label_sets=[label_set])
        with self.assertRaises(ValueError) as context:
            Annotation(document=doc, label_set=label_set, label=label)
            assert 'uses Label Set without Category' in context.exception

    def test_get_annotations_set_without_category_to_document_with_category(self):
        """Test to add a Label Set without Category to a Document with a Category."""
        prj = Project(id_=TEST_PROJECT_ID)  # new init to not add data to self.prj
        doc = prj.get_document_by_id(214414)
        assert doc.annotations() == []

    def test_get_bbox(self):
        """Test to get BoundingBox of Text offset."""
        prj = Project(id_=TEST_PROJECT_ID)  # new init to not add data to self.prj
        doc = prj.get_document_by_id(TEST_DOCUMENT_ID)
        assert doc.category
        label_set = LabelSet(project=prj, categories=[doc.category])
        label = Label(project=prj, label_sets=[label_set])
        span = Span(start_offset=1, end_offset=2)
        annotation = Annotation(document=doc, label_set=label_set, label=label, spans=[span])
        span = Span(start_offset=44, end_offset=65, annotation=annotation)
        # only Character 60, 61 and 62 provide bounding boxes, all others are None
        span.bbox()
        self.assertEqual(span.page.index, 0)
        self.assertEqual(span.line_index, 0)
        self.assertEqual(span.bbox().x0, 426.0)
        self.assertEqual(span.bbox().x1, 442.8)
        self.assertEqual(span.bbox().y0, 808.831)
        self.assertEqual(span.bbox().y1, 817.831)
        self.assertEqual(span.bbox().area, 151.2)

    def test_size_of_project(self):
        """Test size of Project and compare it to the size after Documents have been loaded."""
        import sys
        from gc import get_referents
        from types import FunctionType, ModuleType

        # Custom objects know their class.
        # Function objects seem to know way too much, including modules.
        # Exclude modules as well.
        BLACKLIST = type, ModuleType, FunctionType

        def _getsize(obj):
            """Sum size of object & members. From https://stackoverflow.com/a/30316760."""
            if isinstance(obj, BLACKLIST):
                raise TypeError('getsize() does not take argument of type: ' + str(type(obj)))
            seen_ids = set()
            size = 0
            objects = [obj]
            while objects:
                need_referents = []
                for obj in objects:
                    if not isinstance(obj, BLACKLIST) and id(obj) not in seen_ids:
                        seen_ids.add(id(obj))
                        size += sys.getsizeof(obj)
                        need_referents.append(obj)
                objects = get_referents(*need_referents)
            return size

        # start of test
        prj = Project(id_=46)
        before = _getsize(prj)
        for document in prj.documents:
            document.text
        after = _getsize(prj)
        assert 1.6 < after / before < 2.1
        assert after < 610000

        # strings in prj take slightly less space than in a list
        assert _getsize([doc.text for doc in prj.documents]) + before < after + 500

        # the text of the document is the only thing causing the size difference
        for document in prj.documents:
            document._text = None
        assert _getsize(prj) == before

    def test_online_project_document_default_update_setting(self):
        """Test update setting of Document when online Project is initialized."""
        project = Project(id_=46)
        document = project.get_document_by_id(TEST_DOCUMENT_ID)

        assert document._update is False

        document.get_annotations()

        assert is_file(document.annotation_file_path, raise_exception=False)
        assert is_file(document.annotation_set_file_path, raise_exception=False)

        assert document._update is False
        document._update = True

        document.get_annotations()  # download again

        assert document._update is False

    def test_create_new_doc_via_text_and_bbox(self):
        """Test to create a new Document which by a text and a bbox."""
        doc = Project(id_=None, project_folder=OFFLINE_PROJECT).get_document_by_id(TEST_DOCUMENT_ID)
        new_doc = Document(project=doc.project, text=doc.text, bbox=doc.get_bbox())
        assert new_doc.text
        assert new_doc.get_bbox()
        assert new_doc.number_of_pages == 1
        assert new_doc.number_of_lines == 70

    def test_category_of_document(self):
        """Test to download a file which includes a whitespace in the name."""
        category = Project(id_=None, project_folder=OFFLINE_PROJECT).get_document_by_id(44860).category
        self.assertEqual(category.name, 'Lohnabrechnung')

    def test_category_of_document_without_category(self):
        """Test the Category of a Document without Category."""
        category = Project(id_=None, project_folder=OFFLINE_PROJECT).get_document_by_id(44864).category
        assert category.name == 'NO_CATEGORY'

    def test_get_file_with_white_colon_name(self):
        """Test to download a file which includes a whitespace in the name."""
        doc = Project(id_=None, project_folder=OFFLINE_PROJECT).get_document_by_id(44860)
        doc.get_file()

    def test_labels(self):
        """Test get Labels in the Project."""
        assert [label.name for label in sorted(self.prj.get_category_by_id(TEST_PAYSLIPS_CATEGORY_ID).labels)] == [
            'Austellungsdatum',
            'Auszahlungsbetrag',
            'Bank inkl. IBAN',
            'Betrag',
            'Bezeichnung',
            'EMPTY_LABEL',
            'Faktor',
            'Gesamt-Brutto',
            'Lohnart',
            'Menge',
            'NO_LABEL',  # Added for the Tokenizer
            'Nachname',
            'Netto-Verdienst',
            'Personalausweis',
            'Sozialversicherung',
            'Steuer-Brutto',
            'Steuerklasse',
            'Steuerrechtliche Abzüge',
            'Vorname',
        ]
        assert [label.name for label in sorted(self.prj.get_category_by_id(TEST_RECEIPTS_CATEGORY_ID).labels)] == [
            'Ansprechpartner',
            'Anzahl / Menge',
            'Artikelbezeichnung',
            'Artikelnummer',
            'Ausstelldatum',
            'Bedienung Nr',
            'BonNr',
            'Brutto (Ergebnis der MwSt. Berechnung)',
            'Einheit',
            'Einzelpreis (Brutto)',
            'Filial-/Markt-Nummer',
            'Firmenname',
            'Gesamtpreis (Brutto)',
            'Hausnummer',
            'Kassennummer',
            'Mehrwertsteuerbetrag',
            'Mehrwertsteuersatz',
            'NO_LABEL',
            'Netto (Basis der MwSt. Berechnung)',
            'Ort',
            'Postleitzahl',
            'Rechnungsnummer',
            'Referenz auf MwSt',
            'Steuernummer',
            'Straße',
            'Telefonnummer',
            'Uhrzeit',
            'Umsatzsteuer-Identifikationsnummer',
            'Währung',
            'Zahlungsmethode',
        ]

    def test_project(self):
        """Test basic properties of the Project object."""
        assert is_file(self.prj.meta_file_path)
        assert self.prj.documents[1].id_ > self.prj.documents[0].id_
        assert len(self.prj.documents)
        # check if we can initialize a new project object, which will use the same data
        assert len(self.prj.documents) == self.document_count
        new_project = Project(id_=None, project_folder=OFFLINE_PROJECT)
        assert len(new_project.documents) == self.document_count
        assert new_project.meta_file_path == self.prj.meta_file_path

    def test_update_prj(self):
        """Test number of Documents after updating a Project."""
        assert len(self.prj.documents) == self.document_count
        self.prj.get(update=True)
        assert len(self.prj.documents) == self.document_count
        is_file(self.prj.meta_file_path)

    @unittest.skip(reason='No update logic of project about new Annotation.')
    def test_annotations_in_document(self):
        """Test number and value of Annotations."""
        doc = self.prj.get_document_by_id(TEST_DOCUMENT_ID)
        assert len(doc.annotations(use_correct=False)) == 24
        assert doc.annotations()[0].offset_string == ['22.05.2018']  # start_offset=465, start_offset=466
        assert len(doc.annotations()) == 24
        assert doc.annotations()[0].is_online
        assert not doc.annotations()[0].save()  # Save returns False because Annotation is already online.

    def test_span_line_index_in_document(self):
        """Test line_index of span."""
        doc = self.prj.get_document_by_id(TEST_DOCUMENT_ID)
        label_set = self.prj.get_label_set_by_name('Lohnabrechnung')
        label = label_set.labels[0]
        span = Span(start_offset=1000, end_offset=1002)
        _ = Annotation(document=doc, label_set=label_set, label=label, spans=[span])
        assert span.page.index == 0
        assert span.line_index == 13

    def test_annotation_sets_in_document(self):
        """Test number of Annotation Sets in a specific Document in the test Project."""
        doc = self.prj.get_document_by_id(TEST_DOCUMENT_ID)
        assert len(doc.annotation_sets()) == 24  # After Update to use the TEST_DOCUMENT_ID
        default_label_set = self.prj.get_label_set_by_name('Lohnabrechnung')
        assert len(doc.annotation_sets(label_set=default_label_set)) == 1
        brutto_bezug_label_set = self.prj.get_label_set_by_name('Brutto-Bezug')
        assert len(doc.annotation_sets(label_set=brutto_bezug_label_set)) == 21  # ??

    def test_get_annotation_set_after_removal(self):
        """Test get an Annotation Set that no longer exists."""
        with self.assertRaises(IndexError) as _:
            # create annotation for a certain annotation set in a document
            doc = self.prj.get_document_by_id(TEST_DOCUMENT_ID)

            # get the annotation set ID of the first annotation
            annotations = doc.annotations()
            annotation_set_id = annotations[0].annotation_set.id_

            assert isinstance(annotation_set_id, int)

            # delete annotation set
            doc._annotation_sets = []

            # trying to get an annotation set that no longer exists
            _ = doc.get_annotation_set_by_id(annotation_set_id)

    def test_name_of_category(self):
        """Test the name of the Category."""
        doc = self.prj.get_document_by_id(TEST_DOCUMENT_ID)
        assert doc.category.name == 'Lohnabrechnung'

    def test_assignee_of_document(self):
        """Test assignee of a Document."""
        doc = self.prj.get_document_by_id(TEST_DOCUMENT_ID)
        assert doc.assignee == 1043  # Document has Assignee ch+test@konfuzio.com with user ID 1043

    def test_add_document_twice(self):
        """Test adding same Document twice."""
        old_doc = self.prj.get_document_by_id(44834)
        with self.assertRaises(ValueError):
            self.prj.add_document(old_doc)
        assert len(self.prj.documents) == self.document_count

    def test_correct_annotations(self):
        """Test correct Annotations of a certain Label in a specific Document."""
        doc = self.prj.get_document_by_id(TEST_DOCUMENT_ID)
        label = self.prj.get_label_by_id(867)
        assert len(doc.annotations(label=label)) == 1

    def test_annotation_start_offset_zero_filter(self):
        """Test Annotations with start offset equal to zero."""
        doc = self.prj.get_document_by_id(TEST_DOCUMENT_ID)
        assert len(doc.annotations()) == 19
        assert doc.annotations()[0].start_offset == 66

    def test_multiline_annotation(self):
        """Test to convert a multiline Span Annotation to a dict."""
        doc = self.prj.get_document_by_id(TEST_DOCUMENT_ID)
        assert len(doc.annotations()[0].eval_dict) == 2

    def test_compare_dicts(self):
        """Test to convert a Annotation to a dict."""
        annotations = self.prj.documents[0].annotations()
        for annotation in annotations:
            if annotation.id_ == 4420022:
                span = annotation.spans[0]

        empty_span = Span(start_offset=0, end_offset=0)

        assert empty_span.eval_dict().keys() == span.eval_dict().keys()

    def test_annotation_to_dict(self):
        """Test to convert a Annotation to a dict."""
        anno = None
        annotations = self.prj.documents[0].annotations()
        for annotation in annotations:
            if annotation.id_ == 4420022:
                anno = annotation.eval_dict[0]

        assert anno is not None

        assert anno['confidence'] == 1.0
        assert anno['created_by'] == 59
        assert not anno['custom_offset_string']
        assert anno['end_offset'] == 366
        assert anno['is_correct']
        assert anno['label_id'] == 860  # original REST API calls it "label" however means label_id
        assert anno['label_threshold'] == 0.1
        assert anno['custom_offset_string'] is None
        assert not anno['revised']
        assert anno['revised_by'] is None
        assert anno['annotation_set_id'] == 78730  # v2 REST API calls it still section
        assert anno['label_set_id'] == 63  # v2 REST API call it still section_label_id
        assert anno['start_offset'] == 365

        assert anno['page_width'] == 595.2
        assert anno['page_height'] == 841.68
        assert anno['x0'] == 126.96
        assert anno['x1'] == 131.04
        assert anno['y0'] == 772.589
        assert anno['y1'] == 783.589
        assert anno['x0_relative'] == 0.2133064516129032
        assert anno['x1_relative'] == 0.2201612903225806
        assert anno['y0_relative'] == 0.9179129835566963
        assert anno['y1_relative'] == 0.9309820834521435
        assert anno['line_index'] == 4
        assert anno['page_index'] == 0
        assert anno['page_index_relative'] == 0

    def test_document_annotations_filter(self):
        """Test Annotations filter."""
        doc = self.prj.get_document_by_id(TEST_DOCUMENT_ID)
        self.assertEqual(len(doc.annotations()), 19)
        assert len(doc.annotations(label=self.prj.get_label_by_id(858))) == 1
        assert len(doc.annotations(use_correct=False)) == 22  # 21 if not considering negative ones

    def test_document_offset(self):
        """Test Document offsets."""
        doc = self.prj.get_document_by_id(TEST_DOCUMENT_ID)
        assert doc.annotations()[0].offset_string == ['328927/10103', '22.05.2018']

    def test_document_id_when_loading_from_disk(self):
        """Test ID of Document."""
        doc = self.prj.get_document_by_id(TEST_DOCUMENT_ID)
        assert doc.id_ == TEST_DOCUMENT_ID

    def test_document_check_bbox_available(self):
        """Test deepcopy will copy over Bbox."""
        doc = self.prj.get_document_by_id(TEST_DOCUMENT_ID)
        virtual_doc = deepcopy(doc)
        assert virtual_doc.bboxes

    def test_document_check_bbox(self):
        """Test Bbox check."""
        doc = self.prj.get_document_by_id(TEST_DOCUMENT_ID)
        virtual_doc = deepcopy(doc)
        self.assertTrue(virtual_doc.bboxes)
        virtual_doc.set_text_bbox_hashes()
        virtual_doc._text = '123' + doc.text  # Change text to bring bbox out of sync.
        with pytest.raises(ValueError, match='Bbox provides Character "n" Document text refers to "l"'):
            virtual_doc.check_bbox()

    def test_document_check_bbox_without_validations(self):
        """Test bbox check when force disabling validation rules."""
        self.prj._strict_data_validation = False
        doc = self.prj.get_document_by_id(TEST_DOCUMENT_ID)
        virtual_doc = deepcopy(doc)
        self.assertTrue(virtual_doc.bboxes)
        virtual_doc.set_text_bbox_hashes()
        virtual_doc._text = '123' + doc.text  # Change text to bring bbox out of sync.
        virtual_doc.check_bbox()  # no exception is raised
        self.prj._strict_data_validation = True  # restore data validations to not interfere with other tests

    def test_hashing_bboxes_faster_than_recalculation(self):
        """Test that it's 100x faster to compare hashes of text and bboxes rathar than force recalculation of bboxes."""
        import time

        doc = self.prj.get_document_by_id(TEST_DOCUMENT_ID)
        virtual_doc = deepcopy(doc)
        virtual_doc.bboxes

        t0 = time.monotonic()
        for _ in range(100):
            virtual_doc._check_text_or_bbox_modified()
            virtual_doc.bboxes
        t_hash = time.monotonic() - t0

        t0 = time.monotonic()
        for _ in range(100):
            virtual_doc.check_bbox()
        t_recalculate = time.monotonic() - t0

        assert t_hash / t_recalculate < 1 / 100

    @unittest.skip(reason='Waiting for API to support to add to default Annotation Set')
    def test_document_add_new_annotation(self):
        """Test adding a new annotation."""
        doc = self.prj.labels[0].documents[5]  # the latest Document
        # we create a revised Annotations, as only revised Annotation can be deleted
        # if we would delete an unrevised Annotation, we would provide feedback and thereby keep the
        # Annotation as "wrong" but "revised"
        assert len(doc.annotations(use_correct=False)) == 23
        label = self.prj.labels[0]
        new_anno = Annotation(
            start_offset=225,
            end_offset=237,
            label=label.id_,
            label_set_id=None,  # hand selected Document Label Set
            revised=True,
            is_correct=True,
            accuracy=0.98765431,
            document=doc,
        )
        # make sure Document Annotations are updated too
        assert len(doc.annotations(use_correct=False)) == 24
        label = self.prj.labels[0]
        annotations = label.annotations(categories=[self.prj.get_category_by_id(63)])
        self.assertEqual(self.document_count + 1, len(annotations))
        assert new_anno.id_ is None
        new_anno.save()
        assert new_anno.id_
        new_anno.delete()
        assert new_anno.id_ is None
        assert len(doc.annotations(use_correct=False)) == 13
        annotations = label.annotations(categories=[self.prj.get_category_by_id(63)])
        self.assertEqual(self.document_count, len(annotations))

    @unittest.skip(
        reason='Skip: Changes in AbstractExtractionAI Annotation needed to require a Label for every Annotation init.'
    )
    def test_document_add_new_annotation_without_label(self):
        """Test adding a new Annotation."""
        with self.assertRaises(AttributeError) as _:
            _ = Annotation(
                start_offset=225,
                end_offset=237,
                label=None,
                label_set_id=0,  # hand selected Document section Label
                revised=True,
                is_correct=True,
                accuracy=0.98765431,
                document=Document(),
            )
        # TODO: expand assert to check for specific error message

    @unittest.skip(
        reason='Skip: Changes in AbstractExtractionAI Annotation needed to require a Document for every '
        'Annotation init.'
    )
    def test_init_annotation_without_document(self):
        """Test adding a new Annotation."""
        with self.assertRaises(AttributeError) as _:
            _ = Annotation(
                start_offset=225,
                end_offset=237,
                label=None,
                label_set_id=0,
                revised=True,
                is_correct=True,
                accuracy=0.98765431,
                document=None,
            )

        # TODO: expand assert to check for specific error message

    @pytest.mark.xfail(reason='We cannot define the Annotation Set automatically.')
    def test_init_annotation_with_default_annotation_set(self):
        """Test adding a new Annotation without providing the Annotation Set."""
        prj = Project(id_=TEST_PROJECT_ID)
        doc = Document(project=prj)
        annotation = Annotation(
            start_offset=225,
            end_offset=237,
            label=prj.labels[0],
            label_set_id=0,
            revised=True,
            is_correct=True,
            accuracy=0.98765431,
            document=doc,
            annotation_set=None,
        )

        # an Annotation Set needs to be created or retrieved after the Annotation is saved
        assert annotation.annotation_set.id_ == 78730

    def test_bio_scheme_saving_and_loading(self):
        """Test if generated bio scheme list is identical to loaded from file."""
        doc = self.prj.documents[0]
        bio_annotations1 = doc.get_text_in_bio_scheme(update=True)
        bio_annotations2 = doc.get_text_in_bio_scheme(update=False)

        assert bio_annotations1 == bio_annotations2

    @unittest.skip(reason='Issue https://gitlab.com/konfuzio/objectives/-/issues/8664.')
    def test_get_text_in_bio_scheme(self):
        """Test getting Document in the BIO scheme."""
        doc = self.prj.documents[0]
        bio_annotations = doc.get_text_in_bio_scheme()
        assert len(bio_annotations) == 398
        # check for multiline support in bio schema
        assert bio_annotations[1][0] == '328927/10103/00104'
        assert bio_annotations[1][1] == 'B-Austellungsdatum'
        assert bio_annotations[8][0] == '22.05.2018'
        assert bio_annotations[8][1] == 'B-Austellungsdatum'

    def test_number_of_all_documents(self):
        """Count the number of all available Documents online."""
        project = Project(id_=None, project_folder=OFFLINE_PROJECT)
        assert len(project._documents) == 57

    def test_create_empty_annotation(self):
        """
        Create an empty Annotation and get the start offset.

        The empty Annotation should be added to the Document as this represents the way the tokenizer
        creates empty Annotations.
        """
        prj = Project(id_=TEST_PROJECT_ID)
        doc = Document(text='', project=prj, category=prj.get_category_by_id(63))
        label_set = doc.category.default_label_set
        label = label_set.labels[0]
        span = Span(start_offset=1, end_offset=2)
        annotation_set = AnnotationSet(document=doc, label_set=label_set)
        _ = Annotation(label=label, annotation_set=annotation_set, label_set=label_set, document=doc, spans=[span])

    def test_get_annotations_for_offset_of_first_and_last_name(self):
        """Get Annotations for all offsets in the Document."""
        doc = self.prj.get_document_by_id(TEST_DOCUMENT_ID)
        filtered_annotations = doc.annotations(start_offset=1500, end_offset=1530)
        self.assertEqual(len(filtered_annotations), 3)  # 3 is correct even 4 Spans!
        text = '198,34\n  Erna-Muster Eiermann                         KiSt      15,83   Solz        10,89\n  '
        self.assertEqual(doc.text[1498:1590], text)

    def test_create_list_of_regex_for_label_without_annotations(self):
        """Check regex build for empty Labels."""
        category = self.prj.get_category_by_id(63)
        label = next(x for x in self.prj.labels if len(x.annotations(categories=[category])) == 0)
        automated_regex_for_label = label.regex(categories=[category])[category.id_]
        # There is no regex available.
        assert len(automated_regex_for_label) == 0

    def test_add_annotation_for_no_category_document(self):
        """Test adding Annotation error for no-category Document."""
        project = LocalTextProject()
        test_document = project.get_document_by_id(19)
        test_document._category = project.get_category_by_id(3)
        label_set = LabelSet(project=project, categories=[test_document.category])
        label = Label(project=project, label_sets=[label_set])
        span = Span(start_offset=1, end_offset=2)
        annotation_set = AnnotationSet(document=test_document, label_set=label_set)
        test_document._category = project.no_category
        with pytest.raises(ValueError, match='We cannot add'):
            _ = Annotation(
                label=label, annotation_set=annotation_set, label_set=label_set, document=test_document, spans=[span]
            )

    @unittest.skip(reason='Patch not supported by Text-Annotation Server.')
    def test_to_change_an_annotation_online(self):
        """Test to update an Annotation from revised to not revised and back to revised."""
        doc = self.prj.get_document_by_id(44864)
        annotations = doc.annotations(start_offset=10, end_offset=200)
        first_annotation = annotations[0]
        first_annotation.revised = False
        first_annotation.save()

    @classmethod
    def tearDownClass(cls) -> None:
        """Test if the Project remains the same as in the beginning."""
        assert len(cls.prj.documents) == cls.document_count
        assert len(cls.prj.test_documents) == cls.test_document_count
        category = cls.prj.get_category_by_id(63)
        assert len(cls.prj.labels[0].annotations(categories=[category])) == cls.annotations_correct


class TestKonfuzioForceOfflineData(unittest.TestCase):
    """Test handle data forced offline."""

    def test_force_offline_project(self):
        """Test that a Project with an ID can be forced offline."""
        prj = Project(id_=TEST_PROJECT_ID)
        prj.set_offline()
        self.assertFalse(prj.is_online)
        # all Data belonging to that Project should be offline without setting individual instances offline
        category = Category(prj, id_=1)
        self.assertFalse(category.is_online)
        label_set = LabelSet(prj, categories=[category], id_=1)
        self.assertFalse(label_set.is_online)
        doc = Document(prj, category=category, id_=1)
        self.assertFalse(doc.is_online)
        annotation_set = AnnotationSet(doc, label_set, id_=1)
        self.assertFalse(annotation_set.is_online)
        label = Label(prj, label_sets=[label_set], id_=1)
        self.assertFalse(label.is_online)
        annotation = Annotation(
            doc, annotation_set=annotation_set, label_set=label_set, label=label, id_=1, spans=[Span(0, 1)]
        )
        self.assertFalse(annotation.is_online)
        prj.delete()

    def test_make_sure_annotations_are_not_downloaded_automatically(self):
        """Test that Annotations are not downloaded automatically."""
        prj = Project(id_=TEST_PROJECT_ID, project_folder='another')
        doc = prj.get_document_by_id(TEST_DOCUMENT_ID)
        doc.set_offline()
        self.assertFalse(is_file(doc.annotation_file_path, raise_exception=False))
        self.assertEqual(None, doc._annotations)
        self.assertFalse(doc.annotations())
        self.assertEqual(0, len(doc._annotations))
        self.assertFalse(is_file(doc.annotation_file_path, raise_exception=False))
        with self.assertRaises(NotImplementedError):
            doc.download_document_details()
        prj.delete()

    def test_annotations_are_loadable_for_offline_project_with_id_forced_offline(self):
        """Test that Annotations are loadable for OFFLINE_PROJECT if it's given an ID and forced offline."""
        prj = Project(id_=TEST_PROJECT_ID, project_folder=OFFLINE_PROJECT)
        doc = prj.get_document_by_id(TEST_DOCUMENT_ID)
        doc.set_offline()
        self.assertTrue(is_file(doc.annotation_file_path, raise_exception=False))
        self.assertEqual(None, doc._annotations)
        self.assertTrue(doc.annotations())
        self.assertEqual(22, len(doc._annotations))
        with self.assertRaises(NotImplementedError):
            doc.download_document_details()

    def test_make_sure_annotation_sets_are_not_downloaded_automatically(self):
        """Test that Annotation Sets are not downloaded automatically."""
        prj = Project(id_=TEST_PROJECT_ID, project_folder='another2')
        doc = prj.get_document_by_id(TEST_DOCUMENT_ID)
        doc.set_offline()
        self.assertFalse(is_file(doc.annotation_set_file_path, raise_exception=False))
        self.assertEqual(None, doc._annotation_sets)
        self.assertFalse(doc.annotation_sets())
        self.assertEqual(0, len(doc._annotation_sets))
        self.assertFalse(is_file(doc.annotation_set_file_path, raise_exception=False))
        with self.assertRaises(NotImplementedError):
            doc.download_document_details()
        prj.delete()

    def test_annotations_sets_are_loadable_for_offline_project_with_id_forced_offline(self):
        """Test that AnnotationSets are loadable for OFFLINE_PROJECT if it's given an ID and forced offline."""
        prj = Project(id_=TEST_PROJECT_ID, project_folder=OFFLINE_PROJECT)
        doc = prj.get_document_by_id(TEST_DOCUMENT_ID)
        doc.set_offline()
        self.assertTrue(is_file(doc.annotation_set_file_path, raise_exception=False))
        self.assertEqual(None, doc._annotation_sets)
        self.assertTrue(doc.annotation_sets())
        self.assertEqual(24, len(doc._annotation_sets))
        with self.assertRaises(NotImplementedError):
            doc.download_document_details()

    def test_make_sure_pages_are_not_downloaded_automatically(self):
        """Test that Pages are not downloaded automatically."""
        prj = Project(id_=TEST_PROJECT_ID, project_folder='another33')
        doc = prj.get_document_by_id(TEST_DOCUMENT_ID)
        doc.set_offline()
        self.assertFalse(is_file(doc.pages_file_path, raise_exception=False))
        self.assertEqual([], doc._pages)
        self.assertFalse(doc.pages())
        self.assertFalse(is_file(doc.pages_file_path, raise_exception=False))
        with self.assertRaises(NotImplementedError):
            doc.download_document_details()
        prj.delete()

    def test_view_annotations(self):
        """Test that Document.view_annotations() gets all the right Annotations."""
        project = LocalTextProject()
        document = project.get_document_by_id(7)
        annotations = document.view_annotations()
        assert len(annotations) == 4  # 4 if top_annotations filter is used
        assert sorted([ann.id_ for ann in annotations]) == [16, 18, 19, 24]

    def test_document_lose_weight(self):
        """Test that Document.lose_weight() removes all the right Annotations."""
        project = LocalTextProject()
        document = project.get_document_by_id(7)

        assert len(document.annotations(use_correct=False, ignore_below_threshold=False)) == 11

        document.lose_weight()

        assert len(document.annotations(use_correct=False, ignore_below_threshold=False)) == 8

    def test_annotationset_annotations(self):
        """Test AnnotationSet.annotations method."""
        project = LocalTextProject()
        document = project.get_document_by_id(7)

        annotation_set = document.annotation_sets()[0]

        assert len(annotation_set.annotations()) == 1
        assert len(annotation_set.annotations(use_correct=False)) == 10
        assert len(annotation_set.annotations(use_correct=False, ignore_below_threshold=True)) == 9

    def test_annotationset_start_end_offset_and_start_line_index(self):
        """Test AnnotationSet start and end offset methods and start_line_index."""
        project = LocalTextProject()
        document = project.get_document_by_id(7)

        annotation_set = document.annotation_sets()[0]

        assert annotation_set.start_offset == 0
        assert annotation_set.start_line_index == 0
        assert annotation_set.end_offset == 73

    def test_label_spans_not_found_by_tokenizer(self):
        """Test Label spans_not_found_by_tokenizer method."""
        project = LocalTextProject()

        whitespace_tokenizer = WhitespaceTokenizer()
        al_tokenizer = RegexTokenizer('al')

        category = project.get_category_by_id(1)
        label = project.get_label_by_id(4)
        label_span = label.annotations(categories=[category])[0].spans[0]

        whitespace_spans = label.spans_not_found_by_tokenizer(whitespace_tokenizer, categories=[category])
        assert len(whitespace_spans) == 1
        assert whitespace_spans not in label_span.regex_matching

        al_spans = label.spans_not_found_by_tokenizer(al_tokenizer, categories=[category])
        assert len(al_spans) == 0
        assert al_tokenizer in label_span.regex_matching

    def test_offline_project_creates_no_files(self):
        """Test that an offline Project does not create any files, even if Documents have IDs."""
        virtual_project = Project(id_=None)
        virtual_project.set_offline()
        assert not os.path.isdir(virtual_project.project_folder)

        virtual_category = Category(project=virtual_project)
        virtual_document = Document(
            project=virtual_project,
            id_=999999999,
            category=virtual_category,
            dataset_status=2,
            copy_of_id=999999999,
        )
        assert not os.path.isdir(virtual_document.document_folder)

    def test_category_collect_exclusive_first_page_strings(self):
        """Test collecting exclusive first-page strings within the Documents of a Category."""
        project = LocalTextProject()
        category = project.get_category_by_id(3)
        tokenizer = ConnectedTextTokenizer()
        first_page_strings = category.exclusive_first_page_strings(tokenizer)
        assert len(first_page_strings) == 2
        assert 'I like bread.' in first_page_strings
        assert 'Morning,' in first_page_strings


class TestFillOperation(unittest.TestCase):
    """Separate Test as we add non Labels to the Project."""

    @classmethod
    def setUpClass(cls) -> None:
        """Initialize the test: https://app.konfuzio.com/projects/46/docs/44823/bbox-annotations/."""
        cls.prj = Project(id_=None, project_folder=OFFLINE_PROJECT)
        cls.doc = cls.prj.get_document_by_id(TEST_DOCUMENT_ID)
        default_label_set = cls.prj.get_label_set_by_name('Lohnabrechnung')
        assert default_label_set.labels.__len__() == 10
        cls.annotations = cls.doc.annotations(start_offset=1498, end_offset=1590, fill=True)
        cls.sorted_spans = sorted([span for annotation in cls.annotations for span in annotation.spans])
        cls.text = '198,34\n  Erna-Muster Eiermann                         KiSt      15,83   Solz        10,89\n  '
        assert cls.doc.text[1498:1590] == cls.text

    def test_number_of_annotations(self):
        """Get Annotations for all offsets in the Document."""
        self.assertEqual(len(self.annotations), 7)  # 2 single line Annotation, one multiline with two spans

    def test_number_of_spans(self):
        """Get Annotations for all offsets in the Document."""
        self.assertEqual(len([span for annotation in self.annotations for span in annotation.spans]), 10)

    @unittest.skip(reason='Documents without Category cannot be processed.')
    def test_fill_doc_without_category(self):
        """Try to fill a Document without Category."""
        self.prj.get_document_by_id(44864).annotations(fill=True)

    def test_fill_full_document_with_category(self):
        """Try to fill a Document with Category."""
        # Failing because the Document already has the Annotations created by fill (from the tests setup)
        with self.assertRaises(ValueError) as context:
            self.prj.get_document_by_id(TEST_DOCUMENT_ID).annotations(fill=True)
            assert 'is a duplicate of' in context.exception

    def test_correct_text_offset(self):
        """Test if the sorted Spans can create the offset text."""
        offsets = [sorted_span.offset_string for sorted_span in self.sorted_spans]
        span_text = ''.join(offsets)
        self.assertEqual(self.doc.text[1498:1590], span_text)

    def test_span_start_and_end(self):
        """Test if the Spans have the correct offsets."""
        spa = [(span.start_offset, span.end_offset) for span in self.sorted_spans]
        assert self.doc.text[slice(spa[0][0], spa[0][1])] == self.doc.text[1498:1504] == '198,34'
        assert self.doc.text[slice(spa[1][0], spa[1][1])] == self.doc.text[1504:1505] == '\n'
        assert self.doc.text[slice(spa[2][0], spa[2][1])] == self.doc.text[1505:1507] == '  '
        assert self.doc.text[slice(spa[3][0], spa[3][1])] == self.doc.text[1507:1518] == 'Erna-Muster'
        assert self.doc.text[slice(spa[4][0], spa[4][1])] == self.doc.text[1518:1519] == ' '
        assert self.doc.text[slice(spa[5][0], spa[5][1])] == self.doc.text[1519:1527] == 'Eiermann'
        unlabeled = '                         KiSt      15,83   Solz        '
        assert self.doc.text[slice(spa[6][0], spa[6][1])] == self.doc.text[1527:1582] == unlabeled
        assert self.doc.text[slice(spa[7][0], spa[7][1])] == self.doc.text[1582:1587] == '10,89'
        assert self.doc.text[slice(spa[8][0], spa[8][1])] == self.doc.text[1587:1588] == '\n'
        assert self.doc.text[slice(spa[9][0], spa[9][1])] == self.doc.text[1588:1590] == '  '


class TestData(unittest.TestCase):
    """Test functions that don't require data."""

    def test_compare_none_and_id(self):
        """Test to compare an instance to None."""
        a = Data()
        a.id_ = 5
        self.assertNotEqual(a, None)

    def test_compare_nones(self):
        """Test to compare an instance with None ID to None."""
        a = Data()
        self.assertNotEqual(a, None)

    def test_compare_id_with_instance_without(self):
        """Test to compare an instance with ID to an instance with None ID."""
        a = Data()
        a.id_ = 5
        b = Data()
        self.assertNotEqual(a, b)

    def test_not_online(self):
        """Test that data with a None ID is not online."""
        a = Data()
        self.assertFalse(a.is_online)

    def test_is_online(self):
        """Test that data with an ID is online."""
        a = Data()
        a.id_ = 0
        self.assertTrue(a.is_online)

    def test_force_offline_data(self):
        """Test that data with an ID can be forced offline."""
        a = Data()
        a.id_ = 1
        a.set_offline()
        self.assertFalse(a.is_online)


def test_download_training_and_test_data():
    """Test downloading of data from training and test documents."""
    project = Project(id_=1249, update=True)
    project.download_training_and_test_data()


def test_to_init_prj_from_folder():
    """Load Project from folder."""
    prj = Project(id_=46, project_folder='data_46')
    assert len(prj.documents) == 26<|MERGE_RESOLUTION|>--- conflicted
+++ resolved
@@ -332,8 +332,10 @@
     def test_create_modify_and_delete_document(self):
         """Test the creation of an online Document from a file, modification, and then deletion of the Document."""
         # Test Document creation
-        doc = Document.from_file('tests/test_data/pdf.pdf', self.project, dataset_status=1)
+        doc = Document.from_file('tests/test_data/pdf.pdf', self.project)
         doc_id = doc.id_
+        doc.dataset_status = 4
+        doc.save_meta_data()
 
         assert doc in self.project.preparation_documents
         assert doc.name == 'pdf.pdf'
@@ -343,11 +345,7 @@
         assert doc.dataset_status == 1
         assert doc.assignee is None
 
-<<<<<<< HEAD
         with pytest.raises(HTTPError, match="documents which are part of a dataset"):
-=======
-        with pytest.raises(HTTPError, match='You cannot delete documents which are part of a dataset'):
->>>>>>> f0634beb
             # Cannot delete Document with dataset_status != 0
             doc.delete(delete_online=True)
 
