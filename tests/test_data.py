"""Validate data functions."""
import logging
import os
import unittest
from copy import copy, deepcopy

import pytest
from PIL.PngImagePlugin import PngImageFile

from konfuzio_sdk.data import (
    Project,
    Annotation,
    Document,
    Label,
    AnnotationSet,
    LabelSet,
    Data,
    Span,
    download_training_and_test_data,
    Category,
    Page,
    Bbox,
)
from konfuzio_sdk.utils import is_file
from tests.variables import (
    OFFLINE_PROJECT,
    TEST_DOCUMENT_ID,
    TEST_PROJECT_ID,
    TEST_PAYSLIPS_CATEGORY_ID,
    TEST_RECEIPTS_CATEGORY_ID,
)

from konfuzio_sdk.tokenizer.regex import WhitespaceTokenizer, RegexTokenizer
from konfuzio_sdk.samples import LocalTextProject

logger = logging.getLogger(__name__)


class TestOnlineProject(unittest.TestCase):
    """Use this class only to test data.py operations that need an online project."""

    annotations_correct = 24

    @classmethod
    def setUpClass(cls) -> None:
        """Initialize the test Project."""
        cls.project = Project(id_=TEST_PROJECT_ID)

    def test_document(self):
        """Test properties of a specific Documents in the test Project."""
        doc = self.project.get_document_by_id(TEST_DOCUMENT_ID)
        assert doc.category.name == 'Lohnabrechnung'
        label = self.project.labels[0]
        annotations = label.annotations(categories=[self.project.get_category_by_id(63)])
        assert len(annotations) == self.annotations_correct
        doc.update()
        annotations = label.annotations(categories=[self.project.get_category_by_id(63)])
        self.assertEqual(len(annotations), self.annotations_correct)
        assert len(doc.text) == 4537
        assert is_file(doc.txt_file_path)
        # assert is_file(doc.bbox_file_path) bbox is not loaded at this point.
        assert is_file(doc.annotation_file_path)
        assert is_file(doc.annotation_set_file_path)

    def test_document_no_label_annotations_after_update(self):
        """Test that Annotations in the no_label_annotation_set of the Document are removed after update."""
        document = self.project.get_document_by_id(TEST_DOCUMENT_ID)
        span = Span(start_offset=0, end_offset=1)
        _ = Annotation(
            document=document,
            # annotation_set=document.no_label_annotation_set,
            label=self.project.no_label,
            label_set=self.project.no_label_set,
            spans=[span],
        )
        assert len(document.annotations(use_correct=False, label=self.project.no_label)) == 1
        document.update()
        assert len(document.annotations(use_correct=False, label=self.project.no_label)) == 0

    def test_document_with_multiline_annotation(self):
        """Test properties of a specific Documents in the test Project."""
        doc = self.project.get_document_by_id(TEST_DOCUMENT_ID)
        label = self.project.get_label_by_id(867)
        annotations = label.annotations(categories=[self.project.get_category_by_id(63)])
        self.assertEqual(len(annotations), self.annotations_correct)
        doc.update()
        annotations = label.annotations(categories=[self.project.get_category_by_id(63)])
        self.assertEqual(len(annotations), self.annotations_correct)
        self.assertEqual(len(doc.text), 4537)
        # self.assertEqual(len(glob.glob(os.path.join(doc.document_folder, '*.*'))), 4)

        # existing annotation
        # https://app.konfuzio.com/admin/server/sequenceannotation/?document_id=44823&project=46
        # we are no longer filtering out the rejected annotations so it's 21
        self.assertEqual(21, len(doc.annotations(use_correct=False)))
        # a multiline Annotation in the top right corner, see https://app.konfuzio.com/a/4419937
        self.assertEqual(66, doc.annotations()[0]._spans[0].start_offset)
        self.assertEqual(78, doc.annotations()[0]._spans[0].end_offset)
        self.assertEqual(159, doc.annotations()[0]._spans[1].start_offset)
        self.assertEqual(169, doc.annotations()[0]._spans[1].end_offset)
        self.assertEqual(len(doc.annotations()), 19)
        # helm: 21.06.2022 changed from 21 to 19 as someone added (?) two annotations?
        # todo check this number, the offline project was still working fine for all evaluation tests
        self.assertTrue(doc.annotations()[0].is_online)
        with self.assertRaises(ValueError) as context:
            doc.annotations()[0].save()
            assert 'cannot update Annotations once saved online' in context.exception

    def test_get_pages_files(self):
        """Test to download page files."""
        doc = self.project.get_document_by_id(TEST_DOCUMENT_ID)
        assert len(doc.pages()) == 1
        assert doc.pages()[0].category == doc.category

    def test_load_image_in_memory(self):
        """Test to download page files."""
        doc = self.project.get_document_by_id(TEST_DOCUMENT_ID)
        for page in doc.pages():
            image = page.get_image()
            assert type(image) is PngImageFile

    def test_get_annotation_by_id(self):
        """Test to find an online annotation by its ID."""
        doc = self.project.get_document_by_id(TEST_DOCUMENT_ID)
        annotation = doc.get_annotation_by_id(4420057)
        assert annotation.start_offset == 1507
        assert annotation.end_offset == 1518
        assert annotation.offset_string == ['Erna-Muster']

    def test_get_nonexistent_annotation_by_id(self):
        """Test to find an online annotation that does not exist by its ID, should raise an IndexError."""
        doc = self.project.get_document_by_id(TEST_DOCUMENT_ID)
        with pytest.raises(IndexError, match="is not part of"):
            _ = doc.get_annotation_by_id(999999)

    def test_create_annotation_offline(self):
        """Test to add an Annotation to the document offline, and that it does not persist after updating the doc."""
        doc = self.project.get_document_by_id(TEST_DOCUMENT_ID)
        assert Span(start_offset=1590, end_offset=1602) not in doc.spans()
        label = self.project.get_label_by_name('Lohnart')
        annotation = Annotation(
            document=doc,
            spans=[Span(start_offset=1590, end_offset=1602)],
            label=label,
            label_set=label.label_sets[0],
            accuracy=1.0,
            is_correct=True,
        )
        assert annotation in doc.annotations()
        doc.update()  # redownload document information to check that the annotation was not added online
        assert annotation not in doc.annotations()

    def test_create_annotation_then_delete_annotation(self):
        """Test to add an Annotation to the document online, then to delete it offline and online as well."""
        # We do 3 tests in 1 here since unit tests should be independent,
        # we don't want to refer to an Annotation created by a previous test

        # Test1: add an Annotation to the document online
        doc = self.project.get_document_by_id(TEST_DOCUMENT_ID)
        assert Span(start_offset=1590, end_offset=1602) not in doc.spans()
        label = self.project.get_label_by_name('Lohnart')
        annotation = Annotation(
            document=doc,
            spans=[Span(start_offset=1590, end_offset=1602)],
            label=label,
            label_set=label.label_sets[0],
            accuracy=1.0,
            is_correct=True,
        )
        annotation.save()
        assert annotation in doc.annotations()
        doc.update()  # redownload document information to check that the annotation was saved online
        assert annotation in doc.annotations()

        # Test2: delete the Annotation from the document offline
        annotation.delete(delete_online=False)
        assert annotation not in doc.get_annotations()
        doc.update()  # redownload document information to check that the annotation was not deleted online
        assert annotation in doc.get_annotations()

        # Test3: delete the Annotation from the document online.
        annotation.delete()  # doc.update() performed internally when delete_online=True, which is default
        assert annotation not in doc.get_annotations()


class TestOfflineExampleData(unittest.TestCase):
    """Test data features without real data."""

    @classmethod
    def setUpClass(cls) -> None:
        """Initialize the test Project."""
        cls.project = Project(id_=None, project_folder=OFFLINE_PROJECT)
        cls.payslips_category = cls.project.get_category_by_id(TEST_PAYSLIPS_CATEGORY_ID)
        cls.receipts_category = cls.project.get_category_by_id(TEST_RECEIPTS_CATEGORY_ID)

    @classmethod
    def tearDownClass(cls) -> None:
        """Control the number of Documents created in the Test."""
        assert len(cls.payslips_category.documents()) == 25
        assert len(cls.receipts_category.documents()) == 24
        assert cls.project.get_document_by_id(44864).category is None
        assert len(cls.project.documents) == 25 + 24 + 1  # because doc 44864 has no category

    def test_copy(self):
        """Test that copy is not allowed as it needs to be implemented for every SDK concept."""
        data = Data()
        with pytest.raises(NotImplementedError):
            copy(data)

    def test_deepcopy(self):
        """Test that deeepcopy is not allowed as it needs to be implemented for every SDK concept."""
        data = Data()
        with pytest.raises(NotImplementedError):
            deepcopy(data)

    def test_document_copy(self) -> None:
        """Test to create a new Document instance."""
        document = self.project.get_document_by_id(TEST_DOCUMENT_ID)
        new_document = deepcopy(document)
        assert new_document != document
        assert new_document.get_page_by_index(0).width == 595.2
        assert new_document._annotations is None  # for now the implementation just copies the bbox and text

    def test_project_num_label(self):
        """Test that no_label exists in the Labels of the Project and has the expected name."""
        self.assertEqual(19, len(self.payslips_category.labels))
        self.assertEqual(30, len(self.receipts_category.labels))
        self.assertEqual(19 + 30 - 1, len(self.project.labels))  # subtract one to avoid double counting the NO_LABEL

    def test_no_label(self):
        """Test if NO_LABEL is available."""
        assert self.project.no_label.name == "NO_LABEL"
        self.assertIn(self.project.no_label, self.project.labels)

    def test_annotation_bbox(self):
        """Create a Span and calculate it's bbox."""
        span = Span(start_offset=1764, end_offset=1769)  # the correct Annotation spans 1763 to 1769
        document = self.project.get_document_by_id(TEST_DOCUMENT_ID)
        _ = Annotation(
            id_=None,
            document=document,
            is_correct=True,
            annotation_set=document.annotation_sets()[0],
            label=self.project.no_label,
            label_set=self.project.label_sets[0],
            spans=[span],
        )
        box = span.bbox()  # verify if we can calculate valid bounding boxes from a given Text offset.
        assert box.x1 == 113.28
        assert box.x0 == 84.28
        assert box.y0 == 532.592
        assert box.y1 == 540.592

    def test_get_category_name_for_fallback_prediction(self):
        """Test turn a category name to lowercase, remove parentheses along with their contents, and trim spaces."""
        assert self.payslips_category.fallback_name == "lohnabrechnung"
        assert self.receipts_category.fallback_name == "quittung"
        test_category = Category(project=self.project, id_=1, name="Te(s)t Category Name (content content)")
        assert test_category.fallback_name == "tet category name"


class TestEqualityAnnotation(unittest.TestCase):
    """Test the equality of Annotations."""

    @classmethod
    def setUpClass(cls) -> None:
        """Initialize the test Project."""
        cls.project = Project(id_=None)
        cls.label_one = Label(project=cls.project, text='First')
        cls.label_two = Label(project=cls.project, text='First')
        cls.category = Category(project=cls.project, id_=1)
        cls.document = Document(project=cls.project, category=cls.category)
        cls.label_set = LabelSet(project=cls.project, categories=[cls.category], id_=421)
        # cls.label_set.add_label(cls.label)
        cls.annotation_set = AnnotationSet(document=cls.document, label_set=cls.label_set)
        assert len(cls.project.virtual_documents) == 1

    def test_overlapping_correct_same_label(self):
        """Reject to add Annotations that are identical."""
        document = Document(project=self.project, category=self.category)
        first_span = Span(start_offset=1, end_offset=2)
        second_span = Span(start_offset=1, end_offset=2)
        _ = Annotation(
            document=document, spans=[first_span], label_set=self.label_set, label=self.label_one, is_correct=True
        )

        with pytest.raises(ValueError) as e:
            _ = Annotation(
                document=document, spans=[second_span], label_set=self.label_set, label=self.label_one, is_correct=True
            )
            assert 'is a duplicate of' in str(e)

    def test_partially_overlapping_correct_same_label(self):
        """Accept to add Annotation with the same Label if parts of their Spans differ."""
        document = Document(project=self.project, category=self.category)
        first_span = Span(start_offset=1, end_offset=2)
        second_span = Span(start_offset=1, end_offset=2)
        third_span = Span(start_offset=2, end_offset=3)
        _ = Annotation(
            document=document, spans=[first_span], label_set=self.label_set, label=self.label_one, is_correct=True
        )

        _ = Annotation(
            document=document,
            spans=[second_span, third_span],
            label_set=self.label_set,
            label=self.label_one,
            is_correct=True,
        )

    def test_overlapping_wrong_same_label(self):
        """Accept to add Annotation with the same Label if both are not correct."""
        document = Document(project=self.project, category=self.category)
        first_span = Span(start_offset=1, end_offset=2)
        second_span = Span(start_offset=1, end_offset=2)
        _ = Annotation(
            document=document, spans=[first_span], label_set=self.label_set, label=self.label_one, is_correct=False
        )

        with pytest.raises(ValueError) as e:
            _ = Annotation(
                document=document, spans=[second_span], label_set=self.label_set, label=self.label_one, is_correct=False
            )
            assert 'is a duplicate of' in str(e)

    def test_partially_overlapping_wrong_same_label(self):
        """Accept to add Annotation with the same Label if parts of their Spans differ and one is not correct."""
        document = Document(project=self.project, category=self.category)
        first_span = Span(start_offset=1, end_offset=2)
        second_span = Span(start_offset=1, end_offset=2)
        third_span = Span(start_offset=2, end_offset=3)
        _ = Annotation(
            document=document, spans=[first_span], label_set=self.label_set, label=self.label_one, is_correct=False
        )

        _ = Annotation(
            document=document,
            spans=[second_span, third_span],
            label_set=self.label_set,
            label=self.label_one,
            is_correct=False,
        )

    def test_overlapping_partially_correct_same_label(self):
        """Accept to add Annotation with the same Label if one Annotation is not correct."""
        document = Document(project=self.project, category=self.category)
        first_span = Span(start_offset=1, end_offset=2)
        second_span = Span(start_offset=1, end_offset=2)
        _ = Annotation(
            document=document, spans=[first_span], label_set=self.label_set, label=self.label_one, is_correct=True
        )

        with pytest.raises(ValueError) as e:
            _ = Annotation(
                document=document, spans=[second_span], label_set=self.label_set, label=self.label_one, is_correct=False
            )
            assert 'is a duplicate of' in str(e)

    def test_partially_overlapping_partially_correct_same_label(self):
        """Accept to add Annotation with the same Label if parts of their Spans differ and one is not correct."""
        document = Document(project=self.project, category=self.category)
        first_span = Span(start_offset=1, end_offset=2)
        second_span = Span(start_offset=1, end_offset=2)
        third_span = Span(start_offset=2, end_offset=3)
        _ = Annotation(
            document=document, spans=[first_span], label_set=self.label_set, label=self.label_one, is_correct=True
        )

        _ = Annotation(
            document=document,
            spans=[second_span, third_span],
            label_set=self.label_set,
            label=self.label_one,
            is_correct=False,
        )

    def test_overlapping_correct_other_label(self):
        """Accept to add Annotation with different Labels."""
        document = Document(project=self.project, category=self.category)
        first_span = Span(start_offset=1, end_offset=2)
        second_span = Span(start_offset=1, end_offset=2)
        _ = Annotation(
            document=document, spans=[first_span], label_set=self.label_set, label=self.label_two, is_correct=True
        )

        _ = Annotation(
            document=document, spans=[second_span], label_set=self.label_set, label=self.label_one, is_correct=True
        )

    def test_overlapping_wrong_other_label(self):
        """Accept to add Annotation with different Labels if both are not correct."""
        document = Document(project=self.project, category=self.category)
        first_span = Span(start_offset=1, end_offset=2)
        second_span = Span(start_offset=1, end_offset=2)
        _ = Annotation(
            document=document, spans=[first_span], label_set=self.label_set, label=self.label_one, is_correct=False
        )

        _ = Annotation(
            document=document, spans=[second_span], label_set=self.label_set, label=self.label_two, is_correct=False
        )

    def test_partially_overlapping_partially_correct_other_label(self):
        """Accept to add Annotation with different Labels if one is not correct and one is only some Spans overlap."""
        document = Document(project=self.project, category=self.category)
        first_span = Span(start_offset=1, end_offset=2)
        second_span = Span(start_offset=1, end_offset=2)
        third_span = Span(start_offset=2, end_offset=3)
        _ = Annotation(
            document=document, spans=[first_span], label_set=self.label_set, label=self.label_one, is_correct=True
        )

        _ = Annotation(
            document=document,
            spans=[second_span, third_span],
            label_set=self.label_set,
            label=self.label_two,
            is_correct=False,
        )


class TestOfflineDataSetup(unittest.TestCase):
    """Test data features on programmatically constructed Project."""

    @classmethod
    def setUpClass(cls) -> None:
        """Initialize the test Project."""
        cls.project = Project(id_=None)
        cls.label = Label(project=cls.project, text='First Offline Label')
        cls.category = Category(project=cls.project, id_=1)
        cls.category2 = Category(project=cls.project, id_=2)
        cls.document = Document(project=cls.project, category=cls.category)
        cls.label_set = LabelSet(project=cls.project, categories=[cls.category], id_=421)
        cls.label_set.add_label(cls.label)
        cls.annotation_set = AnnotationSet(document=cls.document, label_set=cls.label_set)
        assert len(cls.project.virtual_documents) == 1

    @classmethod
    def tearDownClass(cls) -> None:
        """Control the number of Documents created in the Test."""
<<<<<<< HEAD
        assert len(cls.project.virtual_documents) == 52
=======
        assert len(cls.project.virtual_documents) == 49
>>>>>>> 90cada71

    # def test_document_only_needs_project(self):
    #     """Test that a Document can be created without category"""
    #     _ = Document(project=self.project)

    def test_project_no_label(self):
        """Test that no_label exists in the Labels of the Project and has the expected name."""
        assert self.project.no_label in self.project.labels
        assert self.project.no_label.name == "NO_LABEL"

    def test_project_no_label_set(self):
        """Test that no_label_set exists in the Label Sets of the Project."""
        assert self.project.no_label_set in self.project.label_sets

    def test_project_has_category(self):
        """Test that no_label_set exists in the Label Sets of the Categories of the Project."""
        assert self.category in self.project.categories

    def test_project_no_label_set_in_all_categories(self):
        """Test that no_label_set exists in the Label Sets of the Categories of the Project."""
        for category in self.project.categories:
            assert self.project.no_label_set in category.project.label_sets

    def test_document_no_label_annotation_set_label_set(self):
        """Test that Label Set of the no_label_annotation_set of the Document has the no_label_set of the Project."""
        assert self.document.no_label_annotation_set.label_set == self.project.no_label_set

    def test_category_of_document(self):
        """Test if setup worked."""
        assert self.document.category == self.category
        for page in self.document.pages():
            assert page.category == self.category

    def test_categorize_when_all_pages_have_same_category(self):
        """Test categorizing a Document when all pages have the same Category."""
        document = Document(project=self.project, text="hello")
        for i in range(2):
            _ = Page(
                id_=None,
                document=document,
                start_offset=0,
                end_offset=0,
                number=i + 1,
                original_size=(0, 0),
                category=self.category,
            )
        assert document.category == self.category

    def test_categorize_when_all_pages_have_no_category(self):
        """Test categorizing a Document when all pages have no Category."""
        document = Document(project=self.project, text="hello")
        for i in range(2):
            _ = Page(id_=None, document=document, start_offset=0, end_offset=0, number=i + 1, original_size=(0, 0))
        assert document.category is None

    def test_categorize_when_pages_have_different_categories(self):
        """Test categorizing a Document when pages have different Category."""
        document = Document(project=self.project, text="hello")
        for i in range(2):
            _ = Page(
                id_=None,
                document=document,
                start_offset=0,
                end_offset=0,
                number=i + 1,
                original_size=(0, 0),
                category=self.category if i else self.category2,
            )
        assert document.category is None

    def test_categorize_when_pages_have_mixed_categories_or_no_category(self):
        """Test categorizing a Document when pages have different Category or no Category."""
        document = Document(project=self.project, text="hello")
        for i in range(3):
            _ = Page(
                id_=None,
                document=document,
                start_offset=0,
                end_offset=0,
                number=i + 1,
                original_size=(0, 0),
                category=[self.category, self.category2, None][i],
            )
        assert document.category is None

    def test_categorize_with_no_pages(self):
        """Test categorizing a Document with no pages."""
        document = Document(project=self.project, text="hello")
        assert document.category is None
        assert document.pages() == []

    @unittest.skip(reason='Span validation.')
    def test_span_negative_offset(self):
        """Negative Span creation should not be possible."""
        project = Project(id_=None)
        category = Category(project=project)
        label_set = LabelSet(id_=33, project=project, categories=[category])
        label = Label(id_=22, text='LabelName', project=project, label_sets=[label_set], threshold=0.5)
        document = Document(project=project, category=category, text="From 14.12.2021 to 1.1.2022.", dataset_status=2)
        with self.assertRaises():
            span_1 = Span(start_offset=-1, end_offset=2)
            annotation_set_1 = AnnotationSet(id_=1, document=document, label_set=label_set)
            _ = Annotation(
                document=document,
                is_correct=True,
                annotation_set=annotation_set_1,
                label=label,
                label_set=label_set,
                spans=[span_1],
            )

    def test_training_document_annotations_are_available(self):
        """Test if the Label can access the new Annotation."""
        project = Project(id_=None)
        category = Category(project=project)
        label_set = LabelSet(id_=33, project=project, categories=[category])
        label = Label(id_=22, text='LabelName', project=project, label_sets=[label_set], threshold=0.5)
        document = Document(project=project, category=category, text="From 14.12.2021 to 1.1.2022.", dataset_status=2)
        span_1 = Span(start_offset=5, end_offset=15)
        annotation_set_1 = AnnotationSet(id_=1, document=document, label_set=label_set)
        annotation = Annotation(
            document=document,
            is_correct=True,
            annotation_set=annotation_set_1,
            label=label,
            label_set=label_set,
            spans=[span_1],
        )
        assert label.annotations(categories=[category]) == [annotation]

    def test_add_annotation_with_complete_bbox_data(self):
        """Test to add an Annotation via complete bboxes param."""
        document = Document(project=self.project, category=self.category, text='hello', strict_bbox_validation=True)
        page = Page(id_=None, document=document, start_offset=0, end_offset=4, number=1, original_size=(12, 6))
        document_bbox = {'1': Bbox(x0=0, x1=1, y0=0, y1=1, page=page)}
        document.set_bboxes(document_bbox)
        ann_bbox = {
            'bottom': 1,
            'end_offset': 2,
            'line_number': 0,
            'offset_string': 'he',
            'offset_string_original': 'he',
            'page_index': 0,
            'start_offset': 0,
            'top': 0,
            'x0': 0,
            'x1': 2,
            'y0': 0,
            'y1': 1,
        }
        annotation = Annotation(
            document=document,
            label=self.label,
            label_set=self.label_set,
            bboxes=[ann_bbox],
        )
        assert annotation.start_offset == ann_bbox['start_offset']
        assert annotation.end_offset == ann_bbox['end_offset']

    def test_add_annotation_with_incomplete_bbox_data(self):
        """Test to add an Annotation via bboxes param that is missing offset information."""
        document = Document(project=self.project, category=self.category, text='hello', strict_bbox_validation=True)
        page = Page(id_=None, document=document, start_offset=0, end_offset=4, number=1, original_size=(12, 6))
        document_bbox = {'1': Bbox(x0=0, x1=1, y0=0, y1=1, page=page)}
        document.set_bboxes(document_bbox)
        # An Annotation can be created by providing a list of Spans or a list of bboxes.
        # In the latter case, the minimum information required is the start and end offsets corresponding
        # to the characters of each bbox.
        annotation_bboxes = [{'start_offset': 0, 'end_offset': 1}, {'start_offset': 3}]
        with pytest.raises(ValueError, match='cannot read bbox'):
            Annotation(document=document, bboxes=annotation_bboxes, label=self.label, label_set=self.label_set)

    def test_add_annotation_with_label_set_none(self):
        """Test to add an Annotation to a Document where the LabelSet is None."""
        project = Project(id_=None)
        category = Category(project=project)
        label_set = LabelSet(project=project, categories=[category])
        label = Label(project=project, label_sets=[label_set])
        # create a document A
        document_a = Document(project=project, category=category)
        _ = Span(start_offset=1, end_offset=2)
        annotation_set_a = AnnotationSet(document=document_a, label_set=label_set)

        with self.assertRaises(ValueError) as context:
            Annotation(document=document_a, annotation_set=annotation_set_a, label=label)
            assert 'has no Label Set' in context.exception

    def test_to_get_threshold(self):
        """Define fallback threshold for a Label."""
        project = Project(id_=None)
        label = Label(project=project, text='Third Offline Label')
        assert label.threshold == 0.1

    def test_to_add_label_to_project(self):
        """Add one Label to a Project."""
        _ = Label(project=self.project, text='Third Offline Label')
        assert sorted([label.name for label in self.project.labels]) == [
            'First Offline Label',
            'NO_LABEL',
            'Second Offline Label',
            'Third Offline Label',
        ]

    def test_label_has_label_sets(self):
        """Pass and store Label Sets."""
        project = Project(id_=None)
        label = Label(project=project, label_sets=[self.label_set], text='Second Offline Label')
        assert [ls.id_ for ls in label.label_sets] == [421]

    def test_to_add_label_to_project_twice(self):
        """Add an existing Label to a Project."""
        with self.assertRaises(ValueError):
            self.project.add_label(self.label)

    def test_get_labels_of_category(self):
        """Return only related Labels as Information Extraction can be trained per Category."""
        assert self.category.labels.__len__() == 1

    def test_to_add_spans_to_annotation(self):
        """Add one Span to one Annotation."""
        document = Document(project=self.project, category=self.category)
        span = Span(start_offset=1, end_offset=2)
        annotation = Annotation(document=document, spans=[span], label=self.label, label_set=self.label_set)
        self.assertEqual([span], annotation.spans)

    def test_span_reference_to_annotation(self):
        """Test Span reference to Annotation."""
        document = Document(project=self.project, category=self.category)
        span = Span(start_offset=1, end_offset=2)
        annotation = Annotation(document=document, spans=[span], label=self.label, label_set=self.label_set)
        assert annotation.spans[0].annotation is not None
        assert annotation.spans[0].bbox() is None  # Span bboxes must be explicitly loaded using span.bbox
        # Here this would be failing even when calling span.bbox as the test document does not have a bbox.

    def test_get_span_bbox_with_characters_without_height_allowed(self):
        """
        Test get the bbox of a Span where the characters do not have height (OCR problem).

        Without specifying strict validation, we allow such bboxes.
        """
        document_bbox = {'1': {'text': 'e', 'x0': 0, 'x1': 1, 'y0': 1, 'y1': 1, 'page_number': 1}}
        document = Document(project=self.project, category=self.category, text='hello', bbox=document_bbox)
        span = Span(start_offset=1, end_offset=2)
        _ = Annotation(document=document, spans=[span], label=self.label, label_set=self.label_set)
        _ = Page(id_=1, number=1, original_size=(595.2, 300.0), document=document, start_offset=0, end_offset=1)
        self.assertTrue(span.bbox())

    def test_get_span_bbox_with_characters_without_height_strict_validation(self):
        """
        Test get the bbox of a Span where the characters do not have height (OCR problem).

        With strict validation specified, we don't allow such bboxes.
        """
        document_bbox = {'1': {'text': 'e', 'x0': 0, 'x1': 1, 'y0': 1, 'y1': 1, 'page_number': 1}}
        document = Document(
            project=self.project, category=self.category, text='hello', bbox=document_bbox, strict_bbox_validation=True
        )
        span = Span(start_offset=1, end_offset=2)
        _ = Annotation(document=document, spans=[span], label=self.label, label_set=self.label_set)
        _ = Page(id_=1, number=1, original_size=(595.2, 300.0), document=document, start_offset=0, end_offset=1)
        with pytest.raises(ValueError, match='has no height in Page 0.'):
            span.bbox()

    def test_get_span_bbox_with_characters_without_width_missing_bbox(self):
        """Test get the bbox of a Span where the characters do not have width (OCR problem)."""
        document_bbox = {'1': {'x0': 1, 'x1': 1, 'y0': 0, 'y1': 1, 'page_number': 1}}
        document = Document(project=self.project, category=self.category, text='hello', bbox=document_bbox)
        span = Span(start_offset=1, end_offset=2)
        _ = Annotation(document=document, spans=[span], label=self.label, label_set=self.label_set)
        _ = Page(id_=1, number=1, original_size=(595.2, 300.0), document=document, start_offset=0, end_offset=1)
        with pytest.raises(ValueError, match='provides Character "None" document text refers to "e"'):
            span.bbox()

    def test_get_span_bbox_with_characters_without_width_allowed(self):
        """
        Test get the bbox of a Span where the characters do not have width (OCR problem).

        Without strict validation specified, we allow such bboxes.
        """
        document_bbox = {'0': {'x0': 1, 'x1': 1, 'y0': 0, 'y1': 1, 'page_number': 1, 'text': 'h'}}
        document = Document(project=self.project, category=self.category, text='hello', bbox=document_bbox)
        span = Span(start_offset=0, end_offset=1)
        _ = Annotation(document=document, spans=[span], label=self.label, label_set=self.label_set)
        _ = Page(id_=1, number=1, original_size=(595.2, 300.0), document=document, start_offset=0, end_offset=1)
        self.assertTrue(span.bbox())

    def test_get_span_bbox_with_characters_without_width_strict_validation(self):
        """
        Test get the bbox of a Span where the characters do not have width (OCR problem).

        With strict validation specified, we allow such bboxes.
        """
        document_bbox = {'0': {'x0': 1, 'x1': 1, 'y0': 0, 'y1': 1, 'page_number': 1, 'text': 'h'}}
        document = Document(
            project=self.project, category=self.category, text='hello', bbox=document_bbox, strict_bbox_validation=True
        )
        span = Span(start_offset=0, end_offset=1)
        _ = Annotation(document=document, spans=[span], label=self.label, label_set=self.label_set)
        _ = Page(id_=1, number=1, original_size=(595.2, 300.0), document=document, start_offset=0, end_offset=1)
        with pytest.raises(ValueError, match='has no width in Page 0'):
            span.bbox()

    def test_get_span_bbox_with_characters_with_negative_x_coord(self):
        """Test get the bbox of a Span where the characters have negative x coordinates (OCR problem)."""
        document_bbox = {'1': {'text': 'e', 'x0': -1, 'x1': 1, 'y0': 0, 'y1': 1, 'page_number': 1}}
        document = Document(project=self.project, category=self.category, text='hello', bbox=document_bbox)
        span = Span(start_offset=1, end_offset=2)
        _ = Annotation(document=document, spans=[span], label=self.label, label_set=self.label_set)
        _ = Page(id_=1, number=1, original_size=(595.2, 300.0), document=document, start_offset=0, end_offset=3)
        with pytest.raises(ValueError, match='negative x coordinate'):
            span.bbox()

    def test_get_span_bbox_with_characters_with_negative_y_coord(self):
        """Test get the bbox of a Span where the characters have negative x coordinates (OCR problem)."""
        document_bbox = {'1': {'text': 'e', 'x0': 0, 'x1': 1, 'y0': -1, 'y1': 1, 'page_number': 1}}
        document = Document(project=self.project, category=self.category, text='hello', bbox=document_bbox)
        span = Span(start_offset=1, end_offset=2)
        _ = Annotation(document=document, spans=[span], label=self.label, label_set=self.label_set)
        _ = Page(id_=1, number=1, original_size=(595.2, 300.0), document=document, start_offset=0, end_offset=3)
        with pytest.raises(ValueError, match='negative y coordinate'):
            span.bbox()

    def test_get_span_bbox_with_characters_with_x_coord_outside_page_width(self):
        """Test get the bbox of a Span where the characters have negative x coordinates (OCR problem)."""
        document_bbox = {'1': {'text': 'e', 'x0': 596, 'x1': 597, 'y0': 0, 'y1': 1, 'page_number': 1}}
        document = Document(project=self.project, category=self.category, text='hello', bbox=document_bbox)
        span = Span(start_offset=1, end_offset=2)
        _ = Annotation(document=document, spans=[span], label=self.label, label_set=self.label_set)
        _ = Page(id_=1, number=1, original_size=(595.2, 300.0), document=document, start_offset=0, end_offset=3)
        with pytest.raises(ValueError, match='exceeds width of Page 0'):
            span.bbox()

    def test_get_span_bbox_with_characters_with_y_coord_outside_page_height(self):
        """Test get the bbox of a Span where the characters have negative x coordinates (OCR problem)."""
        document_bbox = {'1': {'text': 'e', 'x0': 0, 'x1': 1, 'y0': 301, 'y1': 302, 'page_number': 1}}
        document = Document(project=self.project, category=self.category, text='hello', bbox=document_bbox)
        span = Span(start_offset=1, end_offset=2)
        _ = Annotation(document=document, spans=[span], label=self.label, label_set=self.label_set)
        _ = Page(id_=1, number=1, original_size=(595.2, 300.0), document=document, start_offset=0, end_offset=3)
        with pytest.raises(ValueError, match='exceeds height of Page 0'):
            span.bbox()

    def test_get_span_bbox_with_unavailable_characters(self):
        """Test get the bbox of a Span where the characters are unavailable."""
        document_bbox = {
            '0': {'x0': 0, 'x1': 1, 'y0': 0, 'y1': 1, 'top': 10, 'bottom': 11, 'page_number': 1},
            '2': {'x0': 1, 'x1': 2, 'y0': 0, 'y1': 1, 'top': 10, 'bottom': 11, 'page_number': 1},
        }
        document = Document(project=self.project, category=self.category, text='hello', bbox=document_bbox)
        span = Span(start_offset=1, end_offset=2)
        _ = Annotation(document=document, spans=[span], label=self.label, label_set=self.label_set)

        span.bbox()
        # with self.assertRaises(ValueError) as context:
        # raise ValueError
        # todo find a way to raise a value error for characters, but ignore special Characters that
        #  do not provide a Bbox
        # assert 'does not have available characters bounding boxes.' in context.exception

    def test_document_check_bbox_coordinates(self):
        """Test bbox check for coordinates with valid coordinates."""
        document_bbox = {
            '0': {'x0': 0, 'x1': 1, 'y0': 0, 'y1': 1, 'top': 10, 'bottom': 11, 'page_number': 1, 'text': 'h'}
        }
        document = Document(project=self.project, category=self.category, text='h', bbox=document_bbox)
        _ = Page(id_=1, number=1, original_size=(595.2, 841.68), document=document, start_offset=0, end_offset=1)
        self.assertTrue(document.bboxes)

    def test_document_check_bbox_zero_height_allowed(self):
        """Test bbox check with zero height without strict validation."""
        document_bbox = {
            '0': {'x0': 0, 'x1': 2, 'y0': 0, 'y1': 0, 'top': 10, 'bottom': 11, 'page_number': 1, 'text': 'h'}
        }
        document = Document(project=self.project, category=self.category, text='h', bbox=document_bbox)
        _ = Page(id_=1, number=1, original_size=(595.2, 841.68), document=document, start_offset=0, end_offset=1)
        self.assertTrue(document.bboxes)

    def test_document_check_bbox_zero_height_strict_validation(self):
        """Test bbox check with zero height with strict validation, which does not allow it."""
        document_bbox = {
            '0': {'x0': 0, 'x1': 2, 'y0': 0, 'y1': 0, 'top': 10, 'bottom': 11, 'page_number': 1, 'text': 'h'}
        }
        document = Document(
            project=self.project, category=self.category, text='h', bbox=document_bbox, strict_bbox_validation=True
        )
        _ = Page(id_=1, number=1, original_size=(595.2, 841.68), document=document, start_offset=0, end_offset=1)
        with pytest.raises(ValueError, match='has no height'):
            document.bboxes

    def test_document_check_bbox_zero_width_allowed(self):
        """Test bbox check with zero width without strict validation."""
        document_bbox = {
            '0': {'x0': 0, 'x1': 0, 'y0': 0, 'y1': 2, 'top': 10, 'bottom': 11, 'page_number': 1, 'text': 'h'}
        }
        document = Document(project=self.project, category=self.category, text='h', bbox=document_bbox)
        _ = Page(id_=1, number=1, original_size=(595.2, 841.68), document=document, start_offset=0, end_offset=1)
        self.assertTrue(document.bboxes)

    def test_document_check_bbox_zero_width_strict_validation(self):
        """Test bbox check with zero width with strict validation, which does not allow it."""
        document_bbox = {
            '0': {'x0': 0, 'x1': 0, 'y0': 0, 'y1': 2, 'top': 10, 'bottom': 11, 'page_number': 1, 'text': 'h'}
        }
        document = Document(
            project=self.project, category=self.category, text='h', bbox=document_bbox, strict_bbox_validation=True
        )
        _ = Page(id_=1, number=1, original_size=(595.2, 841.68), document=document, start_offset=0, end_offset=1)
        with pytest.raises(ValueError, match='has no width'):
            document.bboxes

    def test_docs_with_same_bbox_hash(self):
        """Test that bbox insertion order doesn't change the hash of the bboxes in a document."""
        document1_bbox = {
            '0': {'x0': 0, 'x1': 1, 'y0': 0, 'y1': 2, 'top': 10, 'bottom': 11, 'page_number': 1, 'text': 'h'},
            '1': {'x0': 1, 'x1': 2, 'y0': 1, 'y1': 3, 'top': 10, 'bottom': 11, 'page_number': 1, 'text': 'e'},
        }
        document1 = Document(project=self.project, category=self.category, text='hello', bbox=document1_bbox)
        _ = Page(id_=1, number=1, original_size=(595.2, 841.68), document=document1, start_offset=0, end_offset=1)
        document1.set_text_bbox_hashes()
        document2_bbox = {
            '1': {'x0': 1, 'x1': 2, 'y0': 1, 'y1': 3, 'top': 10, 'bottom': 11, 'page_number': 1, 'text': 'e'},
            '0': {'x0': 0, 'x1': 1, 'y0': 0, 'y1': 2, 'top': 10, 'bottom': 11, 'page_number': 1, 'text': 'h'},
        }
        document2 = Document(project=self.project, category=self.category, text='hello', bbox=document2_bbox)
        _ = Page(id_=1, number=1, original_size=(595.2, 841.68), document=document2, start_offset=0, end_offset=1)
        document2.set_text_bbox_hashes()
        assert document1._bbox_hash == document2._bbox_hash

    def test_document_text_modified(self):
        """Test that we can detect changes in the text of a document."""
        document_bbox = {
            '0': {'x0': 0, 'x1': 1, 'y0': 0, 'y1': 2, 'top': 10, 'bottom': 11, 'page_number': 1, 'text': 'h'}
        }
        document = Document(
            project=self.project, category=self.category, text='hello', bbox=document_bbox, strict_bbox_validation=True
        )
        _ = Page(id_=1, number=1, original_size=(595.2, 841.68), document=document, start_offset=0, end_offset=1)
        self.assertTrue(document.text)
        document.set_text_bbox_hashes()
        self.assertFalse(document._check_text_or_bbox_modified())
        document._text = "123" + document.text
        self.assertTrue(document._check_text_or_bbox_modified())

    def test_document_bbox_modified(self):
        """Test that we can detect changes in the bboxes of a document."""
        document_bbox = {
            '0': {'x0': 0, 'x1': 1, 'y0': 0, 'y1': 2, 'top': 10, 'bottom': 11, 'page_number': 1, 'text': 'h'}
        }
        document = Document(
            project=self.project, category=self.category, text='hello', bbox=document_bbox, strict_bbox_validation=True
        )
        page = Page(id_=1, number=1, original_size=(595.2, 841.68), document=document, start_offset=0, end_offset=1)
        self.assertTrue(document.bboxes)
        document.set_text_bbox_hashes()
        self.assertFalse(document._check_text_or_bbox_modified())
        document._characters[1] = Bbox(x0=1, x1=2, y0=1, y1=3, page=page, strict_validation=True)
        self.assertTrue(document._check_text_or_bbox_modified())

    def test_document_spans(self):
        """Test getting spans from a Document."""
        document = Document(project=self.project, category=self.category, text='p\n1\fnap2')
        span1 = Span(start_offset=0, end_offset=1)
        span2 = Span(start_offset=2, end_offset=3)
        span3 = Span(start_offset=4, end_offset=5)
        span4 = Span(start_offset=6, end_offset=8)

        _ = Annotation(
            document=document, is_correct=True, label=self.label, label_set=self.label_set, spans=[span1, span2]
        )
        _ = Annotation(document=document, is_correct=False, label=self.label, label_set=self.label_set, spans=[span3])
        _ = Annotation(document=document, is_correct=True, label=self.label, label_set=self.label_set, spans=[span4])

        assert len(document.spans()) == 4
        assert len(document.spans(use_correct=True)) == 3
        assert len(document.spans(start_offset=0, end_offset=4)) == 2
        assert len(document.spans(fill=True)) == 7
        assert len(document.spans(start_offset=4, end_offset=8, fill=True)) == 3

    def test_page_width(self):
        """Test width of Page."""
        document_bbox = {
            '0': {'x0': 0, 'x1': 1, 'y0': 0, 'y1': 2, 'top': 10, 'bottom': 11, 'page_number': 1, 'text': 'h'}
        }
        document = Document(project=self.project, category=self.category, text='h', bbox=document_bbox)
        _ = Page(id_=1, number=1, original_size=(595.2, 841.68), document=document, start_offset=0, end_offset=1)
        assert document.get_page_by_index(0).width == 595.2

    def test_page_height(self):
        """Test height of Page."""
        document_bbox = {
            '0': {'x0': 0, 'x1': 1, 'y0': 0, 'y1': 2, 'top': 10, 'bottom': 11, 'page_number': 1, 'text': 'h'}
        }
        document = Document(project=self.project, category=self.category, text='h', bbox=document_bbox)
        _ = Page(id_=1, number=1, original_size=(595.2, 841.68), document=document, start_offset=0, end_offset=1)
        assert document.get_page_by_index(0).height == 841.68

    def test_page_text(self):
        """Test text Page."""
        document_bbox = {
            '0': {'x0': 0, 'x1': 1, 'y0': 0, 'y1': 2, 'top': 10, 'bottom': 11, 'page_number': 1, 'text': 'p'}
        }
        document = Document(project=self.project, category=self.category, text='page1\fpage2', bbox=document_bbox)
        _ = Page(id_=1, number=1, original_size=(595.2, 841.68), document=document, start_offset=0, end_offset=5)
        _ = Page(id_=2, number=2, original_size=(595.2, 841.68), document=document, start_offset=6, end_offset=11)
        assert document.get_page_by_index(0).text == 'page1'
        assert document.get_page_by_index(1).text == 'page2'

    def test_page_text_offsets(self):
        """Test text Page offsets."""
        document_bbox = {
            '0': {'x0': 0, 'x1': 1, 'y0': 0, 'y1': 2, 'top': 10, 'bottom': 11, 'page_number': 1, 'text': 'p'}
        }
        document = Document(project=self.project, category=self.category, text='page1\fpage2', bbox=document_bbox)
        page1 = Page(id_=1, number=1, original_size=(595.2, 841.68), document=document, start_offset=0, end_offset=5)
        page2 = Page(id_=2, number=2, original_size=(595.2, 841.68), document=document, start_offset=6, end_offset=11)
        assert page1.text == document.text[page1.start_offset : page1.end_offset]
        assert page2.text == document.text[page2.start_offset : page2.end_offset]

    def test_page_get_bbox(self):
        """Test getting bbox for Page."""
        document_bbox = {
            '0': {'x0': 0, 'x1': 1, 'y0': 0, 'y1': 2, 'top': 10, 'bottom': 11, 'page_number': 1, 'text': 'p'},
            '2': {'x0': 1, 'x1': 0, 'y0': 0, 'y1': 2, 'top': 10, 'bottom': 11, 'page_number': 1, 'text': '1'},
            '8': {'x0': 0, 'x1': 1, 'y0': 10, 'y1': 12, 'top': 10, 'bottom': 11, 'page_number': 2, 'text': 'p'},
            '10': {'x0': 1, 'x1': 0, 'y0': 10, 'y1': 12, 'top': 10, 'bottom': 11, 'page_number': 2, 'text': '2'},
        }
        document = Document(project=self.project, category=self.category, text='p1\fp2', bbox=document_bbox)
        page1 = Page(id_=1, number=1, original_size=(595.2, 841.68), document=document, start_offset=0, end_offset=2)
        page2 = Page(id_=2, number=2, original_size=(595.2, 841.68), document=document, start_offset=3, end_offset=5)
        assert '0' in page1.get_bbox() and '2' in page1.get_bbox()
        assert '8' in page2.get_bbox() and '10' in page2.get_bbox()
        assert '0' not in page2.get_bbox() and '2' not in page2.get_bbox()
        assert '8' not in page1.get_bbox() and '10' not in page1.get_bbox()

    def test_page_annotations(self):
        """Test getting annotations of a Page."""
        document = Document(project=self.project, category=self.category, text='p\n1\fnap2')
        span1 = Span(start_offset=0, end_offset=1)
        span2 = Span(start_offset=2, end_offset=3)
        span3 = Span(start_offset=7, end_offset=9)

        page1 = Page(id_=1, number=1, original_size=(595.2, 841.68), document=document, start_offset=0, end_offset=3)
        page2 = Page(id_=2, number=2, original_size=(595.2, 841.68), document=document, start_offset=4, end_offset=8)

        annotation1 = Annotation(
            document=document, is_correct=True, label=self.label, label_set=self.label_set, spans=[span1, span2]
        )
        annotation2 = Annotation(
            document=document, is_correct=True, label=self.label, label_set=self.label_set, spans=[span3]
        )
        assert document.get_page_by_index(0).text == 'p\n1'
        assert document.get_page_by_index(1).text == 'nap2'
        assert annotation1 in document.annotations()
        assert annotation2 in document.annotations()
        assert annotation1 in page1.annotations()
        assert annotation2 in page2.annotations()
        assert annotation1 not in page2.annotations()
        assert annotation2 not in page1.annotations()
        assert page2.annotations(start_offset=4, end_offset=6) == []
        assert len(page2.annotations(start_offset=4, end_offset=6, fill=True)) == 1

    def test_page_spans(self):
        """Test getting spans from a Page."""
        document = Document(project=self.project, category=self.category, text='p\n1\fnap2')
        span1 = Span(start_offset=0, end_offset=1)
        span2 = Span(start_offset=2, end_offset=3)
        span3 = Span(start_offset=4, end_offset=5)
        span4 = Span(start_offset=6, end_offset=8)

        page1 = Page(id_=1, number=1, original_size=(595.2, 841.68), document=document, start_offset=0, end_offset=3)
        page2 = Page(id_=2, number=2, original_size=(595.2, 841.68), document=document, start_offset=4, end_offset=8)

        _ = Annotation(
            document=document, is_correct=True, label=self.label, label_set=self.label_set, spans=[span1, span2]
        )
        _ = Annotation(document=document, is_correct=False, label=self.label, label_set=self.label_set, spans=[span3])
        _ = Annotation(document=document, is_correct=True, label=self.label, label_set=self.label_set, spans=[span4])

        assert len(page1.spans()) == 2
        assert len(page2.spans()) == 2
        assert len(page2.spans(start_offset=7, end_offset=8)) == 1
        assert len(page2.spans(use_correct=True)) == 1
        page_2_spans = page2.spans(fill=True)
        assert len(page_2_spans) == 3
        filled_span = page_2_spans[1]
        assert filled_span.annotation.label.name == 'NO_LABEL'
        assert document.text[filled_span.start_offset : filled_span.end_offset] == 'a'

    def test_document_check_bbox_invalid_height_coordinates(self):
        """Test bbox check with invalid x coordinates regarding the page height."""
        document_bbox = {
            '0': {'x0': 1, 'x1': 0, 'y0': 0, 'y1': 2, 'top': 10, 'bottom': 11, 'page_number': 1, 'text': 'h'}
        }
        document = Document(project=self.project, category=self.category, text='h', bbox=document_bbox)
        _ = Page(id_=1, number=1, original_size=(595.2, 841.68), document=document, start_offset=0, end_offset=1)
        with pytest.raises(ValueError, match='has negative width'):
            document.bboxes

    def test_document_check_duplicated_annotations(self):
        """Test Annotations check when an error is raised due to duplicated Annotations by get_annotations."""
        # overwriting get_annotations for test
        class DocumentDuplicatedAnnotations(Document):
            def get_annotations(self):
                raise ValueError("is a duplicate of.")

        document = DocumentDuplicatedAnnotations(project=self.project, category=self.category, text="hello")
        self.assertFalse(document.check_annotations())

    def test_document_check_category_annotations(self):
        """Test Annotations check when an error is raised due to an incorrect Category by get_annotations."""
        # overwriting get_annotations for test
        class DocumentIncorrectCategoryAnnotations(Document):
            def get_annotations(self):
                raise ValueError("related to.")

        document = DocumentIncorrectCategoryAnnotations(project=self.project, category=self.category, text="hello")
        self.assertFalse(document.check_annotations())

    def test_to_there_must_not_be_a_folder(self):
        """Check that a virtual Document has now folder."""
        assert not os.path.isdir(self.document.document_folder)

    def test_new_annotation_in_annotation_set_of_document_of_add_foreign_annotation_set(self):
        """Add new annotation to a document."""
        project = Project(id_=None)
        document = Document(project=project, category=self.category)
        span = Span(start_offset=1, end_offset=2)

        with self.assertRaises(IndexError) as context:
            _ = Annotation(
                document=document,
                is_correct=True,
                label=self.label,
                annotation_set=self.annotation_set,
                label_set=self.label_set,
                spans=[span],
            )
            assert 'Annotation Set None is not part of Document None' in context.exception

    def test_new_annotation_in_document(self):
        """Add new annotation to a document."""
        project = Project(id_=None)
        document = Document(project=project, category=self.category)
        span = Span(start_offset=1, end_offset=2)
        annotation_set = AnnotationSet(document=document, label_set=self.label_set)

        annotation = Annotation(
            document=document,
            is_correct=True,
            label=self.label,
            annotation_set=annotation_set,
            label_set=self.label_set,
            spans=[span],
        )

        assert annotation in document.annotations()

    def test_new_annotation_in_document_with_confidence_zero(self):
        """Add new annotation to a document with confidence of 0.0."""
        project = Project(id_=None)
        document = Document(project=project, category=self.category)
        span = Span(start_offset=1, end_offset=2)
        annotation_set = AnnotationSet(document=document, label_set=self.label_set)

        annotation = Annotation(
            document=document,
            label=self.label,
            annotation_set=annotation_set,
            label_set=self.label_set,
            spans=[span],
            confidence=0.0,
        )

        assert annotation in document.annotations(use_correct=False)

    def test_new_annotation_in_annotation_set_of_document(self):
        """Add new annotation to a document."""
        project = Project(id_=None)
        document = Document(project=project, category=self.category)
        span = Span(start_offset=1, end_offset=2)
        annotation_set = AnnotationSet(document=document, label_set=self.label_set)

        annotation = Annotation(
            document=document,
            is_correct=True,
            label=self.label,
            annotation_set=annotation_set,
            label_set=self.label_set,
            spans=[span],
        )

        assert annotation in annotation_set.annotations()

    def test_create_document_with_page_object(self):
        """Create a Document with pages information from a Page object."""
        document = Document(project=self.project, category=self.category, text='a')
        page_list = [{"id_": 1, "number": 1, "original_size": [595.2, 841.68]}]
        page = Page(**page_list[0], document=document, start_offset=0, end_offset=1)

        assert len(document.pages()) == len(page_list)
        assert page.image is None
        assert page.number == 1
        assert page.width == 595.2
        assert page.category == self.category

    def test_create_new_annotation_set_in_document(self):
        """Add new annotation set to a document."""
        document = Document(project=self.project, category=self.category)
        annotation_set = AnnotationSet(document=document, label_set=self.label_set)
        assert annotation_set in document.annotation_sets()

    def test_to_add_two_spans_to_annotation(self):
        """Add one Span to one Annotation."""
        document = Document(project=self.project, category=self.category)
        span = Span(start_offset=1, end_offset=2)
        with self.assertRaises(ValueError) as context:
            Annotation(document=document, spans=[span, span], label=self.label, label_set=self.label_set)
            assert 'is a duplicate and will not be added' in context.exception

    def test_to_add_annotation_set_of_another_document(self):
        """One Annotation Set must only belong to one document."""
        document = Document(project=self.project, category=self.category)
        with self.assertRaises(ValueError):
            document.add_annotation_set(self.annotation_set)

    def test_to_add_annotation_to_none_category_document(self):
        """A Document with Category None must not contain Annotations."""
        document = Document(project=self.project)
        annotation_set = AnnotationSet(document=document, label_set=self.label_set)

        # Add annotation for the first time
        span = Span(start_offset=1, end_offset=2)
        with self.assertRaises(ValueError) as context:
            _ = Annotation(
                document=document,
                is_correct=True,
                label=self.label,
                annotation_set=annotation_set,
                label_set=self.label_set,
                spans=[span],
            )
            assert 'where the category is None' in context.exception

    def test_add_overlapping_virtual_annotations(self):
        """Add one Span as Annotation multiple times when document.id_ is None."""
        document = Document(project=self.project, category=self.category, data_file_name='add_twice.pdf')
        span = Span(start_offset=1, end_offset=2)
        annotation_set = AnnotationSet(document=document, label_set=self.label_set)
        Annotation(
            document=document,
            is_correct=True,
            label=self.label,
            annotation_set=annotation_set,
            label_set=self.label_set,
            spans=[span],
        )

        # Add annotation for the second time, heere it should be skipped.
        span = Span(start_offset=1, end_offset=2)
        with self.assertRaises(ValueError) as context:
            Annotation(
                document=document,
                is_correct=True,
                label=self.label,
                annotation_set=annotation_set,
                label_set=self.label_set,
                spans=[span],
            )
            assert "is a duplicate of" in context.exception

    def test_to_add_an_annotation_twice_to_a_document(self):
        """Test to add the same Annotation twice to a Document."""
        document = Document(project=self.project, category=self.category)
        span = Span(start_offset=1, end_offset=2)
        annotation = Annotation(document=document, spans=[span], label=self.label, label_set=self.label_set)
        with self.assertRaises(ValueError):
            document.add_annotation(annotation)
        self.assertEqual([annotation], document.annotations(use_correct=False))

    def test_to_add_annotation_with_same_span_offsets_and_label_to_a_document(self):
        """Test to add Annotation with a Span with the same offsets and same Label and Label Set to a Document."""
        document = Document(project=self.project, category=self.category)
        span_1 = Span(start_offset=1, end_offset=2)
        _ = Annotation(id_=1, document=document, spans=[span_1], label=self.label, label_set=self.label_set)
        span_2 = Span(start_offset=1, end_offset=2)
        assert span_1 == span_2
        with self.assertRaises(ValueError):
            _ = Annotation(id_=2, document=document, spans=[span_2], label=self.label, label_set=self.label_set)

    def test_to_add_annotation_with_same_span_offsets_but_different_label_to_a_document(self):
        """
        Test to add Annotation with a Span with the same offsets but different Label to a Document.

        Both Annotations have is_correct=False.
        """
        document = Document(project=self.project, category=self.category)
        label = Label(project=self.project, text='Second Offline Label', label_sets=[self.label_set])
        span_1 = Span(start_offset=1, end_offset=2)
        _ = Annotation(id_=1, document=document, spans=[span_1], label=self.label, label_set=self.label_set)
        span_2 = Span(start_offset=1, end_offset=2)
        _ = Annotation(id_=2, document=document, spans=[span_2], label=label, label_set=self.label_set)

    def test_to_add_two_annotations_to_a_document(self):
        """Test to add the same Annotation twice to a Document."""
        document = Document(project=self.project, category=self.category)
        first_span = Span(start_offset=1, end_offset=2)
        second_span = Span(start_offset=1, end_offset=2)
        third_span = Span(start_offset=2, end_offset=3)
        first_annotation = Annotation(document=document, spans=[first_span], label_set=self.label_set, label=self.label)
        second_annotation = Annotation(
            document=document, spans=[second_span, third_span], label_set=self.label_set, label=self.label
        )
        self.assertEqual([first_annotation, second_annotation], document.annotations(use_correct=False))

    def test_to_return_a_custom_offset_string(self):
        """Test to return a offset string which was human edited on the Server."""
        document = Document(project=self.project, category=self.category)
        first_span = Span(start_offset=1, end_offset=2)
        annotation = Annotation(
            document=document,
            spans=[first_span],
            label_set=self.label_set,
            label=self.label,
            is_correct=True,
            custom_offset_string=True,
            offset_string="custom_string",
        )
        assert annotation.offset_string == 'custom_string'

    def test_to_add_a_correct_annotation_with_a_duplicated_span_to_a_document(self):
        """Test to Span that has the same start and end offsets to a correct Annotation.

        24.06.2022: It's now allowed to have this operation. As one Annotation spanning only one Span is not
        identical with another Annotation with the same label but one additional Span.

        Example:
            A Document contains the text "My name is Manfred Meister": It should be possible to have one Annotation
            with Name: Span: "Manfred" and one Annotation with Name: Span "Manfred" and Span "Müller" as both
            Annotation should have a different confidence.

        """
        document = Document(project=self.project, category=self.category)
        first_span = Span(start_offset=1, end_offset=2)
        second_span = Span(start_offset=1, end_offset=2)
        third_span = Span(start_offset=2, end_offset=3)
        _ = Annotation(
            document=document, spans=[first_span], label_set=self.label_set, label=self.label, is_correct=True
        )

        _ = Annotation(
            document=document,
            spans=[second_span, third_span],
            label_set=self.label_set,
            label=self.label,
            is_correct=True,
        )

        # todo: check if Spans are related to the Document and Annotations are just linked where one Span can relate to
        #    many Annotations.
        # with self.assertRaises(ValueError) as context:
        #    assert 'Span can relate to multiple Annotations but is unique in a Document' in context.exception

    def test_to_reuse_spans_across_correct_annotations(self):
        """Test if we find inconsistencies when one Span is assigned to a new correct Annotation."""
        document = Document(project=self.project, category=self.category)
        first_span = Span(start_offset=1, end_offset=2)
        second_span = Span(start_offset=2, end_offset=3)
        Annotation(document=document, spans=[first_span], label_set=self.label_set, label=self.label, is_correct=True)

        Annotation(
            document=document,
            spans=[first_span, second_span],
            label_set=self.label_set,
            label=self.label,
            is_correct=True,
        )

    def test_to_reuse_spans_across_annotations(self):
        """Test if we find inconsistencies when one Span is assigned to a new Annotation."""
        document = Document(project=self.project, category=self.category)
        first_span = Span(start_offset=1, end_offset=2)
        second_span = Span(start_offset=2, end_offset=3)
        Annotation(document=document, spans=[first_span], label_set=self.label_set, label=self.label)
        Annotation(document=document, spans=[first_span, second_span], label_set=self.label_set, label=self.label)
        assert len(document.annotations(use_correct=False)) == 2

    def test_merge_vertical_1(self):
        """Test the vertical merging of spans into a single Annotation."""
        project = LocalTextProject()

        document = project.no_status_documents[1]

        assert len(document.spans()) == 4
        assert len(document.annotations(use_correct=False)) == 4

        document.merge_vertical()

        label = document.annotations(use_correct=False)[0].label
        category = project.get_category_by_id(1)
        assert label.has_multiline_annotations(categories=[category]) is False
        assert document.bboxes_available is True

        train_document = Document(project=project, category=category, text='p1\np2', dataset_status=2)
        train_span1 = Span(start_offset=0, end_offset=2)
        train_span2 = Span(start_offset=3, end_offset=5)
        _ = Annotation(
            document=train_document,
            is_correct=True,
            label=label,
            label_set=project.no_label_set,
            spans=[train_span1, train_span2],
        )

        assert label.has_multiline_annotations(categories=[category]) is True

        document.merge_vertical()

        assert len(document.spans()) == 4
        assert len(document.annotations(use_correct=False)) == 2

    def test_merge_vertical_2(self):
        """Test the vertical merging of Spans into a single Annotation."""
        project = LocalTextProject()

        document = project.no_status_documents[2]

        assert len(document.annotations(use_correct=False)) == 6

        document.merge_vertical(only_multiline_labels=False)

        assert len(document.annotations(use_correct=False)) == 4
        assert len(document.annotations(use_correct=False)[1].spans) == 3

    def test_lose_weight(self):
        """Lose weight should remove session and documents."""
        project = Project(id_=None)
        _ = Category(project=project)
        label_set = LabelSet(project=project)
        Label(project=project, label_sets=[label_set])
        project.lose_weight()
        assert project.session is None
        assert project.categories[0].session is None
        assert project.label_sets[0].session is None
        assert project.labels[0].session is None
        assert project.labels[0]._evaluations == {}
        assert project.labels[0]._tokens == {}
        assert project.labels[0]._regex == {}
        assert project.virtual_documents == []
        assert project.documents == []
        assert project.test_documents == []


class TestSeparateLabels(unittest.TestCase):
    """Test the feature create separated Labels per Label Set."""

    @unittest.skip(reason='Feature needed')
    def test_normal_setup(self):
        """Labels are initialized by the Project can be reused by Label Sets."""
        raise NotImplementedError

    @unittest.skip(reason='Feature needed')
    def test_separat_setup(self):
        """Labels are initialized by the Project cannot be reused by Label Sets."""
        raise NotImplementedError


class TestKonfuzioDataCustomPath(unittest.TestCase):
    """Test handle data."""

    def test_get_text_for_doc_needing_update(self):
        """Test to load the Project into a custom folder and only get one document."""
        prj = Project(id_=TEST_PROJECT_ID, project_folder='my_own_data')
        doc = prj.get_document_by_id(214414)
        doc.download_document_details()
        self.assertTrue(is_file(doc.txt_file_path))
        for document in prj.documents:
            if document.id_ != doc.id_:
                self.assertTrue(not is_file(document.txt_file_path, raise_exception=False))
        self.assertTrue(doc.text)
        prj.delete()

    def test_make_sure_text_is_downloaded_automatically(self):
        """Test if a Text is downloaded automatically."""
        prj = Project(id_=TEST_PROJECT_ID, project_folder='my_own_data')
        doc = prj.get_document_by_id(214414)
        self.assertFalse(is_file(doc.txt_file_path, raise_exception=False))
        self.assertEqual(None, doc._text)
        self.assertTrue(doc.text)
        self.assertTrue(is_file(doc.txt_file_path))
        prj.delete()


class TestKonfuzioOneVirtualTwoRealCategories(unittest.TestCase):
    """Test handle data."""

    @classmethod
    def setUpClass(cls) -> None:
        """Initialize the test Project."""
        cls.project = Project(id_=None, project_folder=OFFLINE_PROJECT)
        category = Category(project=cls.project, name_clean='Virtual Category')
        label = Label(name='Only virtual Category Label', project=cls.project)
        _ = LabelSet(project=cls.project, is_default=False, labels=[label], categories=[category])

    def test_get_labels_of_virtual_category(self):
        """Return only related Labels as Information Extraction can be trained per Category."""
        assert len(self.project.categories[-1].labels) == 1  # virtual created Categories have no NO_LABEL

    def test_get_labels_of_category(self):
        """Return only related Labels as Information Extraction can be trained per Category."""
        real_category1 = self.project.get_category_by_id(TEST_PAYSLIPS_CATEGORY_ID)
        real_category2 = self.project.get_category_by_id(TEST_RECEIPTS_CATEGORY_ID)
        # we calculate the set to avoid double counting the NO_LABEL
        assert len(set(real_category1.labels + real_category2.labels)) == len(self.project.labels) - 1


class TestKonfuzioDataSetup(unittest.TestCase):
    """Test handle data."""

    document_count = 50
    test_document_count = 5
    annotations_correct = 24
    # 24 created by human
    # https://app.konfuzio.com/admin/server/sequenceannotation/?
    # document__dataset_status__exact=2&label__id__exact=867&project=46&status=3
    # 1 Created by human and revised by human, but on a document that has no category
    # https://app.konfuzio.com/admin/server/sequenceannotation/?
    # document__dataset_status__exact=2&label__id__exact=867&project=46&status=1

    @classmethod
    def setUpClass(cls) -> None:
        """Initialize the test Project."""
        cls.prj = Project(id_=None, project_folder=OFFLINE_PROJECT)

    def test_number_training_documents(self):
        """Test the number of Documents in data set status training."""
        assert len(self.prj.documents) == self.document_count

    def test_get_labels_of_category(self):
        """Return only related Labels as Information Extraction can be trained per Category."""
        # we calculate the set to avoid double counting the NO_LABEL
        assert len(set(self.prj.categories[0].labels + self.prj.categories[1].labels)) == len(self.prj.labels)

    def test_document_with_no_category_must_have_no_annotations(self):
        """Test if we skip Annotations in no Category Documents."""
        document = self.prj.get_document_by_id(44864)
        assert document.category is None
        with self.assertRaises(ValueError) as context:
            document.annotations()
            assert 'where the category is None' in context.exception

    def test_number_test_documents(self):
        """Test the number of Documents in data set status test."""
        assert len(self.prj.test_documents) == self.test_document_count

    def test_number_excluded_documents(self):
        """Test the number of Documents in data set status excluded."""
        assert len(self.prj.excluded_documents) == 1

    def test_all_labels_have_threshold(self):
        """Test that all labels have the attribute threshold."""
        for label in self.prj.labels:
            assert hasattr(label, 'threshold')

    def test_number_preparation_documents(self):
        """Test the number of Documents in data set status preparation."""
        assert len(self.prj.preparation_documents) == 0

    def test_annotation_of_label(self):
        """Test the number of Annotations across all Documents in training."""
        label = self.prj.get_label_by_id(867)
        annotations = label.annotations(categories=[self.prj.get_category_by_id(63)])
        assert len(annotations) == self.annotations_correct

    def test_annotation_hashable(self):
        """Test if an annotation can be hashed."""
        set(self.prj.get_document_by_id(TEST_DOCUMENT_ID).annotations())

    def test_get_all_spans_of_a_document(self):
        """Test to get all Spans in a Document."""
        # Before we had 21 Spans after the a code change to allow overlapping Annotations we have 23 Spans
        # due to the fact that one Span is not identical, so one Annotation relates to one Span.
        # One more for a total of 24 since we are not filtering out the rejected annotations.
        assert len(self.prj.get_document_by_id(TEST_DOCUMENT_ID).spans()) == 24

    def test_span_hashable(self):
        """Test if a Span can be hashed."""
        annotation = self.prj.get_document_by_id(TEST_DOCUMENT_ID).annotations()[0]
        set(annotation.spans)

    def test_number_of_label_sets(self):
        """Test Label Sets numbers."""
        # Online Label Sets + added during tests +  no_label_set
        assert len(self.prj.label_sets) == 13

    # def test_check_tokens(self):
    #     """Test to find not matched Annotations."""
    #     category = self.prj.get_category_by_id(63)
    #     spans = self.prj.get_label_by_id(867).check_tokens(categories=[category])
    #     assert len(spans) == 25

    def test_has_multiple_annotation_sets(self):
        """Test Label Sets in the test Project."""
        assert self.prj.get_label_set_by_name('Brutto-Bezug').has_multiple_annotation_sets

    def test_has_not_multiple_annotation_sets(self):
        """Test Label Sets in the test Project."""
        assert not self.prj.get_label_set_by_name('Lohnabrechnung').has_multiple_annotation_sets

    def test_default_label_set(self):
        """Test the main Label Set incl. it's labels."""
        default_label_set = self.prj.get_label_set_by_name('Lohnabrechnung')
        assert default_label_set.labels.__len__() == 10

    def test_to_filter_annotations_by_label(self):
        """Test to get correct Annotations of a Label."""
        label = self.prj.get_label_by_id(858)
        annotations = label.annotations(categories=[self.prj.get_category_by_id(63)])
        self.assertEqual(len(annotations), self.annotations_correct + 1)

    def test_category(self):
        """Test if Category of main Label Set is initialized correctly."""
        assert len(self.prj.categories) == 2
        assert self.prj.categories[0].id_ == 63
        assert self.prj.label_sets[0].categories[0].id_ == 63

    def test_category_documents(self):
        """Test category of Documents associated to a Category."""
        category = self.prj.get_category_by_id(63)
        category_documents = category.documents()

        assert len(category_documents) == 25
        for document in category_documents:
            assert document.category == category
            for page in document.pages():
                assert page.category == category

    def test_category_test_documents(self):
        """Test category of Test Documents associated to a Category."""
        category = self.prj.get_category_by_id(63)
        category_test_documents = category.test_documents()

        assert len(category_test_documents) == 3
        for document in category_test_documents:
            assert document.category == category
            for page in document.pages():
                assert page.category == category

    def test_category_annotations_by_label(self):
        """Test getting Annotations of a Category by Labels."""
        category = self.prj.get_category_by_id(63)
        category_label_sets = category.label_sets
        label = category_label_sets[0].labels[0]
        for annotation in label.annotations(categories=[category]):
            if annotation.document.category is not None:
                assert annotation.document.category == category
                for page in annotation.document.pages():
                    assert page.category == category

    def test_category_annotations_by_document(self):
        """Test getting Annotations of a Category by Documents."""
        category = self.prj.get_category_by_id(63)
        for document in category.documents():
            for annotation in document.annotations():
                if not annotation.label_set.is_default:
                    assert annotation.label_set in category.label_sets

    def test_label_sets_of_category(self):
        """Test Label Sets of a Category."""
        category = self.prj.get_category_by_id(63)
        category_label_sets = category.label_sets

        assert len(category_label_sets) > 0
        for label_set in category_label_sets:
            assert category in label_set.categories

    def test_labels_of_category(self):
        """Test Labels of a Category."""
        category = self.prj.get_category_by_id(63)
        with self.assertRaises(AttributeError) as context:
            category.labels
            assert "'Category' object has no attribute 'labels'" in context.exception

    def test_label_sets_of_label(self):
        """Test Label Sets of a Label."""
        label: Label = self.prj.get_label_by_id(861)  # Lohnart
        self.assertEqual(2, len(label.label_sets))

    def test_label_set_multiple(self):
        """Test Label Set config that is set to multiple."""
        label_set = self.prj.get_label_set_by_name('Brutto-Bezug')
        assert label_set.categories.__len__() == 1

    def test_number_of_labels_of_label_set(self):
        """Test the number of Labels of the default Label Set."""
        label_set = self.prj.get_label_set_by_name('Lohnabrechnung')
        # assert label_set.categories == [self.prj.get_category_by_id(label_set.id_)]  # defines a category
        assert label_set.labels.__len__() == 10

    def test_categories(self):
        """Test get Labels in the Project."""
        assert self.prj.categories.__len__() == 2
        payslips_category = self.prj.get_category_by_id(TEST_PAYSLIPS_CATEGORY_ID)
        assert payslips_category.name == 'Lohnabrechnung'
        # We have 5 Label Sets, Lohnabrechnung is Category and a Label Set as it hold labels, however a Category
        # cannot hold labels
        assert sorted([label_set.name for label_set in self.prj.categories[0].label_sets]) == [
            'Brutto-Bezug',
            'Lohnabrechnung',
            'NO_LABEL_SET',
            'Netto-Bezug',
            'Steuer',
            'Verdiensibescheinigung',
        ]
        receipts_category = self.prj.get_category_by_id(TEST_RECEIPTS_CATEGORY_ID)
        assert receipts_category.name == 'Quittung (GERMAN)'
        # We have 5 Label Sets, Quittung is Category and a Label Set as it hold labels, however a Category
        # cannot hold labels
        assert sorted([label_set.name for label_set in self.prj.categories[0].label_sets]) == [
            'Brutto-Bezug',
            'Lohnabrechnung',
            'NO_LABEL_SET',
            'Netto-Bezug',
            'Steuer',
            'Verdiensibescheinigung',
        ]

    def test_get_images(self):
        """Test get paths to the images of the first training document."""
        document = self.prj.get_document_by_id(TEST_DOCUMENT_ID)
        assert len(document.pages()) == 1

    def test_get_file(self):
        """Test get path to the file of the first training document."""
        self.prj.documents[0].get_file()
        assert self.prj.documents[0].ocr_file_path

    def test_get_file_without_ocr(self):
        """Download file without OCR."""
        doc = self.prj.get_document_by_id(TEST_DOCUMENT_ID)
        doc.get_file(ocr_version=False)
        is_file(doc.file_path)

    def test_get_file_with_ocr(self):
        """Download file without OCR."""
        doc = self.prj.get_document_by_id(TEST_DOCUMENT_ID)
        doc.get_file()
        is_file(doc.ocr_file_path)

    @unittest.skip(reason='Server Issue https://gitlab.com/konfuzio/objectives/-/issues/9286')
    def test_make_sure_annotations_are_downloaded_automatically(self):
        """Test if Annotations are downloaded automatically."""
        prj = Project(id_=TEST_PROJECT_ID, project_folder='another')
        doc = prj.get_document_by_id(TEST_DOCUMENT_ID)
        self.assertFalse(is_file(doc.annotation_file_path, raise_exception=False))
        self.assertEqual(None, doc._annotations)
        self.assertTrue(doc.annotations())
        self.assertEqual(19, len(doc._annotations))
        self.assertTrue(is_file(doc.annotation_file_path))
        prj.delete()

    @unittest.skip(reason='Server Issue https://gitlab.com/konfuzio/objectives/-/issues/9286')
    def test_make_sure_annotation_sets_are_downloaded_automatically(self):
        """Test if Annotation Sets are downloaded automatically."""
        prj = Project(id_=TEST_PROJECT_ID, project_folder='another2')
        doc = prj.get_document_by_id(TEST_DOCUMENT_ID)
        self.assertFalse(is_file(doc.annotation_set_file_path, raise_exception=False))
        self.assertEqual(None, doc._annotation_sets)
        self.assertTrue(doc.annotation_sets())
        self.assertEqual(4, len(doc._annotation_sets))
        self.assertTrue(is_file(doc.annotation_set_file_path))
        prj.delete()

    def test_make_sure_pages_are_downloaded_automatically(self):
        """Test if Pages are downloaded automatically."""
        prj = Project(id_=TEST_PROJECT_ID, project_folder='another33')
        doc = prj.get_document_by_id(TEST_DOCUMENT_ID)
        self.assertFalse(is_file(doc.pages_file_path, raise_exception=False))
        self.assertEqual([], doc._pages)
        self.assertTrue(doc.pages())
        self.assertTrue(is_file(doc.pages_file_path))
        prj.delete()

    def test_add_label_set_without_category_to_document_with_category(self):
        """Test to add a Label Set without Category to a Document with a Category."""
        prj = Project(id_=TEST_PROJECT_ID)  # new init to not add data to self.prj
        doc = prj.get_document_by_id(TEST_DOCUMENT_ID)
        label = Label(project=prj)
        label_set = LabelSet(project=prj)
        with self.assertRaises(ValueError) as context:
            Annotation(document=doc, label_set=label_set, label=label)
            assert 'uses Label Set without Category' in context.exception

    def test_get_annotations_set_without_category_to_document_with_category(self):
        """Test to add a Label Set without Category to a Document with a Category."""
        prj = Project(id_=TEST_PROJECT_ID)  # new init to not add data to self.prj
        doc = prj.get_document_by_id(214414)
        with self.assertRaises(ValueError) as context:
            doc.annotations()
            assert 'Document without Category must not have Annotations' in context.exception

    def test_get_bbox(self):
        """Test to get BoundingBox of Text offset."""
        prj = Project(id_=TEST_PROJECT_ID)  # new init to not add data to self.prj
        doc = self.prj.get_document_by_id(TEST_DOCUMENT_ID)
        assert doc.category
        label_set = LabelSet(project=self.prj, categories=[doc.category])
        label = Label(project=prj)
        span = Span(start_offset=1, end_offset=2)
        annotation = Annotation(document=doc, label_set=label_set, label=label, spans=[span])
        span = Span(start_offset=44, end_offset=65, annotation=annotation)
        # only Character 60, 61 and 62 provide bounding boxes, all others are None
        span.bbox()
        self.assertEqual(span.page.index, 0)
        self.assertEqual(span.line_index, 0)
        self.assertEqual(span.bbox().x0, 426.0)
        self.assertEqual(span.bbox().x1, 442.8)
        self.assertEqual(span.bbox().y0, 808.831)
        self.assertEqual(span.bbox().y1, 817.831)
        self.assertEqual(span.bbox().area, 151.2)

    def test_size_of_project(self):
        """Test size of Project and compare it to the size after Documents have been loaded."""
        import sys
        from types import ModuleType, FunctionType
        from gc import get_referents

        # Custom objects know their class.
        # Function objects seem to know way too much, including modules.
        # Exclude modules as well.
        BLACKLIST = type, ModuleType, FunctionType

        def _getsize(obj):
            """Sum size of object & members. From https://stackoverflow.com/a/30316760."""
            if isinstance(obj, BLACKLIST):
                raise TypeError('getsize() does not take argument of type: ' + str(type(obj)))
            seen_ids = set()
            size = 0
            objects = [obj]
            while objects:
                need_referents = []
                for obj in objects:
                    if not isinstance(obj, BLACKLIST) and id(obj) not in seen_ids:
                        seen_ids.add(id(obj))
                        size += sys.getsizeof(obj)
                        need_referents.append(obj)
                objects = get_referents(*need_referents)
            return size

        # start of test
        prj = Project(id_=46)
        before = _getsize(prj)
        for document in prj.documents:
            document.text
        after = _getsize(prj)
        assert 1.6 < after / before < 1.8

        # strings in prj take slightly less space than in a list
        assert _getsize([doc.text for doc in prj.documents]) + before < after + 500

        # the text of the document is the only thing causing the size difference
        for document in prj.documents:
            document._text = None
        assert _getsize(prj) == before

    def test_create_new_doc_via_text_and_bbox(self):
        """Test to create a new Document which by a text and a bbox."""
        doc = Project(id_=None, project_folder=OFFLINE_PROJECT).get_document_by_id(TEST_DOCUMENT_ID)
        new_doc = Document(project=doc.project, text=doc.text, bbox=doc.get_bbox())
        assert new_doc.text
        assert new_doc.get_bbox()
        assert new_doc.number_of_pages == 1
        assert new_doc.number_of_lines == 70

    def test_category_of_document(self):
        """Test to download a file which includes a whitespace in the name."""
        category = Project(id_=None, project_folder=OFFLINE_PROJECT).get_document_by_id(44860).category
        self.assertEqual(category.name, 'Lohnabrechnung')

    def test_category_of_document_without_category(self):
        """Test the Category of a Document without Category."""
        category = Project(id_=None, project_folder=OFFLINE_PROJECT).get_document_by_id(44864).category
        self.assertIsNone(category)

    def test_get_file_with_white_colon_name(self):
        """Test to download a file which includes a whitespace in the name."""
        doc = Project(id_=None, project_folder=OFFLINE_PROJECT).get_document_by_id(44860)
        doc.get_file()

    def test_labels(self):
        """Test get Labels in the Project."""
        assert [label.name for label in sorted(self.prj.get_category_by_id(TEST_PAYSLIPS_CATEGORY_ID).labels)] == [
            'Austellungsdatum',
            'Auszahlungsbetrag',
            'Bank inkl. IBAN',
            'Betrag',
            'Bezeichnung',
            'EMPTY_LABEL',
            'Faktor',
            'Gesamt-Brutto',
            'Lohnart',
            'Menge',
            'NO_LABEL',  # Added for the Tokenizer
            'Nachname',
            'Netto-Verdienst',
            'Personalausweis',
            'Sozialversicherung',
            'Steuer-Brutto',
            'Steuerklasse',
            'Steuerrechtliche Abzüge',
            'Vorname',
        ]
        assert [label.name for label in sorted(self.prj.get_category_by_id(TEST_RECEIPTS_CATEGORY_ID).labels)] == [
            'Ansprechpartner',
            'Anzahl / Menge',
            'Artikelbezeichnung',
            'Artikelnummer',
            'Ausstelldatum',
            'Bedienung Nr',
            'BonNr',
            'Brutto (Ergebnis der MwSt. Berechnung)',
            'Einheit',
            'Einzelpreis (Brutto)',
            'Filial-/Markt-Nummer',
            'Firmenname',
            'Gesamtpreis (Brutto)',
            'Hausnummer',
            'Kassennummer',
            'Mehrwertsteuerbetrag',
            'Mehrwertsteuersatz',
            'NO_LABEL',
            'Netto (Basis der MwSt. Berechnung)',
            'Ort',
            'Postleitzahl',
            'Rechnungsnummer',
            'Referenz auf MwSt',
            'Steuernummer',
            'Straße',
            'Telefonnummer',
            'Uhrzeit',
            'Umsatzsteuer-Identifikationsnummer',
            'Währung',
            'Zahlungsmethode',
        ]

    def test_project(self):
        """Test basic properties of the Project object."""
        assert is_file(self.prj.meta_file_path)
        assert self.prj.documents[1].id_ > self.prj.documents[0].id_
        assert len(self.prj.documents)
        # check if we can initialize a new project object, which will use the same data
        assert len(self.prj.documents) == self.document_count
        new_project = Project(id_=None, project_folder=OFFLINE_PROJECT)
        assert len(new_project.documents) == self.document_count
        assert new_project.meta_file_path == self.prj.meta_file_path

    def test_update_prj(self):
        """Test number of Documents after updating a Project."""
        assert len(self.prj.documents) == self.document_count
        self.prj.get(update=True)
        assert len(self.prj.documents) == self.document_count
        is_file(self.prj.meta_file_path)

    @unittest.skip(reason='No update logic of project about new Annotation.')
    def test_annotations_in_document(self):
        """Test number and value of Annotations."""
        doc = self.prj.get_document_by_id(TEST_DOCUMENT_ID)
        assert len(doc.annotations(use_correct=False)) == 24
        assert doc.annotations()[0].offset_string == ['22.05.2018']  # start_offset=465, start_offset=466
        assert len(doc.annotations()) == 24
        assert doc.annotations()[0].is_online
        assert not doc.annotations()[0].save()  # Save returns False because Annotation is already online.

    def test_span_line_index_in_document(self):
        """Test line_index of span."""
        doc = self.prj.get_document_by_id(TEST_DOCUMENT_ID)
        label_set = LabelSet(project=self.prj, categories=[doc.category])
        label = Label(project=self.prj)
        span = Span(start_offset=1000, end_offset=1002)
        _ = Annotation(document=doc, label_set=label_set, label=label, spans=[span])
        assert span.page.index == 0
        assert span.line_index == 13

    def test_annotation_sets_in_document(self):
        """Test number of Annotation Sets in a specific Document in the test Project."""
        doc = self.prj.get_document_by_id(TEST_DOCUMENT_ID)
        assert len(doc.annotation_sets()) == 24  # After Update to use the TEST_DOCUMENT_ID

    def test_get_annotation_set_after_removal(self):
        """Test get an annotation set that no longer exists."""
        with self.assertRaises(IndexError) as _:
            # create annotation for a certain annotation set in a document
            doc = self.prj.get_document_by_id(TEST_DOCUMENT_ID)

            # get the annotation set ID of the first annotation
            annotations = doc.annotations()
            annotation_set_id = annotations[0].annotation_set.id_

            assert isinstance(annotation_set_id, int)

            # delete annotation set
            doc._annotation_sets = []

            # trying to get an annotation set that no longer exists
            _ = doc.get_annotation_set_by_id(annotation_set_id)

    def test_name_of_category(self):
        """Test the name of the Category."""
        doc = self.prj.get_document_by_id(TEST_DOCUMENT_ID)
        assert doc.category.name == 'Lohnabrechnung'

    def test_assignee_of_document(self):
        """Test Assignee of a Document."""
        doc = self.prj.get_document_by_id(TEST_DOCUMENT_ID)
        assert doc.assignee == 1043  # Document has Assignee ch+test@konfuzio.com with user ID 1043

    def test_add_document_twice(self):
        """Test adding same Document twice."""
        old_doc = self.prj.get_document_by_id(44834)
        with self.assertRaises(ValueError):
            self.prj.add_document(old_doc)
        assert len(self.prj.documents) == self.document_count

    def test_correct_annotations(self):
        """Test correct Annotations of a certain Label in a specific document."""
        doc = self.prj.get_document_by_id(TEST_DOCUMENT_ID)
        label = self.prj.get_label_by_id(867)
        assert len(doc.annotations(label=label)) == 1

    def test_annotation_start_offset_zero_filter(self):
        """Test Annotations with start offset equal to zero."""
        doc = self.prj.get_document_by_id(TEST_DOCUMENT_ID)
        assert len(doc.annotations()) == 19
        assert doc.annotations()[0].start_offset == 66

    def test_multiline_annotation(self):
        """Test to convert a multiline span Annotation to a dict."""
        doc = self.prj.get_document_by_id(TEST_DOCUMENT_ID)
        assert len(doc.annotations()[0].eval_dict) == 2

    def test_compare_dicts(self):
        """Test to convert a Annotation to a dict."""
        annotations = self.prj.documents[0].annotations()
        for annotation in annotations:
            if annotation.id_ == 4420022:
                span = annotation.spans[0]

        empty_span = Span(start_offset=0, end_offset=0)

        assert empty_span.eval_dict().keys() == span.eval_dict().keys()

    def test_annotation_to_dict(self):
        """Test to convert a Annotation to a dict."""
        anno = None
        annotations = self.prj.documents[0].annotations()
        for annotation in annotations:
            if annotation.id_ == 4420022:
                anno = annotation.eval_dict[0]

        assert anno is not None

        assert anno["confidence"] == 1.0
        assert anno["created_by"] == 59
        assert not anno["custom_offset_string"]
        assert anno["end_offset"] == 366
        assert anno["is_correct"]
        assert anno["label_id"] == 860  # original REST API calls it "label" however means label_id
        assert anno["label_threshold"] == 0.1
        assert anno["custom_offset_string"] is None
        assert not anno["revised"]
        assert anno["revised_by"] is None
        assert anno["annotation_set_id"] == 78730  # v2 REST API calls it still section
        assert anno["label_set_id"] == 63  # v2 REST API call it still section_label_id
        assert anno["start_offset"] == 365

        assert anno['page_width'] == 595.2
        assert anno['page_height'] == 841.68
        assert anno['x0'] == 126.96
        assert anno['x1'] == 131.04
        assert anno['y0'] == 772.589
        assert anno['y1'] == 783.589
        assert anno['x0_relative'] == 0.2133064516129032
        assert anno['x1_relative'] == 0.2201612903225806
        assert anno['y0_relative'] == 0.9179129835566963
        assert anno['y1_relative'] == 0.9309820834521435
        assert anno['line_index'] == 4
        assert anno['page_index'] == 0
        assert anno['page_index_relative'] == 0

    def test_document_annotations_filter(self):
        """Test Annotations filter."""
        doc = self.prj.get_document_by_id(TEST_DOCUMENT_ID)
        self.assertEqual(len(doc.annotations()), 19)
        assert len(doc.annotations(label=self.prj.get_label_by_id(858))) == 1
        assert len(doc.annotations(use_correct=False)) == 22  # 21 if not considering negative ones

    def test_document_offset(self):
        """Test Document offsets."""
        doc = self.prj.get_document_by_id(TEST_DOCUMENT_ID)
        assert doc.annotations()[0].offset_string == ['328927/10103', '22.05.2018']

    def test_document_id_when_loading_from_disk(self):
        """Test ID of Document."""
        doc = self.prj.get_document_by_id(TEST_DOCUMENT_ID)
        assert doc.id_ == TEST_DOCUMENT_ID

    def test_document_check_bbox_available(self):
        """Test deepcopy will copy over Bbox."""
        doc = self.prj.get_document_by_id(TEST_DOCUMENT_ID)
        virtual_doc = deepcopy(doc)
        assert virtual_doc.bboxes

    def test_document_check_bbox(self):
        """Test bbox check."""
        doc = self.prj.get_document_by_id(TEST_DOCUMENT_ID)
        virtual_doc = deepcopy(doc)
        self.assertTrue(virtual_doc.bboxes)
        virtual_doc.set_text_bbox_hashes()
        virtual_doc._text = '123' + doc.text  # Change text to bring bbox out of sync.
        with pytest.raises(ValueError, match='Bbox provides Character "n" document text refers to "l"'):
            virtual_doc.check_bbox()

    def test_hashing_bboxes_faster_than_recalculation(self):
        """Test that it's 100x faster to compare hashes of text and bboxes rathar than force recalculation of bboxes."""
        import time

        doc = self.prj.get_document_by_id(TEST_DOCUMENT_ID)
        virtual_doc = deepcopy(doc)
        virtual_doc.bboxes

        t0 = time.monotonic()
        for _ in range(100):
            virtual_doc._check_text_or_bbox_modified()
            virtual_doc.bboxes
        t_hash = time.monotonic() - t0

        t0 = time.monotonic()
        for _ in range(100):
            virtual_doc.check_bbox()
        t_recalculate = time.monotonic() - t0

        assert t_hash / t_recalculate < 1 / 100

    @unittest.skip(reason='Waiting for API to support to add to default Annotation Set')
    def test_document_add_new_annotation(self):
        """Test adding a new annotation."""
        doc = self.prj.labels[0].documents[5]  # the latest document
        # we create a revised Annotations, as only revised Annotation can be deleted
        # if we would delete an unrevised annotation, we would provide feedback and thereby keep the
        # Annotation as "wrong" but "revised"
        assert len(doc.annotations(use_correct=False)) == 23
        label = self.prj.labels[0]
        new_anno = Annotation(
            start_offset=225,
            end_offset=237,
            label=label.id_,
            label_set_id=None,  # hand selected document section label
            revised=True,
            is_correct=True,
            accuracy=0.98765431,
            document=doc,
        )
        # make sure Document Annotations are updated too
        assert len(doc.annotations(use_correct=False)) == 24
        label = self.prj.labels[0]
        annotations = label.annotations(categories=[self.prj.get_category_by_id(63)])
        self.assertEqual(self.document_count + 1, len(annotations))
        assert new_anno.id_ is None
        new_anno.save()
        assert new_anno.id_
        new_anno.delete()
        assert new_anno.id_ is None
        assert len(doc.annotations(use_correct=False)) == 13
        annotations = label.annotations(categories=[self.prj.get_category_by_id(63)])
        self.assertEqual(self.document_count, len(annotations))

    @unittest.skip(reason="Skip: Changes in Trainer Annotation needed to require a Label for every Annotation init.")
    def test_document_add_new_annotation_without_label(self):
        """Test adding a new annotation."""
        with self.assertRaises(AttributeError) as _:
            _ = Annotation(
                start_offset=225,
                end_offset=237,
                label=None,
                label_set_id=0,  # hand selected document section label
                revised=True,
                is_correct=True,
                accuracy=0.98765431,
                document=Document(),
            )
        # TODO: expand assert to check for specific error message

    @unittest.skip(reason="Skip: Changes in Trainer Annotation needed to require a Document for every Annotation init.")
    def test_init_annotation_without_document(self):
        """Test adding a new annotation."""
        with self.assertRaises(AttributeError) as _:
            _ = Annotation(
                start_offset=225,
                end_offset=237,
                label=None,
                label_set_id=0,
                revised=True,
                is_correct=True,
                accuracy=0.98765431,
                document=None,
            )

        # TODO: expand assert to check for specific error message

    @pytest.mark.xfail(reason='We cannot define the Annotation Set automatically.')
    def test_init_annotation_with_default_annotation_set(self):
        """Test adding a new Annotation without providing the Annotation Set."""
        prj = Project(id_=TEST_PROJECT_ID)
        doc = Document(project=prj)
        annotation = Annotation(
            start_offset=225,
            end_offset=237,
            label=prj.labels[0],
            label_set_id=0,
            revised=True,
            is_correct=True,
            accuracy=0.98765431,
            document=doc,
            annotation_set=None,
        )

        # an Annotation Set needs to be created or retrieved after the Annotation is saved
        assert annotation.annotation_set.id_ == 78730

    def test_bio_scheme_saving_and_loading(self):
        """Test if generated bio scheme list is identical to loaded from file."""
        doc = self.prj.documents[0]
        bio_annotations1 = doc.get_text_in_bio_scheme(update=True)
        bio_annotations2 = doc.get_text_in_bio_scheme(update=False)

        assert bio_annotations1 == bio_annotations2

    @unittest.skip(reason="Issue https://gitlab.com/konfuzio/objectives/-/issues/8664.")
    def test_get_text_in_bio_scheme(self):
        """Test getting Document in the BIO scheme."""
        doc = self.prj.documents[0]
        bio_annotations = doc.get_text_in_bio_scheme()
        assert len(bio_annotations) == 398
        # check for multiline support in bio schema
        assert bio_annotations[1][0] == '328927/10103/00104'
        assert bio_annotations[1][1] == 'B-Austellungsdatum'
        assert bio_annotations[8][0] == '22.05.2018'
        assert bio_annotations[8][1] == 'B-Austellungsdatum'

    def test_number_of_all_documents(self):
        """Count the number of all available documents online."""
        project = Project(id_=None, project_folder=OFFLINE_PROJECT)
        assert len(project._documents) == 57

    def test_create_empty_annotation(self):
        """
        Create an empty Annotation and get the start offset.

        The empty annotation should be added to the document as this represents the way the tokenizer
        creates empty annotations.
        """
        prj = Project(id_=TEST_PROJECT_ID)
        label = Label(project=prj)
        doc = Document(text='', project=prj, category=prj.get_category_by_id(63))
        label_set = LabelSet(project=prj, categories=[prj.get_category_by_id(63)])
        span = Span(start_offset=1, end_offset=2)
        annotation_set = AnnotationSet(document=doc, label_set=label_set)
        _ = Annotation(label=label, annotation_set=annotation_set, label_set=label_set, document=doc, spans=[span])

    def test_get_annotations_for_offset_of_first_and_last_name(self):
        """Get Annotations for all offsets in the document."""
        doc = self.prj.get_document_by_id(TEST_DOCUMENT_ID)
        filtered_annotations = doc.annotations(start_offset=1500, end_offset=1530)
        self.assertEqual(len(filtered_annotations), 3)  # 3 is correct even 4 Spans!
        text = '198,34\n  Erna-Muster Eiermann                         KiSt      15,83   Solz        10,89\n  '
        self.assertEqual(doc.text[1498:1590], text)

    def test_create_list_of_regex_for_label_without_annotations(self):
        """Check regex build for empty Labels."""
        category = self.prj.get_category_by_id(63)
        label = next(x for x in self.prj.labels if len(x.annotations(categories=[category])) == 0)
        automated_regex_for_label = label.regex(categories=[category])[category.id_]
        # There is no regex available.
        assert len(automated_regex_for_label) == 0

    @unittest.skip(reason='Patch not supported by Text-Annotation Server.')
    def test_to_change_an_annotation_online(self):
        """Test to update an Annotation from revised to not revised and back to revised."""
        doc = self.prj.get_document_by_id(44864)
        annotations = doc.annotations(start_offset=10, end_offset=200)
        first_annotation = annotations[0]
        first_annotation.revised = False
        first_annotation.save()

    @classmethod
    def tearDownClass(cls) -> None:
        """Test if the Project remains the same as in the beginning."""
        assert len(cls.prj.documents) == cls.document_count
        assert len(cls.prj.test_documents) == cls.test_document_count
        category = cls.prj.get_category_by_id(63)
        assert len(cls.prj.labels[0].annotations(categories=[category])) == cls.annotations_correct


class TestKonfuzioForceOfflineData(unittest.TestCase):
    """Test handle data forced offline."""

    def test_force_offline_project(self):
        """Test that a Project with an ID can be forced offline."""
        prj = Project(id_=TEST_PROJECT_ID)
        prj.set_offline()
        self.assertFalse(prj.is_online)
        # all Data belonging to that project should be offline without setting individual instances offline
        category = Category(prj, id_=1)
        self.assertFalse(category.is_online)
        label_set = LabelSet(prj, categories=[category], id_=1)
        self.assertFalse(label_set.is_online)
        doc = Document(prj, category=category, id_=1)
        self.assertFalse(doc.is_online)
        annotation_set = AnnotationSet(doc, label_set, id_=1)
        self.assertFalse(annotation_set.is_online)
        label = Label(prj, label_set=label_set, id_=1)
        self.assertFalse(label.is_online)
        annotation = Annotation(
            doc, annotation_set=annotation_set, label_set=label_set, label=label, id_=1, spans=[Span(0, 1)]
        )
        self.assertFalse(annotation.is_online)
        prj.delete()

    def test_make_sure_annotations_are_not_downloaded_automatically(self):
        """Test that Annotations are not downloaded automatically."""
        prj = Project(id_=TEST_PROJECT_ID, project_folder='another')
        doc = prj.get_document_by_id(TEST_DOCUMENT_ID)
        doc.set_offline()
        self.assertFalse(is_file(doc.annotation_file_path, raise_exception=False))
        self.assertEqual(None, doc._annotations)
        self.assertFalse(doc.annotations())
        self.assertEqual(0, len(doc._annotations))
        self.assertFalse(is_file(doc.annotation_file_path, raise_exception=False))
        with self.assertRaises(NotImplementedError):
            doc.download_document_details()
        prj.delete()

    def test_annotations_are_loadable_for_offline_project_with_id_forced_offline(self):
        """Test that Annotations are loadable for OFFLINE_PROJECT if it's given an ID and forced offline."""
        prj = Project(id_=TEST_PROJECT_ID, project_folder=OFFLINE_PROJECT)
        doc = prj.get_document_by_id(TEST_DOCUMENT_ID)
        doc.set_offline()
        self.assertTrue(is_file(doc.annotation_file_path, raise_exception=False))
        self.assertEqual(None, doc._annotations)
        self.assertTrue(doc.annotations())
        self.assertEqual(22, len(doc._annotations))
        with self.assertRaises(NotImplementedError):
            doc.download_document_details()

    def test_make_sure_annotation_sets_are_not_downloaded_automatically(self):
        """Test that Annotation Sets are not downloaded automatically."""
        prj = Project(id_=TEST_PROJECT_ID, project_folder='another2')
        doc = prj.get_document_by_id(TEST_DOCUMENT_ID)
        doc.set_offline()
        self.assertFalse(is_file(doc.annotation_set_file_path, raise_exception=False))
        self.assertEqual(None, doc._annotation_sets)
        self.assertFalse(doc.annotation_sets())
        self.assertEqual(0, len(doc._annotation_sets))
        self.assertFalse(is_file(doc.annotation_set_file_path, raise_exception=False))
        with self.assertRaises(NotImplementedError):
            doc.download_document_details()
        prj.delete()

    def test_annotations_sets_are_loadable_for_offline_project_with_id_forced_offline(self):
        """Test that AnnotationSets are loadable for OFFLINE_PROJECT if it's given an ID and forced offline."""
        prj = Project(id_=TEST_PROJECT_ID, project_folder=OFFLINE_PROJECT)
        doc = prj.get_document_by_id(TEST_DOCUMENT_ID)
        doc.set_offline()
        self.assertTrue(is_file(doc.annotation_set_file_path, raise_exception=False))
        self.assertEqual(None, doc._annotation_sets)
        self.assertTrue(doc.annotation_sets())
        self.assertEqual(24, len(doc._annotation_sets))
        with self.assertRaises(NotImplementedError):
            doc.download_document_details()

    def test_make_sure_pages_are_not_downloaded_automatically(self):
        """Test that Pages are not downloaded automatically."""
        prj = Project(id_=TEST_PROJECT_ID, project_folder='another33')
        doc = prj.get_document_by_id(TEST_DOCUMENT_ID)
        doc.set_offline()
        self.assertFalse(is_file(doc.pages_file_path, raise_exception=False))
        self.assertEqual([], doc._pages)
        self.assertFalse(doc.pages())
        self.assertFalse(is_file(doc.pages_file_path, raise_exception=False))
        with self.assertRaises(NotImplementedError):
            doc.download_document_details()
        prj.delete()

    def test_view_annotations(self):
        """Test that Document.view_annotations() gets all the right annotations."""
        project = LocalTextProject()
        document = project.test_documents[-1]
        annotations = document.view_annotations()
        assert len(annotations) == 5  # 4 if top_annotations filter is used
        assert sorted([ann.id_ for ann in annotations]) == [16, 17, 18, 19, 24]  # [16, 18, 19, 24]

    def test_document_lose_weight(self):
        """Test that Document.lose_weight() removes all the right annotations."""
        project = LocalTextProject()
        document = project.test_documents[-1]

        assert len(document.annotations(use_correct=False, ignore_below_threshold=False)) == 11

        document.lose_weight()

        assert len(document.annotations(use_correct=False, ignore_below_threshold=False)) == 8

    def test_annotationset_annotations(self):
        """Test AnnotationSet.annotations method."""
        project = LocalTextProject()
        document = project.test_documents[-1]

        annotation_set = document.annotation_sets()[0]

        assert len(annotation_set.annotations()) == 1
        assert len(annotation_set.annotations(use_correct=False)) == 10
        assert len(annotation_set.annotations(use_correct=False, ignore_below_threshold=True)) == 9

    def test_label_spans_not_found_by_tokenizer(self):
        """Test Label spans_not_found_by_tokenizer method."""
        project = LocalTextProject()

        whitespace_tokenizer = WhitespaceTokenizer()
        al_tokenizer = RegexTokenizer('al')

        category = project.get_category_by_id(1)
        label = project.get_label_by_id(4)
        label_span = label.annotations(categories=[category])[0].spans[0]

        whitespace_spans = label.spans_not_found_by_tokenizer(whitespace_tokenizer, categories=[category])
        assert len(whitespace_spans) == 1
        assert whitespace_spans not in label_span.regex_matching

        al_spans = label.spans_not_found_by_tokenizer(al_tokenizer, categories=[category])
        assert len(al_spans) == 0
        assert al_tokenizer in label_span.regex_matching

    def test_offline_project_creates_no_files(self):
        """Test that an offline Project does not create any files, even if documents have IDs."""
        virtual_project = Project(id_=None)
        virtual_project.set_offline()
        assert not os.path.isdir(virtual_project.project_folder)

        virtual_category = Category(project=virtual_project)
        virtual_document = Document(
            project=virtual_project,
            id_=999999999,
            category=virtual_category,
            dataset_status=2,
            copy_of_id=999999999,
        )
        assert not os.path.isdir(virtual_document.document_folder)


class TestFillOperation(unittest.TestCase):
    """Separate Test as we add non Labels to the Project."""

    @classmethod
    def setUpClass(cls) -> None:
        """Initialize the test: https://app.konfuzio.com/projects/46/docs/44823/bbox-annotations/."""
        cls.prj = Project(id_=None, project_folder=OFFLINE_PROJECT)
        cls.doc = cls.prj.get_document_by_id(TEST_DOCUMENT_ID)
        default_label_set = cls.prj.get_label_set_by_name('Lohnabrechnung')
        assert default_label_set.labels.__len__() == 10
        cls.annotations = cls.doc.annotations(start_offset=1498, end_offset=1590, fill=True)
        cls.sorted_spans = sorted([span for annotation in cls.annotations for span in annotation.spans])
        cls.text = '198,34\n  Erna-Muster Eiermann                         KiSt      15,83   Solz        10,89\n  '
        assert cls.doc.text[1498:1590] == cls.text

    def test_number_of_annotations(self):
        """Get Annotations for all offsets in the document."""
        self.assertEqual(len(self.annotations), 7)  # 2 single line Annotation, one multiline with two spans

    def test_number_of_spans(self):
        """Get Annotations for all offsets in the document."""
        self.assertEqual(len([span for annotation in self.annotations for span in annotation.spans]), 10)

    @unittest.skip(reason="Documents without Category cannot be processed.")
    def test_fill_doc_without_category(self):
        """Try to fill a Document without Category."""
        self.prj.get_document_by_id(44864).annotations(fill=True)

    def test_fill_full_document_with_category(self):
        """Try to fill a Document with Category."""
        # Failing because the Document already has the Annotations created by fill (from the tests setup)
        with self.assertRaises(ValueError) as context:
            self.prj.get_document_by_id(TEST_DOCUMENT_ID).annotations(fill=True)
            assert "is a duplicate of" in context.exception

    def test_correct_text_offset(self):
        """Test if the the sorted spans can create the offset text."""
        offsets = [sorted_span.offset_string for sorted_span in self.sorted_spans]
        span_text = "".join(offsets)
        self.assertEqual(self.doc.text[1498:1590], span_text)

    def test_span_start_and_end(self):
        """Test if the Spans have the correct offsets."""
        spa = [(span.start_offset, span.end_offset) for span in self.sorted_spans]
        assert self.doc.text[slice(spa[0][0], spa[0][1])] == self.doc.text[1498:1504] == '198,34'
        assert self.doc.text[slice(spa[1][0], spa[1][1])] == self.doc.text[1504:1505] == '\n'
        assert self.doc.text[slice(spa[2][0], spa[2][1])] == self.doc.text[1505:1507] == '  '
        assert self.doc.text[slice(spa[3][0], spa[3][1])] == self.doc.text[1507:1518] == 'Erna-Muster'
        assert self.doc.text[slice(spa[4][0], spa[4][1])] == self.doc.text[1518:1519] == ' '
        assert self.doc.text[slice(spa[5][0], spa[5][1])] == self.doc.text[1519:1527] == 'Eiermann'
        unlabeled = '                         KiSt      15,83   Solz        '
        assert self.doc.text[slice(spa[6][0], spa[6][1])] == self.doc.text[1527:1582] == unlabeled
        assert self.doc.text[slice(spa[7][0], spa[7][1])] == self.doc.text[1582:1587] == '10,89'
        assert self.doc.text[slice(spa[8][0], spa[8][1])] == self.doc.text[1587:1588] == '\n'
        assert self.doc.text[slice(spa[9][0], spa[9][1])] == self.doc.text[1588:1590] == '  '


class TestData(unittest.TestCase):
    """Test functions that don't require data."""

    def test_compare_none_and_id(self):
        """Test to compare an instance to None."""
        a = Data()
        a.id_ = 5
        self.assertNotEqual(a, None)

    def test_compare_nones(self):
        """Test to compare an instance with None ID to None."""
        a = Data()
        self.assertNotEqual(a, None)

    def test_compare_id_with_instance_without(self):
        """Test to compare an instance with ID to an instance with None ID."""
        a = Data()
        a.id_ = 5
        b = Data()
        self.assertNotEqual(a, b)

    def test_not_online(self):
        """Test that data with a None ID is not online."""
        a = Data()
        self.assertFalse(a.is_online)

    def test_is_online(self):
        """Test that data with an ID is online."""
        a = Data()
        a.id_ = 0
        self.assertTrue(a.is_online)

    def test_force_offline_data(self):
        """Test that data with an ID can be forced offline."""
        a = Data()
        a.id_ = 1
        a.set_offline()
        self.assertFalse(a.is_online)


def test_download_training_and_test_data():
    """Test downloading of data from training and test documents."""
    download_training_and_test_data(id_=1249)


def test_to_init_prj_from_folder():
    """Load Project from folder."""
    prj = Project(id_=46, project_folder='data_46')
    assert len(prj.documents) == 26<|MERGE_RESOLUTION|>--- conflicted
+++ resolved
@@ -438,15 +438,11 @@
     @classmethod
     def tearDownClass(cls) -> None:
         """Control the number of Documents created in the Test."""
-<<<<<<< HEAD
         assert len(cls.project.virtual_documents) == 52
-=======
-        assert len(cls.project.virtual_documents) == 49
->>>>>>> 90cada71
-
-    # def test_document_only_needs_project(self):
-    #     """Test that a Document can be created without category"""
-    #     _ = Document(project=self.project)
+
+    def test_document_only_needs_project(self):
+        """Test that a Document can be created without category"""
+        _ = Document(project=self.project)
 
     def test_project_no_label(self):
         """Test that no_label exists in the Labels of the Project and has the expected name."""
