--- conflicted
+++ resolved
@@ -43,7 +43,7 @@
     @classmethod
     def tearDownClass(cls) -> None:
         """Control the number of Documents created in the Test."""
-        assert len(cls.project.virtual_documents) == 11
+        assert len(cls.project.virtual_documents) == 12
 
     def test_category_of_document(self):
         """Test if setup worked."""
@@ -284,6 +284,24 @@
         with self.assertRaises(ValueError) as context:
             Annotation(document=document, spans=[first_span, second_span], label_set=self.label_set, label=self.label)
             assert 'however it was assigned to Annotation' in context.exception
+
+    def test_lose_weight(self):
+        """Lose weight should remove session and documents."""
+        project = Project(id_=None)
+        category = Category(project=project, id_=None)
+        project.add_category(category)
+        document = Document(project=self.project, category=category)
+        label = Label(project=project)
+        label_set = LabelSet(project=project)
+        project.add_label_set(label_set)
+        project.lose_weight()
+        assert project.session is None
+        assert project.categories[0].session is None
+        assert project.label_sets[0].session is None
+        assert project.labels[0].session is None
+        assert project.virtual_documents == []
+        assert project.documents == []
+        assert project.test_documents == []
 
 
 class TestSeparateLabels(unittest.TestCase):
@@ -824,7 +842,7 @@
         assert anno["annotation_set_id"] == 78730  # v2 REST API calls it still section
         assert anno["label_set_id"] == 63  # v2 REST API call it still section_label_id
         assert anno["start_offset"] == 365
-<<<<<<< HEAD
+
         assert anno['page_width'] == 595.2
         assert anno['page_height'] == 841.68
         assert anno['x0'] == None
@@ -836,10 +854,7 @@
         assert anno['y0_relative'] == None
         assert anno['y1_relative'] == None
         assert anno['page_index'] == 0
-        assert anno['page_index_relative'] == None
-        # self.assertIsNone(anno["translated_string"])  # todo: how to translate null in a meaningful way
-=======
->>>>>>> af50f3d1
+        assert anno['page_index_relative'] == 0
 
     def test_document_annotations_filter(self):
         """Test Annotations filter."""
