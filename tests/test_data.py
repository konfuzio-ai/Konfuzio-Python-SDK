--- conflicted
+++ resolved
@@ -183,7 +183,6 @@
         annotation.delete()  # doc.update() performed internally when delete_online=True, which is default
         assert annotation not in doc.get_annotations()
 
-<<<<<<< HEAD
     def test_merge_documents(self):
         """Merge documents into a new document."""
         test_documents = self.project.test_documents
@@ -209,7 +208,7 @@
 
         for i, page in enumerate(all_pages):
             assert page.text == new_doc.pages()[i].text
-=======
+
     def test_modify_document_metadata(self):
         """Test modification of meta-data of test document."""
         doc = self.project.get_document_by_id(TEST_DOCUMENT_ID)
@@ -279,7 +278,6 @@
 
         with pytest.raises(IndexError, match="was not found in"):
             doc = self.project.get_document_by_id(doc_id)
->>>>>>> f6d3ff01
 
 
 class TestOfflineExampleData(unittest.TestCase):
@@ -1870,12 +1868,8 @@
         for document in prj.documents:
             document.text
         after = _getsize(prj)
-<<<<<<< HEAD
-        assert 1.5 < after / before < 1.8
-=======
         assert 1.6 < after / before < 2.1
         assert after < 500000
->>>>>>> f6d3ff01
 
         # strings in prj take slightly less space than in a list
         assert _getsize([doc.text for doc in prj.documents]) + before < after + 500
@@ -2435,7 +2429,7 @@
     def test_annotationset_annotations(self):
         """Test AnnotationSet.annotations method."""
         project = LocalTextProject()
-        document = project.test_documents[-7]
+        document = project.get_document_by_id(7)
 
         annotation_set = document.annotation_sets()[0]
 
