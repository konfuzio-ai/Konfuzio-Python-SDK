"""Test for string normalization."""
import logging
import pytest

from konfuzio_sdk.normalize import (
    normalize_to_date,
    normalize_to_positive_float,
    normalize_to_float,
    normalize_to_bool,
    normalize_to_percentage,
    normalize,
)

logger = logging.getLogger(__name__)


def test_normalize_with_invalid_string():
    """Normalize should not raise an exception."""
    result = normalize('Woch.Arb.Zt', 'float')
    assert result is None


def test_date_with_only_one_digit_in_front_and_only_two_for_the_year():
    """Test to normalize years."""
    t1 = '1.01.01'
    t2 = '4.01.89'
    t3 = '2/03/05'
    t4 = '4/11/99'

    assert normalize_to_date(t1) == '2001-01-01'
    assert normalize_to_date(t2) == '1989-01-04'
    assert normalize_to_date(t3) == '2005-03-02'
    assert normalize_to_date(t4) == '1999-11-04'


def test_date_with_wrong_strings():
    """Test to refuse to normalize."""
    t1 = '01.A1.2001'
    t2 = '23.45.2020dasd'
    t3 = '20,20,3030'
    t4 = '20.90/9012'

    assert normalize_to_date(t1) is None
    assert normalize_to_date(t2) is None
    assert normalize_to_date(t3) is None
    assert normalize_to_date(t4) is None


def test_float_normalization():
    """Test to normalize floats."""
    t1 = '42.34-'
    assert normalize_to_float(t1) == -42.34


def test_empty_string():
    """Test to normalize empty string."""
    t1 = ''
    assert normalize_to_date(t1) is None
    assert normalize_to_float(t1) is None
    assert normalize_to_positive_float(t1) is None


def test_one_char():
    """Test to normalize negative number text."""
    t1 = '-2'
    assert normalize_to_date(t1) is None
    assert normalize_to_float(t1) == -2
    assert normalize_to_positive_float(t1) == 2


test_data_percentage = [
    ('12,34', 0.1234, None),
    ('12,3', 0.123, None),
    ('123,45', 1.2345, None),
    ('59,00-', 0.59, None),
    ('12,34 %', 0.1234, None),
    ('12,34 %.', 0.1234, None),
    ('12,34 % .', 0.1234, None),
    ('12,34 %;', 0.1234, 101925),
    ('12,34 % ;', 0.1234, 101925),
    ('12,34 %,', 0.1234, 101925),
    ('12,34 % ,', 0.1234, 101925),
    ('12,34  %  .', 0.1234, None),
    ('12,34  %  .', 0.1234, None),
    ('12.34 %', 0.1234, None),
    ('12.³4 %', None, None),
    ('12.34 %.', 0.1234, None),
    ('12.34 % .', 0.1234, None),
    ('12.34  %  .', 0.1234, None),
    ('12.34  %  .', 0.1234, None),
    ('434,27%,', 4.3427, None),
    ('100 %', 1, None),
    ('0 %', 0, None),
    ('0.00', 0, None),
    ('0.0', 0, None),
    ('0', 0, None),
    ('0 %', 0, None),
    ('0,00', 0, None),
    ('0,0³', None, None),
    ('0,0', 0, None),
    ('0', 0, None),
]


@pytest.mark.parametrize("test_input, expected, document_id", test_data_percentage)
def test_percentage(test_input, expected, document_id):
    """Test to normalize percentages."""
    assert normalize_to_percentage(test_input) == expected


test_data_positive_numbers = [
    ('59,00-', 59, 50945),
    ("585,87/-", 585.87, 50945),
    ("'786,71-", 786.71, 51429),
    ("7,375,009+ ", 7375009, 51429),
    (':2.000, 08 ', 2000.08, 51437),
    ('-2.759,7°', 2759.7, 51447),
    ('‚22,95', 22.95, 53920),
    ('1.967.', 1967.00, 110154),
    ('-1.800.00', 1800, 53921),
    ('“71,90', 71.90, 53921),
    ('-2.905.00', 2905, 53928),
    ('-O,51', 0.51, 53929),
    ('-3,000,00', 3000, 56252),
    ('+159,;03', 159.03, 56253),
    ('5,000,00', 5000, 45737),
    ('42, 975,38', 42975.38, 52385),
    ('4.187.184.13', 4187184.13, 110050),
    ('549.886.799.221', 549886799221, 110150),
    ('4.2.', None, None),
    ('ein', 1, 99479),
    ('Drei', 3, None),
    ('vier', 4, None),
    ('One', 1, None),
    ('TWo', 2, None),
    ('eleven', 11, None),
    ('–100', 100, 109610),
    ('NIL', 0, None),
    ('StringThatIncludesNIL', None, None),
    ('kein', 0, None),
    ('KEin', 0, None),
    ('StringThatIncludeskein', None, None),
    ('keinen', 0, None),
    ('KEinen', 0, None),
    ('StringThatIncludeskeinen', None, None),
    ('keiner', 0, None),
    ('KEiner', 0, None),
    ('StringThatIncludeskeiner', None, None),
    ('none', 0, None),
    ('NoNe', 0, None),
    ('StringThatIncludesnone', None, None),
    ('54³', None, None),
]


@pytest.mark.parametrize("test_input, expected, document_id", test_data_positive_numbers)
def test_positive_numbers(test_input, expected, document_id):
    """Test to normalize positive numbers."""
    assert normalize_to_positive_float(test_input) == expected


test_data_numbers = [
    ('3,444, 40+', 3444.4, 51438),
    ('5.473,04S', -5473.04, 51443),
    (' 362,85H', 362.85, 51443),
    ('3,288,50', 3288.50, 45551),
    ('1,635,74', 1635.74, 51426),
    ('0,00', 0, 514449),
    ('331.500', 331500, 57398),
    ('4.361.163', 4361163, 57268),
    ('4.361.163-', -4361163, 0),
    ('111144443333////111100008888////44440000000022226666', None, 0),
    ('(118.704)', -118704, 60168),
    ('10.225.717', 10225717, 58810),
    ('29.485.259', 29485259, 58810),
    ('129.485.259', 129485259, 0),
    ('331.500', 331500, 0),
    ('3³1.500', None, 0),
    ('3.000.000', 3000000, 0),
    ('56,430,681', 56430681, 0),
    ('43.34.34', None, 0),
    ('(51.901,99)', -51901.99, 0),
    ('2.662| ', 2662, 0),
    ('-,-', 0, 0),
    ('-', 0, 0),
    ('-,--', 0, 0),
    ('--,--', 0, 0),
    ('€1.010.296', 1010296, 93255),
    ('€3.372.097', 3372097, 93255),
    ('€(1.099)', -1099, 93255),
    ('€54.314', 54314, 93255),
    ('–100', -100, 109610),
    ('3.456,814,75', 3456814.75, 110383),
    ('NIL', 0, 0),
    ('abcdef', None, 0),
    ('I', 1, None),
    ('III', 3, None),
    (' XIV  ', 14, None),
    ('12³', None, 0),
    (' XL IV  ', 44, None),
<<<<<<< HEAD
    ('42 58', 42.58, None),
    ('42  58', 42.58, None),
    ('42   58', None, None),
    ('421 58', 421.58, None),
    ('4 258  23', 4258.23, None),
    ('4,258  23', 4258.23, None),
    ('4  258  23', 4258.23, None),
    ('42 58', 42.58, None),
=======
    ('129.684,46*', 129684.46, None),
    ('*(118,704)', -118704, None),
    ('*118,704', None, None),
    ('*1*2*3*4', None, None),
>>>>>>> 33dea140
    # ('Woch.Arb.Zt.', None, 0), TODO this raises uncaught ValuError
    # ('12.', 12.0, 0), undefined test cases:
    # ('1.', 1.0, 0),
    # ('.', None, 0),
    # ('.1', 0.1, 0),
    # ('.123', 0.123, 0),
]


@pytest.mark.parametrize("test_input, expected, document_id", test_data_numbers)
def test_numbers(test_input, expected, document_id):
    """Test to normalize numbers."""
    assert normalize_to_float(test_input) == expected


test_data_dates = [
    ('1. November 2019', '2019-11-01', 51453),
    ('1.Oktober2019 ', '2019-10-01', 51452),
    ('1. September 2019', '2019-09-01', 51451),
    ('1.August2019', '2019-08-01', 51450),
    ('23.0919', '2019-09-23', 51449),
    ('011019', '2019-10-01', 51449),
    ('0210.19', '2019-10-02', 51449),
    ('1. Mai 2019', '2019-05-01', 51448),
    ('16.122019', '2019-12-16', 50954),
    ('07092012', '2012-09-07', 0),
    ('14132020', None, 0),
    ('250785', '1985-07-25', 0),
    ('1704.2020', '2020-04-17', 0),
    ('/04.12.', '0000-12-04', 47776),
    ('04.12./', '0000-12-04', 47776),
    ('02.06./02.06.', '0000-06-02', 57408),
    ('02.06./ 02.06.', '0000-06-02', 57408),
    ('02-05-2019', '2019-05-02', 54858),
    ('1. Oktober2019', '2019-10-01', 0),
    ('13 Mar 2020', '2020-03-13', 37527),
    ('30, Juni', '0000-06-30', 53921),
    ('2019-06-01', '2019-06-01', 38217),
    ('30 Sep 2019', '2019-09-30', 39970),
    ('July 1, 2019', '2019-07-01', 38208),
    ('(29.03.2018)', '2018-03-29', 51432),
    ('03,12.', '0000-12-03', 51439),
    ('23,01.', '0000-01-23', 51430),
    ('05.09;', '0000-09-05', 51436),
    ('24,01.', '0000-01-24', 51430),
    ('15.02.‚2019', '2019-02-15', 54970),
    ('1. Oktober2019', '2019-10-01', 0),
    ('1993-02-05T00:00:00', '1993-02-05', 0),
    ('July 31 ,2019', '2019-07-31', 0),
    ('23.0K.2010', None, 0),
    ('24.13.2020', None, 0),
    ('24.13.202³', None, 0),
    ('03,07,', None, 51435),
    ('30.07.2.90', None, 0),
    ('09/2002', '2002-09-01', 0),
    ('09.2002', '2002-09-01', 0),
    ('09/18', '2018-09-01', 0),
    ('Oktober 2011', '2011-10-01', 0),
    ('2001', '2001-01-01', 0),
]


@pytest.mark.parametrize("test_input, expected, document_id", test_data_dates)
def test_dates(test_input, expected, document_id):
    """Test to normalize dates."""
    assert normalize_to_date(test_input) == expected


test_data_bool = [
    ('nicht vorhanden', False, 0),
    ('nein', False, 0),
    ('nicht unterkellert', False, 0),
    ('ohne Rabattschutz', False, 0),
    ('mit Schutzbrief', True, 0),
    ('nicht versichert', False, 0),
    ('ja', True, 0),
    ('mit', True, 0),
    ('ohne', False, 0),
    ('', None, 0),
    ('alleinstehend ohne Kind', None, 0),
]


@pytest.mark.parametrize("test_input, expected, document_id", test_data_bool)
def test_bool(test_input, expected, document_id):
    """Test to normalize boolean."""
    assert normalize_to_bool(test_input) == expected<|MERGE_RESOLUTION|>--- conflicted
+++ resolved
@@ -198,7 +198,6 @@
     (' XIV  ', 14, None),
     ('12³', None, 0),
     (' XL IV  ', 44, None),
-<<<<<<< HEAD
     ('42 58', 42.58, None),
     ('42  58', 42.58, None),
     ('42   58', None, None),
@@ -207,12 +206,10 @@
     ('4,258  23', 4258.23, None),
     ('4  258  23', 4258.23, None),
     ('42 58', 42.58, None),
-=======
     ('129.684,46*', 129684.46, None),
     ('*(118,704)', -118704, None),
     ('*118,704', None, None),
     ('*1*2*3*4', None, None),
->>>>>>> 33dea140
     # ('Woch.Arb.Zt.', None, 0), TODO this raises uncaught ValuError
     # ('12.', 12.0, 0), undefined test cases:
     # ('1.', 1.0, 0),
