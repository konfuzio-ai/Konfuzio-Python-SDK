--- conflicted
+++ resolved
@@ -42,15 +42,9 @@
         doc_a = prj.documents[0]
         doc_b = prj.documents[0]  # predicted
         evaluation = compare(doc_a, doc_b)
-<<<<<<< HEAD
-        assert len(evaluation) == 20  # 1 False
-        # for an annotation which is human made, it is nan, so that above threshold is False
-        # doc_a 18 + 1
-=======
         assert len(evaluation) == 21
         # for an annotation which is human made, it is nan, so that above threshold is False
         # doc_a 17 + 1
->>>>>>> 1d35c48d
         assert evaluation["true_positive"].sum() == 19  # 1 multiline with 2 lines = 2 annotations
         assert evaluation["false_positive"].sum() == 0
         # due to the fact that Konfuzio Server does not save confidence = 100 % if annotation was not created by a human
@@ -64,13 +58,8 @@
         doc_b._annotations.pop(0)  # pop an annotation that is correct in BOTH documents
         assert doc_a._annotations == doc_b._annotations  # first annotation is removed in both documents
         evaluation = compare(doc_a, doc_b)
-<<<<<<< HEAD
-        assert len(evaluation) == 18  # 1 annotation is is_correct false
-        # doc_a 17 (multiline removed)
-=======
         assert len(evaluation) == 19  # 2 annotations are is_correct false
         # doc_a 16 (multiline removed)
->>>>>>> 1d35c48d
         assert evaluation["true_positive"].sum() == 17
         assert evaluation["false_positive"].sum() == 0
         assert evaluation["false_negative"].sum() == 0
@@ -83,13 +72,8 @@
         doc_b._annotations.pop(11)  # pop an annotation that is correct in BOTH documents
         assert doc_a._annotations == doc_b._annotations  # last annotation is removed in both documents
         evaluation = compare(doc_a, doc_b)
-<<<<<<< HEAD
-        assert len(evaluation) == 19  # 1 annotation is is_correct false
-        # doc_a 17 + 1
-=======
         assert len(evaluation) == 20  # 2 annotations are is_correct false
         # doc_a 16 + 1
->>>>>>> 1d35c48d
         assert evaluation["true_positive"].sum() == 18
         assert evaluation["false_positive"].sum() == 0
         assert evaluation["false_negative"].sum() == 0
@@ -104,13 +88,8 @@
 
         assert len(doc_b.annotations()) == len(doc_a.annotations()) - 1
         evaluation = compare(doc_a, doc_b)
-<<<<<<< HEAD
-        assert len(evaluation) == 20  # 1 annotations is false
-        # doc a 18 + 1
-=======
         assert len(evaluation) == 21  # 2 annotations are false
         # doc a 17 + 1
->>>>>>> 1d35c48d
         assert evaluation["true_positive"].sum() == 17  # 1 multiline with 2 lines = 2 annotations
         assert evaluation["false_positive"].sum() == 0
         assert evaluation["false_negative"].sum() == 2
@@ -127,17 +106,10 @@
         # evaluate on doc_b and assume the feedback required ones are correct
         assert len(doc_a.annotations()) == len(doc_b.annotations()) - 1
         evaluation = compare(doc_a, doc_b)
-<<<<<<< HEAD
-        assert len(evaluation) == 20  # 1 annotation is false - 1 feedback required
-        # TODO: add feedback required again
-        assert evaluation["true_positive"].sum() == 17
-        assert evaluation["false_positive"].sum() == 3  # 1 multiline (2 lines == 2 annotations) + 1 feedback required
-=======
         assert len(evaluation) == 21  # 2 annotations are false and two have feedback required
         # TODO: add feedback required again
         assert evaluation["true_positive"].sum() == 17
         assert evaluation["false_positive"].sum() == 3  # 1 multiline (2 lines == 2 annotations) + 2 feedback required
->>>>>>> 1d35c48d
         assert evaluation["false_negative"].sum() == 0
 
     def test_only_unrevised_annotations(self):
@@ -168,13 +140,8 @@
 
         assert len(doc_a.annotations()) == len(doc_b.annotations()) - 1
         evaluation = compare(doc_a, doc_b)
-<<<<<<< HEAD
-        assert len(evaluation) == 20  # 1 annotation is false
-        # doc a 17
-=======
         assert len(evaluation) == 21  # 2 annotations are false
         # doc a 17 + 1
->>>>>>> 1d35c48d
         assert evaluation["true_positive"].sum() == 17
         assert evaluation["false_positive"].sum() == 2  # 1 multiline (2 lines == 2 annotations)
         assert evaluation["false_negative"].sum() == 0
@@ -189,13 +156,8 @@
             doc_b.add_annotation(annotation)
 
         evaluation = compare(doc_a, doc_b)
-<<<<<<< HEAD
-        assert len(evaluation) == 20  # 1 annotation is false
-        # doc a 18 + 1
-=======
         assert len(evaluation) == 21  # 2 annotations are false
         # doc a 17 + 1
->>>>>>> 1d35c48d
         assert evaluation["true_positive"].sum() == 18  # due to the fact that we find both offsets of the multiline
         assert evaluation["false_positive"].sum() == 0
         assert evaluation["false_negative"].sum() == 1
@@ -210,13 +172,8 @@
             doc_a.add_annotation(annotation)
 
         evaluation = compare(doc_a, doc_b)
-<<<<<<< HEAD
-        assert len(evaluation) == 20  # 1 annotation is false
-        # doc a 17 + 1
-=======
         assert len(evaluation) == 21  # 2 annotations are false
         # doc a 16 + 1
->>>>>>> 1d35c48d
         assert evaluation["true_positive"].sum() == 18  # due to the fact that we find both offsets of the multiline
         assert evaluation["false_positive"].sum() == 1
         assert evaluation["false_negative"].sum() == 0
@@ -227,18 +184,10 @@
         doc_a = Document(project=prj)
         doc_b = prj.documents[0]
         evaluation = compare(doc_a, doc_b)
-<<<<<<< HEAD
-        # 1 empty annotation is added so we have 21 instead of 20
-        assert len(evaluation) == 21
-        assert evaluation["true_positive"].sum() == 0
-        # any annotation above threshold is a false positive independent if it's correct or revised
-        assert len([an for an in doc_b.annotations(use_correct=False) if an.accuracy > an.label.threshold]) == 19
-=======
         assert len(evaluation) == 22
         assert evaluation["true_positive"].sum() == 0
         # any annotation above threshold is a false positive independent if it's correct or revised
         assert len([an for an in doc_b.annotations(use_correct=False) if an.confidence > an.label.threshold]) == 19
->>>>>>> 1d35c48d
         assert evaluation["false_positive"].sum() == 20  # but one annotation is multiline
         assert evaluation["false_negative"].sum() == 0
 
@@ -248,12 +197,7 @@
         doc_a = prj.documents[0]
         doc_b = Document(project=prj)
         evaluation = compare(doc_a, doc_b)
-<<<<<<< HEAD
-        # 1 empty annotation is added so we have 21 instead of 20
-        assert len(evaluation) == 21  # we evaluate on span level an one annotation is multiline
-=======
         assert len(evaluation) == 22  # we evaluate on span level an one annotation is multiline
->>>>>>> 1d35c48d
         assert evaluation["true_positive"].sum() == 0
         assert evaluation["false_positive"].sum() == 0
         assert evaluation["false_negative"].sum() == 19
@@ -281,11 +225,7 @@
             doc_b.add_annotation(annotation)
 
         evaluation = compare(doc_a, doc_b)
-<<<<<<< HEAD
-        assert len(evaluation) == 20
-=======
         assert len(evaluation) == 21
->>>>>>> 1d35c48d
         # Evaluation as it is now: everything needs to be find even if multiple=False
         assert evaluation["true_positive"].sum() == 18
         assert evaluation["false_positive"].sum() == 0
@@ -311,8 +251,7 @@
         doc_b = Document(project=prj)
 
         annotation_sets = []
-        # remove annotation set from Steuer
-        for annotation_set in doc_a.annotation_sets[:-2] + [doc_a.annotation_sets[-1]]:
+        for annotation_set in doc_a.annotation_sets[:-1]:
             # TODO: add function "add_annotation_set"
             annotation_set_dict = annotation_set.__dict__.copy()
             annotation_set_dict.pop('document')
@@ -328,11 +267,7 @@
 
         evaluation = compare(doc_a, doc_b)
         assert len(evaluation) == 31
-<<<<<<< HEAD
-        assert evaluation["true_positive"].sum() == 26
-=======
         assert evaluation["true_positive"].sum() == 30
->>>>>>> 1d35c48d
         assert evaluation["false_positive"].sum() == 0
         assert evaluation["false_negative"].sum() == 1
 
@@ -366,7 +301,7 @@
 
         annotation_sets_a = []
         # Last annotation set from Brutto Bezug removed
-        for annotation_set in doc_online.annotation_sets[:3] + doc_online.annotation_sets[4:]:
+        for annotation_set in doc_online.annotation_sets[:-2] + [doc_online.annotation_sets[-1]]:
             # TODO: add function "add_annotation_set"
             annotation_set_dict = annotation_set.__dict__.copy()
             annotation_set_dict.pop('document')
@@ -389,13 +324,8 @@
 
         evaluation = compare(doc_a, doc_b)
         assert len(evaluation) == 31
-<<<<<<< HEAD
-        assert evaluation["true_positive"].sum() == 28
-        assert evaluation["false_positive"].sum() == 3
-=======
         assert evaluation["true_positive"].sum() == 26
         assert evaluation["false_positive"].sum() == 5
->>>>>>> 1d35c48d
         assert evaluation["false_negative"].sum() == 0
 
     def test_doc_with_annotation_set_with_multiple_label_that_should_be_split(self):
