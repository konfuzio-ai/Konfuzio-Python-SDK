"""Test the evaluation."""
import unittest
from copy import deepcopy
from statistics import mean

import pandas as pd
import parameterized
import pytest

from konfuzio_sdk.data import Annotation, AnnotationSet, Category, Document, Label, LabelSet, Project, Span
from konfuzio_sdk.evaluate import (
    CategorizationEvaluation,
    EvaluationCalculator,
    ExtractionEvaluation,
    compare,
    grouped,
    prioritize_rows,
)
from konfuzio_sdk.samples import LocalTextProject
from konfuzio_sdk.settings_importer import is_dependency_installed
from konfuzio_sdk.tokenizer.regex import ConnectedTextTokenizer, WhitespaceTokenizer
from konfuzio_sdk.trainer.file_splitting import ContextAwareFileSplittingModel, FileSplittingEvaluation, SplittingAI
from tests.variables import OFFLINE_PROJECT, TEST_DOCUMENT_ID


class TestCompare(unittest.TestCase):
    """Testing to compare to Documents.

    Implemented:
        - prediction without complete offsets (e.g. missing last character)
        - missing prediction for a Label with multiple=True (https://app.konfuzio.com/a/7344142)
        - evaluation of Annotations with multiple=False in a strict mode, so all must be found
        - missing Annotation Sets (e.g. missing 1st and 3rd Annotation Set in a  Document)
        - missing correct Annotations in annotation-set
        - too many Annotations than correct Annotations in annotation-set
        - too many annotation-sets
        - correct Annotations that are predicted to be in different annotation-sets
        - multiline Annotations with multiple not connected offsets
        - multiple Annotation Sets in 1 line
        - any possible grouping of Annotations into annotation-set(s)
        - if two offsets are correctly grouped into a correct number of Annotations, to evaluate horizontal and vertical
            merging

    Reasoning on how to evaluate them before implementation needed:
        - prediction with incorrect offsets but with correct offset string are no longer possible
        - prediction with incorrect offsets and incorrect offset string
        - prediction of one of multiple Annotations for a Label in one annotation
        - Annotation with custom string

    """

    def test_strict_doc_on_doc_incl_multiline_annotation(self):
        """Test if a Document is 100 % equivalent even it has unrevised Annotations."""
        prj = Project(id_=None, project_folder=OFFLINE_PROJECT)
        doc_a = prj.get_document_by_id(TEST_DOCUMENT_ID)
        doc_b = prj.get_document_by_id(TEST_DOCUMENT_ID)  # predicted
        evaluation = compare(doc_a, doc_b)
        assert len(evaluation) == 24  # 23 if not considering negative Annotations
        # for an Annotation which is human made, it is nan, so that above threshold is False
        # doc_a 19 + 2 multiline + 2 feedback required + 1 rejected
        assert evaluation['true_positive'].sum() == 21  # 1 multiline with 2 lines = 2 Annotations
        assert evaluation['false_positive'].sum() == 0
        # due to the fact that Konfuzio Server does not save confidence = 100 % if Annotation was not created by a human
        assert evaluation['false_negative'].sum() == 0
        assert evaluation['tokenizer_true_positive'].sum() == 21

    def test_strict_doc_where_first_annotation_was_skipped(self):
        """Test if a Document is 100 % equivalent with first Annotation not existing for a certain Label."""
        prj = Project(id_=None, project_folder=OFFLINE_PROJECT)
        doc_a = prj.get_document_by_id(TEST_DOCUMENT_ID)
        doc_b = prj.get_document_by_id(TEST_DOCUMENT_ID)  # predicted
        doc_b.annotations()
        k = next(iter(doc_b._annotations))
        doc_b._annotations.pop(k)  # pop an Annotation that is correct in BOTH  Documents
        assert doc_a._annotations == doc_b._annotations  # first Annotation is removed in both  Documents
        evaluation = compare(doc_a, doc_b)
        assert len(evaluation) == 22  # 21 if not considering negative Annotations, 2 Annotations are is_correct false
        # doc_a 18 (multiline removed) + 1 multiline + 2 feedback required + 1 rejected
        assert evaluation['true_positive'].sum() == 19
        assert evaluation['false_positive'].sum() == 0
        assert evaluation['false_negative'].sum() == 0
        assert evaluation['tokenizer_true_positive'].sum() == 19

    def test_strict_doc_where_last_annotation_was_skipped(self):
        """Test if a Document is 100 % equivalent with last Annotation not existing for a certain Label."""
        prj = Project(id_=None, project_folder=OFFLINE_PROJECT)
        doc_a = prj.get_document_by_id(TEST_DOCUMENT_ID)
        doc_b = prj.get_document_by_id(TEST_DOCUMENT_ID)  # predicted
        doc_b.annotations()
        doc_b._annotations.popitem()  # pop an Annotation that is correct in BOTH  Documents
        assert doc_a._annotations == doc_b._annotations  # last Annotation is removed in both  Documents
        evaluation = compare(doc_a, doc_b)
        assert len(evaluation) == 23  # 22 if not considering negative Annotations, 2 Annotations are is_correct false
        # doc_a 18 + 2 multiline + 2 feedback required + 1 rejected
        assert evaluation['true_positive'].sum() == 20
        assert evaluation['false_positive'].sum() == 0
        assert evaluation['false_negative'].sum() == 0
        assert evaluation['tokenizer_true_positive'].sum() == 20

    def test_strict_if_first_multiline_annotation_is_missing_in_b(self):
        """Test if a Document is equivalent if first Annotation is missing."""
        prj = Project(id_=None, project_folder=OFFLINE_PROJECT)
        doc_a = prj.get_document_by_id(TEST_DOCUMENT_ID)
        doc_b = Document(project=prj, category=doc_a.category)
        for annotation in doc_a.annotations()[1:]:
            doc_b.add_annotation(annotation)

        assert len(doc_b.annotations()) == len(doc_a.annotations()) - 1
        evaluation = compare(doc_a, doc_b)
        assert len(evaluation) == 24  # 23 if not considering negative Annotations, 2 Annotations are false
        # doc_a 19 + 2 multiline + 2 feedback required + 1 rejected
        assert evaluation['true_positive'].sum() == 19  # 1 multiline with 2 lines = 2 Annotations
        assert evaluation['false_positive'].sum() == 0
        assert evaluation['false_negative'].sum() == 2
        assert evaluation['tokenizer_true_positive'].sum() == 19

    def test_strict_doc_where_first_annotation_is_missing_in_a(self):
        """Test if a Document is equivalent if first Annotation is not present."""
        prj = Project(id_=None, project_folder=OFFLINE_PROJECT)
        doc_b = prj.get_document_by_id(TEST_DOCUMENT_ID)
        doc_a = Document(project=prj, category=doc_b.category)
        # use only correct Annotations
        for annotation in doc_b.annotations()[1:]:
            doc_a.add_annotation(annotation)

        # evaluate on doc_b and assume the feedback required ones are correct
        assert len(doc_a.annotations()) == len(doc_b.annotations()) - 1
        evaluation = compare(doc_a, doc_b, ignore_below_threshold=False)
        # 24 if considering negative Annotations, 2 annotations are false and two have feedback required
        assert len(evaluation) == 24
        assert evaluation['true_positive'].sum() == 19
        assert evaluation['false_positive'].sum() == 4  # 1 multiline (2 lines == 2 Annotations) + 2 feedback required
        assert evaluation['false_negative'].sum() == 0
        assert evaluation['tokenizer_true_positive'].sum() == 19

    def test_strict_only_unrevised_annotations(self):
        """Test to evaluate on a Document that has only unrevised Annotations."""
        prj = Project(id_=None, project_folder=OFFLINE_PROJECT)
        doc_a = prj.get_document_by_id(137234)
        doc_b = Document(project=prj, category=doc_a.category)

        assert len(doc_a.annotations()) == len(doc_b.annotations()) == 0
        evaluation = compare(doc_a, doc_b, only_use_correct=True)
        assert len(evaluation) == 1  # placeholder
        assert evaluation['true_positive'].sum() == 0
        assert evaluation['false_positive'].sum() == 0
        assert evaluation['false_negative'].sum() == 0
        assert evaluation['tokenizer_true_positive'].sum() == 0
        assert evaluation['tokenizer_false_positive'].sum() == 0
        assert evaluation['tokenizer_false_negative'].sum() == 0

    def test_strict_doc_where_first_annotation_from_all_is_missing_in_a(self):
        """Test if a Document is equivalent if all Annotation are not present and feedback required are included."""
        prj = Project(id_=None, project_folder=OFFLINE_PROJECT)
        doc_b = prj.get_document_by_id(TEST_DOCUMENT_ID)
        doc_a = Document(project=prj, category=doc_b.category)
        # use correct Annotations and feedback required ones
        for annotation in doc_b.annotations(use_correct=False)[1:]:
            doc_a.add_annotation(annotation)

        assert len(doc_a.annotations()) == len(doc_b.annotations()) - 1
        evaluation = compare(doc_a, doc_b, ignore_below_threshold=False)
        assert len(evaluation) == 24  # 23 if not considering negative Annotations, 2 Annotations are false
        # doc_a 18 + 1 multiline + 2 feedback required + 1 rejected
        assert evaluation['true_positive'].sum() == 19
        assert evaluation['false_positive'].sum() == 2  # 1 multiline (2 lines == 2 Annotations)
        assert evaluation['false_negative'].sum() == 0
        assert evaluation['tokenizer_true_positive'].sum() == 19
        assert evaluation['tokenizer_false_positive'].sum() == 5
        assert evaluation['tokenizer_false_negative'].sum() == 0

    def test_strict_doc_where_last_annotation_is_missing_in_b(self):
        """Test if a Document is equivalent if last Annotation is missing."""
        prj = Project(id_=None, project_folder=OFFLINE_PROJECT)
        doc_a = prj.get_document_by_id(TEST_DOCUMENT_ID)
        doc_b = Document(project=prj, category=doc_a.category)
        # use correct Annotations and feedback required ones
        for annotation in doc_a.annotations(use_correct=False)[:-1]:
            doc_b.add_annotation(annotation)

        evaluation = compare(doc_a, doc_b, ignore_below_threshold=False)
        assert len(evaluation) == 24  # 23 if not considering negative Annotations, 2 Annotations are false
        # doc_a 19 + 2 multiline
        assert evaluation['true_positive'].sum() == 20  # due to the fact that we find both offsets of the multiline
        assert evaluation['false_positive'].sum() == 0
        assert evaluation['false_negative'].sum() == 1
        assert evaluation['tokenizer_true_positive'].sum() == 20
        assert evaluation['tokenizer_false_positive'].sum() == 3
        assert evaluation['tokenizer_false_negative'].sum() == 1

    def test_strict_doc_where_last_annotation_is_missing_in_a(self):
        """Test if a Document is equivalent if last Annotation is not present."""
        prj = Project(id_=None, project_folder=OFFLINE_PROJECT)
        doc_b = prj.get_document_by_id(TEST_DOCUMENT_ID)
        doc_a = Document(project=prj, category=doc_b.category)
        # use correct Annotations and feedback required ones
        for annotation in doc_b.annotations(use_correct=False)[:-1]:
            doc_a.add_annotation(annotation)

        evaluation = compare(doc_a, doc_b, ignore_below_threshold=False)
        assert len(evaluation) == 24  # 23 if not considering negative, 2 Annotations are false
        # doc_a 18 + 2 multiline
        assert evaluation['true_positive'].sum() == 20  # due to the fact that we find both offsets of the multiline
        assert evaluation['false_positive'].sum() == 1
        assert evaluation['false_negative'].sum() == 0
        assert evaluation['tokenizer_true_positive'].sum() == 20
        assert evaluation['tokenizer_false_positive'].sum() == 4
        assert evaluation['tokenizer_false_negative'].sum() == 0

    def test_strict_nothing_should_be_predicted(self):
        """Support to evaluate that nothing is found in a document."""
        prj = Project(id_=None, project_folder=OFFLINE_PROJECT)
        doc_b = prj.get_document_by_id(TEST_DOCUMENT_ID)
        doc_a = Document(project=prj, category=doc_b.category)
        evaluation = compare(doc_a, doc_b, ignore_below_threshold=False)
        assert len(evaluation) == 25  # 24 if not considering negative Annotations
        assert evaluation['true_positive'].sum() == 0
        # any Annotation above threshold is a false positive independent if it's correct or revised
        assert len([an for an in doc_b.annotations(use_correct=False) if an.confidence > an.label.threshold]) == 21
        assert evaluation['false_positive'].sum() == 23  # but one annotation is multiline
        assert evaluation['false_negative'].sum() == 0
        assert evaluation['tokenizer_true_positive'].sum() == 0
        assert evaluation['tokenizer_false_positive'].sum() == 24
        assert evaluation['tokenizer_false_negative'].sum() == 0

        # Checking that false positive rows include the document_id of the Document
        false_positives = evaluation[evaluation['false_positive']]
        assert set(false_positives['document_id_predicted']) == {TEST_DOCUMENT_ID}

    def test_strict_nothing_can_be_predicted(self):
        """Support to evaluate that nothing must be found in a document."""
        prj = Project(id_=None, project_folder=OFFLINE_PROJECT)
        doc_a = prj.get_document_by_id(TEST_DOCUMENT_ID)
        doc_b = Document(project=prj, category=doc_a.category)
        evaluation = compare(doc_a, doc_b)
        # 25 if considering negative Annotations, we evaluate on span level and one annotation is multiline
        assert len(evaluation) == 25
        assert evaluation['true_positive'].sum() == 0
        assert evaluation['false_positive'].sum() == 0
        assert evaluation['false_negative'].sum() == 21
        assert evaluation['tokenizer_true_positive'].sum() == 0
        assert evaluation['tokenizer_false_positive'].sum() == 0
        assert evaluation['tokenizer_false_negative'].sum() == 21

    def test_strict_doc_with_overruled_top_annotations(self):
        """
        Test if a Document is equivalent if prediction follows the top Annotation logic.

        The top Annotation logic considers only 1 Annotation for Labels with multiple=False.
        For example, the "Personalausweis" has multiple=False but several Annotations exist in the document.
        Only 1 is in the prediction.
        """
        # todo: this logic is a view logic on the document: shouldn't this go into the Annotations function
        prj = Project(id_=None, project_folder=OFFLINE_PROJECT)
        doc_a = prj.get_document_by_id(TEST_DOCUMENT_ID)
        doc_b = Document(project=prj, category=doc_a.category)

        found = False
        for annotation in doc_a.annotations(use_correct=False):
            if annotation.label.id_ == 12444:
                if found:
                    continue
                found = True

            doc_b.add_annotation(annotation)

        evaluation = compare(doc_a, doc_b, ignore_below_threshold=False)
        assert len(evaluation) == 24  # 23 if not considering negative Annotations,
        # Evaluation as it is now: everything needs to be find even if multiple=False
        assert evaluation['true_positive'].sum() == 20
        assert evaluation['false_positive'].sum() == 0
        assert evaluation['false_negative'].sum() == 1
        assert evaluation['tokenizer_true_positive'].sum() == 20
        assert evaluation['tokenizer_false_positive'].sum() == 3
        assert evaluation['tokenizer_false_negative'].sum() == 1

    def test_strict_doc_with_missing_annotation_set(self):
        """
        Test if we detect an Annotation of a missing Annotation Set.

        Prepare a Project with two Documents, where the first Document has two Annotation Set and the second Document
        has one Annotation Set. However, one the Annotation in one of the Annotation Sets is correct, i.e. contains
        a matching Span, has the correct Label, has the correct Label Set and it's confidence is equal or higher than
        the threshold of the Label.

        Missing Annotation must be evaluated as False Negatives.
        """
        project = Project(id_=None)
        category = Category(project=project)
        label_set = LabelSet(id_=33, project=project, categories=[category], has_multiple_annotation_sets=True)
        label = Label(id_=22, project=project, label_sets=[label_set], threshold=0.5)
        # create a Document A
        document_a = Document(project=project, category=category)
        # first Annotation Set
        span_1 = Span(start_offset=1, end_offset=2)
        annotation_set_a_1 = AnnotationSet(id_=1, document=document_a, label_set=label_set)
        _ = Annotation(
            id_=1,
            document=document_a,
            confidence=0.5,
            is_correct=True,
            annotation_set=annotation_set_a_1,
            label=label,
            label_set=label_set,
            spans=[span_1],
        )
        # second Annotation Set
        span_2 = Span(start_offset=3, end_offset=5)
        annotation_set_a_2 = AnnotationSet(id_=2, document=document_a, label_set=label_set)
        _ = Annotation(
            id_=2,
            document=document_a,
            is_correct=True,
            annotation_set=annotation_set_a_2,
            label=label,
            label_set=label_set,
            spans=[span_2],
        )
        # create a Document B
        span_3 = Span(start_offset=3, end_offset=5)
        document_b = Document(project=project, category=category)
        # with only one Annotation Set, so to say the first one, which then contains the correct Annotation which is in
        # second Annotation Set. This test includes to test if we did not find the first Annotation Set.
        annotation_set_b = AnnotationSet(id_=3, document=document_b, label_set=label_set)
        _ = Annotation(
            id_=3,
            document=document_b,
            confidence=0.5,
            is_correct=True,
            annotation_set=annotation_set_b,
            label=label,
            label_set=label_set,
            spans=[span_3],
        )

        evaluation = compare(document_a, document_b)
        assert len(evaluation) == 2
        assert evaluation['true_positive'].sum() == 1
        assert evaluation['false_positive'].sum() == 0
        assert evaluation['false_negative'].sum() == 1
        assert evaluation['tokenizer_true_positive'].sum() == 1

    def test_strict_vs_non_strict_doc_with_missing_annotation_set(self):
        """Test if we detect a partially overlapping Span in an Annotation of a missing Annotation Set."""
        project = Project(id_=None)
        category = Category(project=project)
        label_set = LabelSet(id_=33, project=project, categories=[category], has_multiple_annotation_sets=True)
        label = Label(id_=22, project=project, label_sets=[label_set], threshold=0.5)
        # create a Document A
        document_a = Document(project=project, category=category)
        # first Annotation Set
        span_1 = Span(start_offset=1, end_offset=2)
        annotation_set_a_1 = AnnotationSet(id_=1, document=document_a, label_set=label_set)
        _ = Annotation(
            id_=1,
            document=document_a,
            confidence=0.5,
            is_correct=True,
            annotation_set=annotation_set_a_1,
            label=label,
            label_set=label_set,
            spans=[span_1],
        )
        # second Annotation Set
        annotation_set_a_2 = AnnotationSet(id_=2, document=document_a, label_set=label_set)
        span_2 = Span(start_offset=3, end_offset=5)
        _ = Annotation(
            id_=2,
            document=document_a,
            is_correct=True,
            annotation_set=annotation_set_a_2,
            label=label,
            label_set=label_set,
            spans=[span_2],
        )
        # create a Document B

        document_b = Document(project=project, category=category)
        # with only one Annotation Set, so to say the first one, which then contains the correct Annotation which is in
        # second Annotation Set. This test includes to test if we did not find the first Annotation Set.
        annotation_set_b_1 = AnnotationSet(id_=3, document=document_b, label_set=label_set)
        span_3 = Span(start_offset=4, end_offset=5)
        _ = Annotation(
            id_=3,
            document=document_b,
            confidence=0.5,
            # is_correct=True, we don't know this from the prediction
            annotation_set=annotation_set_b_1,
            label=label,
            label_set=label_set,
            spans=[span_3],
        )
        annotation_set_b_2 = AnnotationSet(id_=4, document=document_b, label_set=label_set)
        span_4 = Span(start_offset=7, end_offset=8)
        _ = Annotation(
            id_=4,
            document=document_b,
            confidence=0.5,
            annotation_set=annotation_set_b_2,
            label=label,
            label_set=label_set,
            spans=[span_4],
        )

        evaluation_strict = compare(document_a, document_b)
        assert len(evaluation_strict) == 4
        assert evaluation_strict['true_positive'].sum() == 0
        assert evaluation_strict['false_positive'].sum() == 2
        assert evaluation_strict['false_negative'].sum() == 2
        assert evaluation_strict['tokenizer_true_positive'].sum() == 0

        evaluation = compare(document_a, document_b, strict=False)
        assert len(evaluation) == 2
        assert evaluation['true_positive'].sum() == 1
        assert evaluation['false_positive'].sum() == 1
        assert evaluation['false_negative'].sum() == 0
        assert evaluation['tokenizer_true_positive'].sum() == 0  # we don't find it with the tokenizer but only parts

    def test_non_strict_is_better_than_strict(self):
        """Test if we detect an Annotation of a missing Annotation Set."""
        project = Project(id_=None)
        category = Category(project=project)
        label_set = LabelSet(id_=33, project=project, categories=[category])
        label = Label(id_=22, project=project, label_sets=[label_set], threshold=0.5)
        # create a Document A
        document_a = Document(project=project, category=category)
        # Annotation Set
        span_2 = Span(start_offset=3, end_offset=5)
        annotation_set_a_2 = AnnotationSet(id_=2, document=document_a, label_set=label_set)
        _ = Annotation(
            id_=2,
            document=document_a,
            is_correct=True,
            annotation_set=annotation_set_a_2,
            label=label,
            label_set=label_set,
            spans=[span_2],
        )
        # create a Document B
        span_3 = Span(start_offset=4, end_offset=5)
        document_b = Document(project=project, category=category)
        # with only one Annotation Set, so to say the first one, which then contains the correct Annotation which is in
        # second Annotation Set. This test includes to test if we did not find the first Annotation Set.
        annotation_set_b = AnnotationSet(id_=3, document=document_b, label_set=label_set)
        _ = Annotation(
            id_=3,
            document=document_b,
            confidence=0.5,
            is_correct=True,
            annotation_set=annotation_set_b,
            label=label,
            label_set=label_set,
            spans=[span_3],
        )

        evaluation_strict = compare(document_a, document_b)
        assert len(evaluation_strict) == 2
        assert evaluation_strict['true_positive'].sum() == 0
        assert evaluation_strict['false_positive'].sum() == 1
        assert evaluation_strict['false_negative'].sum() == 1
        assert evaluation_strict['tokenizer_true_positive'].sum() == 0

        evaluation = compare(document_a, document_b, strict=False)
        assert len(evaluation) == 1
        assert evaluation['true_positive'].sum() == 1
        assert evaluation['false_positive'].sum() == 0
        assert evaluation['false_negative'].sum() == 0
        assert evaluation['tokenizer_true_positive'].sum() == 0

    def test_non_strict_filters_out_fps_and_fns(self):
        """
        Test that Non-Strict Evaluation should filter out the case where a Label should only appear once.

        We will create two Documents to demonstrate Non-Strict Evaluation.
        Document A with text: "1234567890"; and Annotations: "34" (ground truth)
        # Document B with text: "1234567890"; and Annotations "3" and "67" (predicted)

        According to Strict Evaluation, there would be 2 FP and 1 FN,
        because 2 Annotations were found that did not correspond to anything in the ground truth,
        and because 1 Annotation in the ground truth was not matched in the predicted Document.

        According to Non-Strict Evaluation, there would be only 1 TP, because "3" is partially overlapping
        with "34", which counts as a TP. And because the Label associated to this Annotation has
        has_multiple_top_candidates=False, which means that as soon as 1 TP is found, FPs and FNs are discarded.
        Thus, the "67" extraction is not considered in the Non-Strict Evaluation.

        For more details see https://help.konfuzio.com/modules/extractions/index.html#evaluation
        """
        project = Project(id_=None)
        category = Category(project=project)
        label_set = LabelSet(id_=33, project=project, categories=[category])
        label = Label(id_=22, project=project, label_sets=[label_set], threshold=0.1, has_multiple_top_candidates=False)
        # create a Document A with text: "1234567890"; and Annotations: "34"
        document_a = Document(project=project, category=category, text='1234567890')
        # Annotation Set
        span_1 = Span(start_offset=2, end_offset=4)
        annotation_set_a = AnnotationSet(id_=2, document=document_a, label_set=label_set)
        _ = Annotation(
            id_=2,
            document=document_a,
            is_correct=True,
            annotation_set=annotation_set_a,
            label=label,
            label_set=label_set,
            spans=[span_1],
        )
        # create a Document B with text: "1234567890"; and Annotations "3" and "67"
        document_b = Document(project=project, category=category, text='1234567890')
        # Annotation Set
        span_2 = Span(start_offset=2, end_offset=3)
        span_3 = Span(start_offset=5, end_offset=7)
        annotation_set_b = AnnotationSet(id_=3, document=document_b, label_set=label_set)
        _ = Annotation(
            id_=4,
            document=document_b,
            confidence=0.5,
            is_correct=False,
            annotation_set=annotation_set_b,
            label=label,
            label_set=label_set,
            spans=[span_2],
        )
        _ = Annotation(
            id_=5,
            document=document_b,
            confidence=0.5,
            is_correct=False,
            annotation_set=annotation_set_b,
            label=label,
            label_set=label_set,
            spans=[span_3],
        )

        evaluation_strict = compare(document_a, document_b)
        assert len(evaluation_strict) == 3
        assert evaluation_strict['true_positive'].sum() == 0
        assert evaluation_strict['false_positive'].sum() == 2
        assert evaluation_strict['false_negative'].sum() == 1
        assert evaluation_strict['tokenizer_true_positive'].sum() == 0

        evaluation = compare(document_a, document_b, strict=False)
        assert len(evaluation) == 1
        assert evaluation['true_positive'].sum() == 1
        assert evaluation['false_positive'].sum() == 0
        assert evaluation['false_negative'].sum() == 0
        assert evaluation['tokenizer_true_positive'].sum() == 0

    def test_strict_documents_with_different_category(self):
        """Test to not compare two Documents with different Categories."""
        project = Project(id_=None)
        category = Category(project=project)
        document_a = Document(project=project, category=category)
        another_category = Category(project=project)
        document_b = Document(project=project, category=another_category)
        with self.assertRaises(ValueError) as context:
            compare(document_a, document_b)
            assert 'do not match' in context.exception

    def test_strict_doc_with_annotation_with_wrong_offsets(self):
        """
        Test a Document where the Annotation has a Span with wrong offsets.

        It is counted as FP because does not match any correct Annotation and as FN because there was no correct
        prediction for the Annotation in the Document. We are double penalizing here.
        """
        project = Project(id_=None)
        category = Category(project=project)
        label_set = LabelSet(id_=33, project=project, categories=[category])
        label = Label(id_=22, project=project, label_sets=[label_set], threshold=0.5)
        # create a Document A
        document_a = Document(project=project, category=category)
        # first Annotation Set
        span_1 = Span(start_offset=1, end_offset=2)
        annotation_set_a_1 = AnnotationSet(id_=1, document=document_a, label_set=label_set)
        _ = Annotation(
            id_=1,
            document=document_a,
            confidence=0.5,
            is_correct=True,
            annotation_set=annotation_set_a_1,
            label=label,
            label_set=label_set,
            spans=[span_1],
        )
        # create a Document B
        document_b = Document(project=project, category=category)
        span_3 = Span(start_offset=3, end_offset=5)
        annotation_set_b = AnnotationSet(id_=3, document=document_b, label_set=label_set)
        _ = Annotation(
            id_=3,
            document=document_b,
            confidence=0.5,
            annotation_set=annotation_set_b,
            label=label,
            label_set=label_set,
            spans=[span_3],
        )

        evaluation = compare(document_a, document_b)
        assert len(evaluation) == 2
        assert evaluation['true_positive'].sum() == 0
        assert evaluation['false_positive'].sum() == 1
        assert evaluation['false_negative'].sum() == 1
        assert evaluation['tokenizer_true_positive'].sum() == 0

    def test_strict_doc_with_annotation_with_wrong_label(self):
        """
        Test a Document where the Annotation has a Span with a wrong Label.

        It is counted as FP because the prediction is not correct.
        """
        project = Project(id_=None)
        category = Category(project=project)
        label_set = LabelSet(id_=33, project=project, categories=[category])
        label_1 = Label(id_=22, project=project, label_sets=[label_set], threshold=0.5)
        label_2 = Label(id_=23, project=project, label_sets=[label_set], threshold=0.5)
        # create a Document A
        document_a = Document(project=project, category=category)
        # first Annotation Set
        span_1 = Span(start_offset=1, end_offset=2)
        annotation_set_a_1 = AnnotationSet(id_=1, document=document_a, label_set=label_set)
        _ = Annotation(
            id_=1,
            document=document_a,
            confidence=0.5,
            is_correct=True,
            annotation_set=annotation_set_a_1,
            label=label_1,
            label_set=label_set,
            spans=[span_1],
        )
        # create a Document B
        document_b = Document(project=project, category=category)
        span_2 = Span(start_offset=1, end_offset=2)
        annotation_set_b = AnnotationSet(id_=3, document=document_b, label_set=label_set)
        _ = Annotation(
            id_=3,
            document=document_b,
            confidence=0.5,
            annotation_set=annotation_set_b,
            label=label_2,
            label_set=label_set,
            spans=[span_2],
        )

        evaluation = compare(document_a, document_b)
        assert len(evaluation) == 1
        assert evaluation['true_positive'].sum() == 0
        assert evaluation['false_positive'].sum() == 1
        assert evaluation['false_negative'].sum() == 0
        assert evaluation['tokenizer_true_positive'].sum() == 1

    def test_strict_doc_with_one_missing_span_of_two_in_one_annotation(self):
        """
        Test a Document where the Annotation has two Spans and one Span has a wrong offsets.

        It is counted as FP because does not match any correct Annotation and as FN because there was no correct
        prediction for the Annotation in the Document. We are double penalizing here.
        """
        project = Project(id_=None)
        category = Category(project=project)
        label_set = LabelSet(id_=33, project=project, categories=[category])
        label = Label(id_=22, project=project, label_sets=[label_set], threshold=0.5)
        # create a Document A
        document_a = Document(project=project, category=category)
        # first Annotation Set
        span_1_1 = Span(start_offset=1, end_offset=2)
        span_1_2 = Span(start_offset=2, end_offset=3)
        annotation_set_a_1 = AnnotationSet(id_=1, document=document_a, label_set=label_set)
        _ = Annotation(
            id_=1,
            document=document_a,
            confidence=0.5,
            is_correct=True,
            annotation_set=annotation_set_a_1,
            label=label,
            label_set=label_set,
            spans=[span_1_1, span_1_2],
        )
        # create a Document B
        document_b = Document(project=project, category=category)
        span_3_1 = Span(start_offset=2, end_offset=5)
        span_3_2 = Span(start_offset=1, end_offset=2)
        annotation_set_b = AnnotationSet(id_=3, document=document_b, label_set=label_set)
        _ = Annotation(
            id_=3,
            document=document_b,
            confidence=0.5,
            is_correct=True,
            annotation_set=annotation_set_b,
            label=label,
            label_set=label_set,
            spans=[span_3_1, span_3_2],
        )

        evaluation = compare(document_a, document_b)
        assert len(evaluation) == 3
        assert evaluation['true_positive'].sum() == 1
        assert evaluation['false_positive'].sum() == 1
        assert evaluation['false_negative'].sum() == 1
        assert evaluation['tokenizer_true_positive'].sum() == 1

    def test_strict_doc_with_extra_annotation_set(self):
        """
        Test if we detect an Annotation of a missing Annotation Set.

        Prepare a Project with two Documents, where the first Document has two Annotation Set and the second Document
        has tow Annotation Sets. However, only one Annotation in one of the Annotation Sets is correct, i.e. contains
        a matching Span, has the correct Label, has the correct Label Set and it's confidence is equal or higher than
        the threshold of the Label.

        Annotations above threshold in wrong Annotation Set must be considered as False Positives.
        """
        project = Project(id_=None)
        category = Category(project=project)
        label_set = LabelSet(id_=33, project=project, categories=[category], has_multiple_annotation_sets=True)
        label = Label(id_=22, project=project, label_sets=[label_set], threshold=0.5)
        # create a Document A
        document_a = Document(project=project, category=category)
        # first Annotation Set
        span_1 = Span(start_offset=1, end_offset=2)
        annotation_set_a_1 = AnnotationSet(id_=1, document=document_a, label_set=label_set)
        _ = Annotation(
            id_=1,
            document=document_a,
            confidence=0.5,
            is_correct=True,
            annotation_set=annotation_set_a_1,
            label=label,
            label_set=label_set,
            spans=[span_1],
        )
        # second Annotation Set
        span_2 = Span(start_offset=3, end_offset=5)
        annotation_set_a_2 = AnnotationSet(id_=2, document=document_a, label_set=label_set)
        _ = Annotation(
            id_=2,
            document=document_a,
            is_correct=True,
            annotation_set=annotation_set_a_2,
            label=label,
            label_set=label_set,
            spans=[span_2],
        )
        # create a Document B
        document_b = Document(project=project, category=category)
        # first Annotation Set
        span_3 = Span(start_offset=3, end_offset=5)
        annotation_set_b_1 = AnnotationSet(id_=3, document=document_b, label_set=label_set)
        _ = Annotation(
            id_=3,
            document=document_b,
            confidence=0.5,
            is_correct=True,
            annotation_set=annotation_set_b_1,
            label=label,
            label_set=label_set,
            spans=[span_3],
        )
        # second Annotation Set
        span_4 = Span(start_offset=30, end_offset=50)
        annotation_set_b_2 = AnnotationSet(id_=4, document=document_b, label_set=label_set)
        _ = Annotation(
            id_=3,
            document=document_b,
            confidence=0.5,
            is_correct=True,
            annotation_set=annotation_set_b_2,
            label=label,
            label_set=label_set,
            spans=[span_4],
        )

        evaluation = compare(document_a, document_b)
        assert len(evaluation) == 3
        assert evaluation['true_positive'].sum() == 1
        assert evaluation['false_positive'].sum() == 1
        assert evaluation['false_negative'].sum() == 1
        assert evaluation['tokenizer_true_positive'].sum() == 1
        assert evaluation['tokenizer_false_positive'].sum() == 1
        assert evaluation['tokenizer_false_negative'].sum() == 1

    def test_strict_doc_with_annotations_wrongly_grouped_in_one_annotation_set(self):
        """
        Test to detect that two Annotations are correct but not grouped into the separate Annotation Sets.

        Prepare a Project with two Documents, where the first Document has two Annotation Set and the second Document
        has tow Annotation Sets. However, only one Annotation in one of the Annotation Sets is correct, i.e. contains
        a matching Span, has the correct Label, has the correct Label Set and it's confidence is equal or higher than
        the threshold of the Label.

        Annotations in the wrong Annotation Set must be evaluated as False Positive.
        """
        project = Project(id_=None)
        category = Category(project=project)
        label_set = LabelSet(id_=33, project=project, categories=[category], has_multiple_annotation_sets=True)
        label = Label(id_=22, project=project, label_sets=[label_set], threshold=0.5)
        # create a Document A
        document_a = Document(project=project, category=category)
        # first Annotation Set
        span_1 = Span(start_offset=1, end_offset=2)
        annotation_set_a_1 = AnnotationSet(id_=1, document=document_a, label_set=label_set)
        _ = Annotation(
            id_=1,
            document=document_a,
            confidence=0.5,
            is_correct=True,
            annotation_set=annotation_set_a_1,
            label=label,
            label_set=label_set,
            spans=[span_1],
        )
        # second Annotation Set
        span_2 = Span(start_offset=3, end_offset=5)
        annotation_set_a_2 = AnnotationSet(id_=2, document=document_a, label_set=label_set)
        _ = Annotation(
            id_=2,
            document=document_a,
            is_correct=True,
            annotation_set=annotation_set_a_2,
            label=label,
            label_set=label_set,
            spans=[span_2],
        )
        # create a Document B
        document_b = Document(project=project, category=category)
        # first Annotation Set
        span_3 = Span(start_offset=1, end_offset=2)
        annotation_set_b_1 = AnnotationSet(id_=3, document=document_b, label_set=label_set)
        _ = Annotation(
            id_=3,
            document=document_b,
            confidence=0.5,
            is_correct=True,
            annotation_set=annotation_set_b_1,
            label=label,
            label_set=label_set,
            spans=[span_3],
        )
        # second Annotation added to the same Annotation Set
        span_4 = Span(start_offset=3, end_offset=5)
        _ = Annotation(
            id_=3,
            document=document_b,
            confidence=0.5,
            is_correct=True,
            annotation_set=annotation_set_b_1,
            label=label,
            label_set=label_set,
            spans=[span_4],
        )

        evaluation = compare(document_a, document_b)
        assert len(evaluation) == 2
        assert evaluation['true_positive'].sum() == 1
        assert evaluation['false_positive'].sum() == 1
        assert evaluation['false_negative'].sum() == 0
        assert evaluation['tokenizer_true_positive'].sum() == 2
        assert evaluation['tokenizer_false_positive'].sum() == 0
        assert evaluation['tokenizer_false_negative'].sum() == 0

    def test_strict_to_evaluate_annotations_in_one_line_belonging_to_two_annotation_sets(self):
        """Test to evaluate two Annotations where each one belongs to a different Annotation Set."""
        project = Project(id_=None)
        category = Category(project=project)
        label_set = LabelSet(id_=33, project=project, categories=[category], has_multiple_annotation_sets=True)
        label = Label(id_=22, project=project, label_sets=[label_set], threshold=0.5)
        # create a Document A
        document_a = Document(project=project, text='ab\n', category=category)
        # first Annotation Set
        span_1 = Span(start_offset=0, end_offset=1)
        annotation_set_a_1 = AnnotationSet(id_=1, document=document_a, label_set=label_set)
        _ = Annotation(
            id_=1,
            document=document_a,
            confidence=0.5,
            is_correct=True,
            annotation_set=annotation_set_a_1,
            label=label,
            label_set=label_set,
            spans=[span_1],
        )
        # second Annotation Set
        span_2 = Span(start_offset=1, end_offset=2)
        annotation_set_a_2 = AnnotationSet(id_=2, document=document_a, label_set=label_set)
        _ = Annotation(
            id_=2,
            document=document_a,
            is_correct=True,
            annotation_set=annotation_set_a_2,
            label=label,
            label_set=label_set,
            spans=[span_2],
        )

        # create a Document B
        document_b = Document(project=project, text='ab\n', category=category)
        # first Annotation Set
        span_3 = Span(start_offset=0, end_offset=1)
        annotation_set_b_1 = AnnotationSet(id_=3, document=document_b, label_set=label_set)
        _ = Annotation(
            id_=3,
            document=document_b,
            confidence=0.5,
            is_correct=True,
            annotation_set=annotation_set_b_1,
            label=label,
            label_set=label_set,
            spans=[span_3],
        )
        # second Annotation added to the same Annotation Set
        annotation_set_b_2 = AnnotationSet(id_=4, document=document_b, label_set=label_set)
        span_4 = Span(start_offset=1, end_offset=2)
        _ = Annotation(
            id_=4,
            document=document_b,
            confidence=0.5,
            is_correct=True,
            annotation_set=annotation_set_b_2,
            label=label,
            label_set=label_set,
            spans=[span_4],
        )

        evaluation = compare(document_a, document_b)
        assert len(evaluation) == 2
        assert evaluation['true_positive'].sum() == 2
        assert evaluation['false_positive'].sum() == 0
        assert evaluation['false_negative'].sum() == 0
        assert evaluation['tokenizer_true_positive'].sum() == 2

    def test_strict_grouped_both_above_threshold_both_correct(self):
        """Test grouped for two correct Spans where both are over threshold."""
        result = grouped(
            pd.DataFrame(
                [[True, 3, True, 0.1], [True, 1, True, 0.05]],
                columns=['is_matched', 'target', 'above_predicted_threshold', 'confidence_predicted'],
            ),
            target='target',
        )
        assert result['defined_to_be_correct_target'].to_list() == [3, 3]

    def test_non_strict_grouped_both_above_threshold_both_correct(self):
        """Return second group with target = int(1) as the confidence of 100 % is higher than 99%."""
        result = grouped(
            pd.DataFrame(
                [[True, 3, True, 0.99], [True, 1, True, 1.0]],
                columns=['is_matched', 'target', 'above_predicted_threshold', 'confidence_predicted'],
            ),
            target='target',
        )
        assert result['defined_to_be_correct_target'].to_list() == [1, 1]

    def test_strict_grouped_both_above_threshold_one_correct(self):
        """Test grouped for one correct Span and one incorrect Span over threshold."""
        result = grouped(
            pd.DataFrame(
                [[True, 3, True, 0.5], [False, 1, True, 0.5]],
                columns=['is_matched', 'target', 'above_predicted_threshold', 'confidence_predicted'],
            ),
            target='target',
        )
        assert result['defined_to_be_correct_target'].to_list() == [3, 3]

    def test_strict_grouped_one_above_threshold_both_incorrect(self):
        """Test grouped for incorrect Span over threshold and incorrect Span below threshold."""
        result = grouped(
            pd.DataFrame(
                [[False, 1, False, 0.5], [False, 3, True, 0.5]],
                columns=['is_matched', 'target', 'above_predicted_threshold', 'confidence_predicted'],
            ),
            target='target',
        )
        assert result['defined_to_be_correct_target'].to_list() == [1, 1]  # see reason in commit 4a66394

    def test_strict_grouped_one_above_threshold_none_correct(self):
        """Test grouped for Span below threshold and Span above threshold, while is_correct is empty."""
        result = grouped(
            pd.DataFrame(
                [[None, 3, True, 0.9], [None, 1, False, 0.1]],
                columns=['is_matched', 'target', 'above_predicted_threshold', 'confidence_predicted'],
            ),
            target='target',
        )
        assert result['defined_to_be_correct_target'].to_list() == [3, 3]  # it must be 3, as 3 is above threshold

    def test_strict_grouped_none_above_threshold_none_correct(self):
        """Test grouped for two Spans below threshold, while is_correct is empty."""
        result = grouped(
            pd.DataFrame(
                [[None, 3, False, 0.1], [None, 1, False, 0.2]],
                columns=['is_matched', 'target', 'above_predicted_threshold', 'confidence_predicted'],
            ),
            target='target',
        )
        assert result['defined_to_be_correct_target'].to_list() == [1, 1]

    def test_strict_grouped_but_no_voter_above_threshold_none_confidence(self):
        """Test grouped for two Spans below threshold and the CLF does not provide any confidence."""
        result = grouped(
            pd.DataFrame(
                [[None, 3, False, None], [None, 1, False, None]],
                columns=['is_matched', 'target', 'above_predicted_threshold', 'confidence_predicted'],
            ),
            target='target',
        )
        assert result['defined_to_be_correct_target'].to_list() == [1, 1]

<<<<<<< HEAD
    def test_evaluation_result_with_split_spans_by_whitespace_case_1(self):
        """Test evaluation results with split_spans_by_whitespace set to True using a first Test Case."""
        project = Project(id_=14392)
        tokenizer = WhitespaceTokenizer()
        ############################
        #         Test Case 1      #
        ############################
        # doc annotation spans: [Span (1336, 1348): "July 6, 1960"]
        # doc_2 annotation spans: [Span (1336, 1343): "July 6,", Span (1344, 1348): "1960"]
=======
    def test_split_span_evaluation(self):
        """Test strict mode of evaluation with and without split_spans_by_whitespace."""
        project = Project(id_=14392)
        tokenizer = WhitespaceTokenizer()
>>>>>>> 996ff414
        doc = project.get_document_by_id(5589024)
        doc_2 = deepcopy(doc)
        doc_2 = tokenizer.tokenize(doc_2)
        _ = Annotation(
            label_set=doc.annotations()[2].label_set,
            spans=[Span(1336, 1343), Span(1344, 1348)],
            document=doc_2,
            label=doc.annotations()[2].label,
            confidence=1,
        )
        _.annotation_set.id_ = 1
<<<<<<< HEAD
        docs_to_evaluate = [(doc, doc_2)]
        evaluation = ExtractionEvaluation(docs_to_evaluate, strict=True, split_spans_by_whitespace=True)
        assert evaluation.f1(search=doc.annotations()[2].label) == 1.0
        evaluation = ExtractionEvaluation(docs_to_evaluate, strict=False, split_spans_by_whitespace=True)
        assert evaluation.f1(search=doc.annotations()[2].label) == 1.0

    def test_evaluation_result_without_split_spans_by_whitespace_case_1(self):
        """Test evaluation results with split_spans_by_whitespace set to False using a first Test Case."""
        project = Project(id_=14392)
        tokenizer = WhitespaceTokenizer()
        ############################
        #         Test Case 1      #
        ############################
        # doc annotation spans: [Span (1336, 1348): "July 6, 1960"]
        # doc_2 annotation spans: [Span (1336, 1343): "July 6,", Span (1344, 1348): "1960"]
        doc = project.get_document_by_id(5589024)
        doc_2 = deepcopy(doc)
        doc_2 = tokenizer.tokenize(doc_2)
        _ = Annotation(
            label_set=doc.annotations()[2].label_set,
            spans=[Span(1336, 1343), Span(1344, 1348)],
            document=doc_2,
            label=doc.annotations()[2].label,
            confidence=1,
        )
        _.annotation_set.id_ = 1
        docs_to_evaluate = [(doc, doc_2)]
        evaluation = ExtractionEvaluation(docs_to_evaluate, strict=True, split_spans_by_whitespace=False)
        assert evaluation.f1(search=doc.annotations()[2].label) == 0.0
        evaluation = ExtractionEvaluation(docs_to_evaluate, strict=False, split_spans_by_whitespace=False)
        assert evaluation.f1(search=doc.annotations()[2].label) == 1.0

    def test_evaluation_result_with_split_spans_by_whitespace_case_2(self):
        """Test evaluation results with split_spans_by_whitespace set to False using a second Test Case."""
        project = Project(id_=14392)
        ############################
        #         Test Case 2      #
        ############################
        # doc annotation spans: [Span (0, 5): "hello", Span (9, 21): "world\t\tworld"]
        # doc_2 annotation spans: [Span (0, 5): "hello", Span (9, 14): "world", Span (16, 21): "world"]
        example_text = 'hello    world\t\tworld'
        doc = Document(project=project, text=example_text, category=project.categories[0])
        _ = Annotation(
            label_set=project.label_sets[0],
            spans=[Span(0, 5), Span(9, 21)],
            document=doc,
            label=project.labels[0],
            confidence=1,
            is_correct=True,
            id_=1,
        )
        _.annotation_set.id_ = 1
        doc_2 = Document(project=project, text=example_text, category=project.categories[0])
        _ = Annotation(
            label_set=project.label_sets[0],
            spans=[Span(0, 5), Span(9, 14), Span(16, 21)],
            document=doc_2,
            label=project.labels[0],
            confidence=1,
            is_correct=True,
            id_=2,
        )
        _.annotation_set.id_ = 2
        docs_to_evaluate = [(doc, doc_2)]
        evaluation = ExtractionEvaluation(docs_to_evaluate, strict=True, split_spans_by_whitespace=True)
        assert evaluation.f1(search=project.labels[0]) == 1.0
        evaluation = ExtractionEvaluation(docs_to_evaluate, strict=False, split_spans_by_whitespace=True)
        assert evaluation.f1(search=project.labels[0]) == 1.0

    def test_evaluation_result_without_split_spans_by_whitespace_case_2(self):
        """Test evaluation results without split_spans_by_whitespace set to False using a second Test Case."""
        project = Project(id_=14392)
        ############################
        #         Test Case 2      #
        ############################
        # doc annotation spans: [Span (0, 5): "hello", Span (9, 21): "world\t\tworld"]
        # doc_2 annotation spans: [Span (0, 5): "hello", Span (9, 14): "world", Span (16, 21): "world"]
        example_text = 'hello    world\t\tworld'
        doc = Document(project=project, text=example_text, category=project.categories[0])
        _ = Annotation(
            label_set=project.label_sets[0],
            spans=[Span(0, 5), Span(9, 21)],
            document=doc,
            label=project.labels[0],
            confidence=1,
            is_correct=True,
            id_=1,
        )
        _.annotation_set.id_ = 1
        doc_2 = Document(project=project, text=example_text, category=project.categories[0])
        _ = Annotation(
            label_set=project.label_sets[0],
            spans=[Span(0, 5), Span(9, 14), Span(16, 21)],
            document=doc_2,
            label=project.labels[0],
            confidence=1,
            is_correct=True,
            id_=2,
        )
        _.annotation_set.id_ = 2
        docs_to_evaluate = [(doc, doc_2)]
        evaluation = ExtractionEvaluation(docs_to_evaluate, strict=True, split_spans_by_whitespace=False)
        assert evaluation.f1(search=project.labels[0]) == 0.4
        evaluation = ExtractionEvaluation(docs_to_evaluate, strict=False, split_spans_by_whitespace=False)
        assert evaluation.f1(search=project.labels[0]) == 1.0
=======
        # doc annotation spans: [Span (1336, 1348): "July 6, 1960"]
        # doc_2 annotation spans: [Span (1336, 1343): "July 6,", Span (1344, 1348): "1960"]
        docs_to_evaluate = [(doc, doc_2)]
        evaluation = ExtractionEvaluation(docs_to_evaluate, strict=True, split_spans_by_whitespace=True)
        assert evaluation.f1(search=doc.annotations()[2].label) == 1.0
        evaluation = ExtractionEvaluation(docs_to_evaluate, strict=True, split_spans_by_whitespace=False)
        assert evaluation.f1(search=doc.annotations()[2].label) == 0.0
>>>>>>> 996ff414


@parameterized.parameterized_class(
    (
        'id_local',
        'id_',
        'confidence',
        'offset_string',
        'normalized',
        'start_offset',
        'end_offset',
        'is_correct',
        'label_threshold',
        'label_id',
        'label_has_multiple_top_candidates',
        'label_set_id',
        'annotation_id',
        'annotation_set_id',
        'document_id',
        'document_id_local',
        'category_id',
        'mode',
        'TPs',
        'FNs',
        'FPs',
    ),
    (
        [1, 1, 0.9, 'de chilly', 'de chilly', 0, 8, True, 0.1, 1, False, 1, 1, 1, 1, 1, 1, 'strict', 1, 0, 0],  # TP 1
        [1, 1, 0.9, 'de chilly', 'de chilly', 0, 8, True, 0.1, 2, False, 1, 1, 1, 1, 1, 1, 'strict', 0, 0, 1],  # FP 1
        [
            1,
            1,
            0.9,
            'de chilly',
            'de chilly',
            0,
            8,
            True,
            0.1,
            None,
            False,
            1,
            1,
            1,
            1,
            1,
            1,
            'strict',
            0,
            1,
            0,
        ],  # FN 1
        [1, 1, 0.05, 'de chilly', 'de chilly', 0, 8, True, 0.1, 1, False, 1, 1, 1, 1, 1, 1, 'strict', 0, 1, 0],  # FN 1
        [1, 1, 0.9, 'de chi', 'de chi', 0, 5, True, 0.1, 1, False, 1, 1, 1, 1, 1, 1, 'strict', 0, 1, 1],  # FN 1 FP 1
        [1, 1, 0.9, 'de chi', 'de chi', 0, 5, True, 0.1, 2, False, 1, 1, 1, 1, 1, 1, 'strict', 0, 1, 1],  # FN 1 FP 2
        [1, 1, 0.9, 'de chi', 'de chi', 0, 5, True, 0.1, None, False, 1, 1, 1, 1, 1, 1, 'strict', 0, 1, 1],  # FN 1 FP 2
        [1, 1, 0.05, 'de chi', 'de chi', 0, 5, True, 0.1, 1, False, 1, 1, 1, 1, 1, 1, 'strict', 0, 1, 0],  # FN 1
        [
            1,
            1,
            0.9,
            'de chilly',
            'de chilly',
            0,
            8,
            True,
            0.1,
            1,
            False,
            1,
            1,
            1,
            1,
            1,
            1,
            'nonstrict',
            1,
            0,
            0,
        ],  # TP 1
        [
            1,
            1,
            0.9,
            'de chilly',
            'de chilly',
            0,
            8,
            True,
            0.1,
            2,
            False,
            1,
            1,
            1,
            1,
            1,
            1,
            'nonstrict',
            0,
            0,
            1,
        ],  # FP 2
        [
            1,
            1,
            0.05,
            'de chilly',
            'de chilly',
            0,
            8,
            True,
            0.1,
            1,
            False,
            1,
            1,
            1,
            1,
            1,
            1,
            'nonstrict',
            0,
            1,
            0,
        ],  # FN 1
        [1, 1, 0.9, 'de chi', 'de chi', 0, 5, True, 0.1, 1, False, 1, 1, 1, 1, 1, 1, 'nonstrict', 1, 0, 0],  # TP 1
        [1, 1, 0.9, 'de chi', 'de chi', 0, 5, True, 0.1, 2, False, 1, 1, 1, 1, 1, 1, 'nonstrict', 0, 0, 1],  # FP 2
        [1, 1, 0.05, 'de chi', 'de chi', 0, 5, True, 0.1, 1, False, 1, 1, 1, 1, 1, 1, 'nonstrict', 0, 1, 0],  # FN 1
    ),
)
class TestParametrizedCompare(unittest.TestCase):
    """
    Test evaluation logic on mockup data instead of document data to verify correct behavior in assigning TP/FP/FN.
    Needed as a minimal example of evaluation logic that is not possible to replicate for all possible cases of
    ground truth/prediction combination using real documents.
    """

    @classmethod
    def setUpClass(cls) -> None:
        """Set up the ground truth, the prediction and the mode of evaluation."""
        cls.gt = [
            {
                'id_local': 1,
                'id_': 1,
                'confidence': 1.0,
                'offset_string': 'de chilly',
                'normalized': 'de chilly',
                'start_offset': 0,
                'end_offset': 8,
                'is_correct': True,
                'label_threshold': 0.1,
                'label_id': 1,
                'label_has_multiple_top_candidates': False,
                'label_set_id': 1,
                'annotation_id': 1,
                'annotation_set_id': 1,
                'document_id': 1,
                'document_id_local': 1,
                'category_id': 1,
            }
        ]
        cls.pred = [
            {
                'id_local': cls.id_local,
                'id_': cls.id_,
                'confidence': cls.confidence,
                'offset_string': cls.offset_string,
                'normalized': cls.normalized,
                'start_offset': cls.start_offset,
                'end_offset': cls.end_offset,
                'is_correct': cls.is_correct,
                'label_threshold': cls.label_threshold,
                'label_id': cls.label_id,
                'label_has_multiple_top_candidates': cls.label_has_multiple_top_candidates,
                'label_set_id': cls.label_set_id,
                'annotation_id': cls.annotation_id,
                'annotation_set_id': cls.annotation_set_id,
                'document_id': cls.document_id,
                'document_id_local': cls.document_id_local,
                'category_id': cls.category_id,
            }
        ]
        cls.evaluation_mode = cls.mode
        cls.tp = cls.TPs
        cls.fp = cls.FPs
        cls.fn = cls.FNs

    def test_compare(self):
        """Iterate through ground truth and prediction and determine if a prediction is a TP, an FP or an FN."""
        df_a = pd.DataFrame(self.gt)
        df_b = pd.DataFrame(self.pred)
        if self.evaluation_mode == 'strict':
            spans = pd.merge(df_a, df_b, how='outer', on=['start_offset', 'end_offset'], suffixes=('', '_predicted'))
            spans['is_matched'] = spans['id_local'].notna()
            spans['start_offset_predicted'] = spans['start_offset']
            spans['end_offset_predicted'] = spans['end_offset']
            spans['above_predicted_threshold'] = spans['confidence_predicted'] >= spans['label_threshold_predicted']
            spans['is_correct_label'] = spans['label_id'] == spans['label_id_predicted']
            spans['is_correct_label_set'] = spans['label_set_id'] == spans['label_set_id_predicted']
            spans['duplicated'] = False
            spans['duplicated_predicted'] = False
            spans = spans.groupby('id_local', dropna=False).apply(lambda group: grouped(group, 'id_'))
            spans = spans.groupby('annotation_set_id_predicted', dropna=False).apply(
                lambda group: grouped(group, 'annotation_set_id')
            )
        else:
            spans = pd.merge(df_a, df_b, how='outer', on=['label_id', 'label_set_id'], suffixes=('', '_predicted'))
            spans['is_matched'] = (spans['start_offset_predicted'] <= spans['end_offset']) & (
                spans['end_offset_predicted'] >= spans['start_offset']
            )
            spans['above_predicted_threshold'] = spans['confidence_predicted'] >= spans['label_threshold_predicted']
            spans['is_correct_label'] = True
            spans['is_correct_label_set'] = True
            spans['label_id_predicted'] = spans['label_id']
            spans['label_set_id_predicted'] = spans['label_set_id']
            spans = spans.sort_values(by='is_matched', ascending=False)
            spans['duplicated'] = spans.duplicated(subset=['id_local'], keep='first')
            spans['duplicated_predicted'] = spans.duplicated(subset=['id_local_predicted'], keep='first')
            spans = spans.drop(spans[(spans['duplicated']) & (spans['duplicated_predicted'])].index)
            spans = spans.groupby('id_local', dropna=False).apply(lambda group: grouped(group, 'id_'))
            spans = spans.groupby('annotation_set_id_predicted', dropna=False).apply(
                lambda group: grouped(group, 'annotation_set_id')
            )

        spans['true_positive'] = (
            (spans['is_matched'])
            & (spans['is_correct'])
            & (spans['above_predicted_threshold'])
            & (~spans['duplicated'])
            & (  # Everything is correct
                (spans['is_correct_label'])
                & (spans['is_correct_label_set'])
                & (spans['is_correct_annotation_set_id'])
                & (spans['is_correct_id_'])
            )
        )

        spans['false_negative'] = (
            (spans['is_correct'])
            & (~spans['duplicated'])
            & ((~spans['is_matched']) | (~spans['above_predicted_threshold']) | (spans['label_id_predicted'].isna()))
        )

        spans['false_positive'] = (
            (spans['above_predicted_threshold'])
            & (~spans['false_negative'])
            & (~spans['true_positive'])
            & (~spans['duplicated_predicted'])
            & (
                (~spans['is_correct_label'])
                | (~spans['is_correct_label_set'])
                | (~spans['is_correct_annotation_set_id'])
                | (~spans['is_correct_id_'])
                | (~spans['is_matched'])
            )
        )
        if self.evaluation_mode == 'nonstrict':
            label_ids_multiple = []
            label_ids_not_multiple = [1, 2]
            spans_not_multiple = spans[spans['label_id'].isin(label_ids_not_multiple)]
            spans_not_multiple = spans_not_multiple.groupby(
                ['annotation_set_id_predicted', 'label_id_predicted']
            ).apply(prioritize_rows)
            spans_multiple = spans[spans['label_id'].isin(label_ids_multiple)]
            spans = pd.concat([spans_not_multiple, spans_multiple])
            spans = spans.sort_values(by='is_matched', ascending=False)
            quality = (spans[['true_positive', 'false_positive', 'false_negative']].sum(axis=1) <= 1).all()
            assert quality

        assert spans['true_positive'].sum() == self.tp
        assert spans['false_positive'].sum() == self.fp
        assert spans['false_negative'].sum() == self.fn


class TestEvaluation(unittest.TestCase):
    """Test to compare to Documents."""

    def test_project(self):
        """Test that data has not changed."""
        project = LocalTextProject()
        assert len(project.documents) == 5
        assert len(project.test_documents) == 11

    def test_not_strict(self):
        """Test that evaluation can be initialized with strict mode disabled."""
        project = LocalTextProject()
        evaluation = ExtractionEvaluation(documents=list(zip(project.documents, project.documents)), strict=False)
        assert evaluation.strict is False

    def test_not_strict_with_empty_evaluated_document(self):
        """Test that non-strict Evaluation can be used with evaluated Document with no Annotations."""
        project = LocalTextProject()
        document = project.documents[0]
        assert len(document.annotations(use_correct=True)) == 3
        assert len(document.spans(use_correct=True)) == 3
        empty_extracted_document = deepcopy(document)  # no Annotation Document
        assert len(empty_extracted_document.annotations(use_correct=False)) == 0
        assert len(empty_extracted_document.spans(use_correct=False)) == 0
        assert len(empty_extracted_document.eval_dict()) == 1
        place_holder_span_eval_dict = empty_extracted_document.eval_dict()[0]
        assert place_holder_span_eval_dict['start_offset'] == place_holder_span_eval_dict['end_offset'] == 0
        evaluation = ExtractionEvaluation(documents=[(document, empty_extracted_document)], strict=False)
        assert evaluation.strict is False
        assert len(evaluation.data) == 0

    def test_not_strict_with_empty_reference_document(self):
        """Test that non-strict Evaluation can be used with reference Document with no Annotations."""
        project = LocalTextProject()
        document = project.documents[0]
        assert len(document.annotations(use_correct=True)) == 3
        assert len(document.spans(use_correct=True)) == 3
        empty_extracted_document = deepcopy(document)  # no Annotation Document
        assert len(empty_extracted_document.annotations(use_correct=False)) == 0
        assert len(empty_extracted_document.spans(use_correct=False)) == 0
        assert len(empty_extracted_document.eval_dict()) == 1
        place_holder_span_eval_dict = empty_extracted_document.eval_dict()[0]
        assert place_holder_span_eval_dict['start_offset'] == place_holder_span_eval_dict['end_offset'] == 0
        evaluation = ExtractionEvaluation(documents=[(empty_extracted_document, document)], strict=False)
        assert evaluation.strict is False
        assert len(evaluation.data) == 3

    def test_true_positive(self):
        """Count two Spans from two Training Documents."""
        project = LocalTextProject()
        evaluation = ExtractionEvaluation(documents=list(zip(project.documents, project.documents)))
        assert evaluation.tp() == sum([len(doc.spans()) for doc in project.documents])
        evaluation_data = evaluation.get_evaluation_data(search=None)
        assert evaluation_data.tp == sum([len(doc.spans()) for doc in project.documents])

    def test_false_positive(self):
        """Count 3 false positives from one Training Document."""
        project = LocalTextProject()
        true_document = project.documents[0]  # A1(0,2,Label_0) + A2(3,5,Label_1) + A3(7,10,Label_2)
        predicted_document = project.test_documents[0]  # A4(0,3,Label_0) + A5(7,10,Label_1) + A6(11,14,Label_2)
        evaluation = ExtractionEvaluation(
            documents=list(zip([true_document], [predicted_document])), zero_division=None
        )
        assert evaluation.fp() == 3  # A4, A5, A6
        evaluation_data = evaluation.get_evaluation_data(search=None)
        assert evaluation_data.fp == 3

    def test_true_negatives(self):
        """Count zero false negatives from two Training Documents (correctly, nothing is predicted under threshold)."""
        project = LocalTextProject()
        # only those of Categories 1 and 2, because the rest are intended to be used for FileSplitting testing & eval
        documents_test_evaluation = (
            project.get_category_by_id(1).documents() + project.get_category_by_id(2).documents()
        )
        evaluation = ExtractionEvaluation(
            documents=list(zip(documents_test_evaluation, documents_test_evaluation)), zero_division=None
        )
        assert evaluation.tn() == 0
        evaluation_data = evaluation.get_evaluation_data(search=None)
        assert evaluation_data.tn == 0

    def test_f1(self):
        """Test to calculate F1 Score."""
        project = LocalTextProject()
        evaluation = ExtractionEvaluation(documents=list(zip(project.documents, project.documents)), zero_division=None)
        scores = []
        for label in project.labels:
            if label != project.no_label:
                f1 = evaluation.f1(search=label)
                # None would mean that there were no candidate Annotations to check for this label
                if f1 is not None:
                    scores.append(f1)
        assert mean(scores) == 1.0
        evaluation_data = evaluation.get_evaluation_data(search=None)
        assert evaluation_data.f1 == 1.0

    def test_precision(self):
        """Test to calculate Precision."""
        project = LocalTextProject()
        evaluation = ExtractionEvaluation(documents=list(zip(project.documents, project.documents)), zero_division=None)
        scores = []
        for label in project.labels:
            if label != project.no_label:
                precision = evaluation.precision(search=label)
                # None would mean that there were no candidate Annotations to check for this label
                if precision is not None:
                    scores.append(evaluation.precision(search=label))
        assert mean(scores) == 1.0
        evaluation_data = evaluation.get_evaluation_data(search=None)
        assert evaluation_data.precision == 1.0

    def test_recall(self):
        """Test to calculate Recall."""
        project = LocalTextProject()
        evaluation = ExtractionEvaluation(documents=list(zip(project.documents, project.documents)), zero_division=None)
        scores = []
        for label in project.labels:
            if label != project.no_label:
                recall = evaluation.recall(search=label)
                # None would mean that there were no candidate Annotations to check for this label
                if recall is not None:
                    scores.append(evaluation.recall(search=label))
        assert mean(scores) == 1.0
        evaluation_data = evaluation.get_evaluation_data(search=None)
        assert evaluation_data.recall == 1.0

    def test_false_negatives(self):
        """Count zero Annotations from two Training Documents."""
        project = LocalTextProject()
        predicted_document = project.documents[0]  # A1(0,2,Label_0) + A2(3,5,Label_1) + A3(7,10,Label_2)
        true_document = project.test_documents[0]  # A4(0,3,Label_0) + A5(7,10,Label_1) + A6(11,14,Label_2)
        evaluation = ExtractionEvaluation(
            documents=list(zip([true_document], [predicted_document])), zero_division=None
        )
        assert evaluation.tp() == 0  # nothing correctly predicted
        assert evaluation.fp() == 3  # A1, A2, A3
        assert evaluation.fn() == 2  # A4, A6
        assert evaluation.tn() == 0  # nothing to predict under threshold
        evaluation_data = evaluation.get_evaluation_data(search=None)
        assert evaluation_data.fn == 2

    def test_true_positive_label(self):
        """Count two Annotations from two Training Documents and filter by one Label."""
        project = LocalTextProject()
        evaluation = ExtractionEvaluation(documents=list(zip(project.documents, project.documents)), zero_division=None)
        # there is only one Label that is not the NONE_LABEL or from a default LabelSet
        label = project.get_label_by_id(id_=4)
        assert evaluation.tp() == sum([len(doc.spans()) for doc in project.documents])
        assert evaluation.tp(search=label) == 2
        assert evaluation.fp(search=label) == 0
        assert evaluation.fn(search=label) == 0
        assert evaluation.tn(search=label) == 6

    def test_true_positive_document(self):
        """Count zero Annotations from one Training Document that has no ID."""
        project = LocalTextProject()
        evaluation = ExtractionEvaluation(documents=list(zip(project.documents, project.documents)), zero_division=None)
        with pytest.raises(AssertionError) as e:
            evaluation.tp(search=project.documents[0])
            assert 'Document None (None) must have a ID.' in e

    def test_true_positive_label_set(self):
        """Count 3 true positives within a specific label set."""
        project = LocalTextProject()
        evaluation = ExtractionEvaluation(documents=list(zip(project.documents, project.documents)), zero_division=None)
        label_set = project.get_label_set_by_id(id_=3)
        assert evaluation.tp(search=label_set) == 3

    def test_label_threshold_calculation(self):
        """Test calculation of optimized thresholds for Labels."""
        project = LocalTextProject()
        evaluation = ExtractionEvaluation(documents=list(zip(project.documents, project.documents)), zero_division=None)
        assert len(evaluation.label_thresholds) == 12
        assert evaluation.label_thresholds[6]['f1']['score'] == 1.0
        assert evaluation.label_thresholds[6]['f1']['threshold'] == 0.05
        assert evaluation.label_thresholds[6]['precision']['score'] == 1.0
        assert evaluation.label_thresholds[6]['precision']['threshold'] == 0.05
        assert evaluation.label_thresholds[6]['recall']['score'] == 1.0
        assert evaluation.label_thresholds[6]['recall']['threshold'] == 0.05


class TestEvaluationTwoLabels(unittest.TestCase):
    """Test the calculation two Documents with overlapping Spans and multiple Labels."""

    def setUp(self) -> None:
        """Test evaluation when changing filtered Label and Documents."""
        project = LocalTextProject()
        document_a = project.documents[0]  # A1(0,2,Label_0) + A2(3,5,Label_1) + A3(7,10,Label_2)
        document_b = project.test_documents[0]  # A4(0,3,Label_0) + A5(7,10,Label_1) + A6(11,14,Label_2)
        self.evaluation = ExtractionEvaluation(documents=list(zip([document_b], [document_a])), zero_division=None)

    def test_true_positives(self):
        """Evaluate that all is wrong."""
        assert self.evaluation.tp() == 0

    def test_false_positives(self):
        """Evaluate that Document A predicts three wrong Spans."""
        assert self.evaluation.fp() == 3  # A1, A2 and A3

    def test_false_negatives(self):
        """Evaluate that Document A misses to predict two Spans."""
        assert self.evaluation.fn() == 2  # A1 and A2

    def test_true_negatives(self):
        """Evaluate that nothing is correctly predicted below threshold."""
        assert self.evaluation.tn() == 0


class TestEvaluationFirstLabelDocumentADocumentB(unittest.TestCase):
    """Test the calculation two Documents with overlapping Spans and multiple Labels."""

    def setUp(self) -> None:
        """Test evaluation when changing filtered Label and Documents."""
        project = LocalTextProject()
        document_a = project.documents[0]  # A1(0,2,Label_0) + A2(3,5,Label_1) + A3(7,10,Label_2)
        document_b = project.test_documents[0]  # A4(0,3,Label_0) + A5(7,10,Label_1) + A6(11,14,Label_2)
        self.evaluation = ExtractionEvaluation(documents=list(zip([document_b], [document_a])))
        self.label = project.get_label_by_id(id_=4)

    def test_true_positives(self):
        """Evaluate that all is wrong."""
        assert self.evaluation.tp(search=self.label) == 0

    def test_false_positives(self):
        """Check for overlapping Annotation.

        Based on the example data. We filter all Spans for Label ID 3, while A2 overlaps with A3. Which causes
        A2 to be counted as a FP. When we now filter for Label ID 3, we consider this Annotation as a False Positive.
        One could argue that this should be a False Negative, as A3 should be predicted and is not. As the sum of FP
        and FN is relevant for the F1 Score, and this issue will only happen for exact overlaps, we accept that we
        rather predict 2 FP and 0 FN instead of 1 FP and 1 FN.
        """
        assert self.evaluation.fp(search=self.label) == 2  # todo: it could be 1 with A1, however A1 and A2 are used

    def test_false_negatives(self):
        """Check for overlapping Annotation.

        Based on the example data. We filter all Spans for Label ID 3, while A2 overlaps with A3. Which causes
        A3 to be counted as a FP. When we now filter for Label ID 3, we consider this Annotation as a False Positive.
        One could argue that this should be a False Negative, as A3 should be predicted and is not. As the sum of FP
        and FN is relevant for the F1 Score, and this issue will only happen for exact overlaps, we accept that we
        rather predict 2 FP and 0 FN instead of 1 FP and 1 FN.
        """
        assert self.evaluation.fn(search=self.label) == 0  # todo: it could be 1 with A3, however A2 overrules A3

    def test_true_negatives(self):
        """Evaluate that that nothing is correctly predicted below threshold."""
        assert self.evaluation.tn(search=self.label) == 3


class TestEvaluationFirstLabelDocumentBDocumentA(unittest.TestCase):
    """Test the calculation two Documents with overlapping Spans and multiple Labels."""

    def setUp(self) -> None:
        """Test evaluation when changing filtered Label and Documents."""
        project = LocalTextProject()
        document_a = project.documents[0]  # A1(0,2,Label_0) + A2(3,5,Label_1) + A3(7,10,Label_2)
        document_b = project.test_documents[0]  # A4(0,3,Label_0) + A5(7,10,Label_1) + A6(11,14,Label_2)
        self.evaluation = ExtractionEvaluation(documents=list(zip([document_a], [document_b])))
        self.label = project.get_label_by_id(id_=4)

    def test_true_positives(self):
        """Evaluate that all is wrong."""
        assert self.evaluation.tp(search=self.label) == 0

    def test_false_positives(self):
        """Evaluate that Document B predicts one wrong Span."""
        assert self.evaluation.fp(search=self.label) == 1  # A3

    def test_false_negatives(self):
        """Evaluate that Document B misses to predict one wrong Span."""
        assert self.evaluation.fn(search=self.label) == 1  # A1

    def test_true_negatives(self):
        """Evaluate that that nothing is correctly predicted below threshold."""
        assert self.evaluation.tn(search=self.label) == 3


class TestEvaluationSecondLabelDocumentADocumentB(unittest.TestCase):
    """Test the calculation two Documents with overlapping Spans and multiple Labels."""

    def setUp(self) -> None:
        """Test evaluation when changing filtered Label and Documents."""
        project = LocalTextProject()
        document_a = project.documents[0]  # A1(0,2,Label_0) + A2(3,5,Label_1) + A3(7,10,Label_2)
        document_b = project.test_documents[0]  # A4(0,3,Label_0) + A5(7,10,Label_1) + A6(11,14,Label_2)
        self.evaluation = ExtractionEvaluation(documents=list(zip([document_b], [document_a])))
        self.label = project.get_label_by_id(id_=4)

    def test_true_positives(self):
        """Evaluate that all is wrong."""
        assert self.evaluation.tp(search=self.label) == 0

    def test_false_positives(self):
        """Evaluate that Document A predicts one wrong Spans."""
        assert self.evaluation.fp(search=self.label) == 2  # A2 and A3

    def test_false_negatives(self):
        """Evaluate that Document A doesn't miss any Spans for Label_1."""
        assert self.evaluation.fn(search=self.label) == 0

    def test_true_negatives(self):
        """Evaluate that that nothing is correctly predicted below threshold."""
        assert self.evaluation.tn(search=self.label) == 3


class TestEvaluationSecondLabelDocumentBDocumentA(unittest.TestCase):
    """Test the calculation two Documents with overlapping Spans and multiple Labels."""

    def setUp(self) -> None:
        """Test evaluation when changing filtered Label and Documents."""
        project = LocalTextProject()
        document_a = project.documents[0]  # A1(0,2,Label_0) + A2(3,5,Label_1) + A3(7,10,Label_2)
        document_b = project.test_documents[0]  # A4(0,3,Label_0) + A5(7,10,Label_1) + A6(11,14,Label_2)
        self.evaluation = ExtractionEvaluation(documents=list(zip([document_a], [document_b])))
        self.label = project.get_label_by_id(id_=5)

    def test_true_positives(self):
        """Evaluate that all is wrong."""
        assert self.evaluation.tp(search=self.label) == 0

    def test_false_positives(self):
        """Check for overlapping Annotation.

        Based on the example data. We filter all Spans for Label ID 4, while A3 overlaps with A2. Which causes
        A3 to be counted as a FP. When we now filter for Label ID 4, we consider this Annotation as a False Positive.
        One could argue that this should be a False Negative, as A2 should be predicted and is not. As the sum of FP
        and FN is relevant for the F1 Score, and this issue will only happen for exact overlaps, we accept that we
        rather predict 2 FP and 0 FN instead of 1 FP and 1 FN.
        """
        assert self.evaluation.fp(search=self.label) == 2  # todo: it could be 1 with A4, however A4 and A3 are used

    def test_false_negatives(self):
        """Check for overlapping Annotation.

        Based on the example data. We filter all Spans for Label ID 4, while A3 overlaps with A2. Which causes
        A3 to be counted as a FP. When we now filter for Label ID 4, we consider this Annotation as a False Positive.
        One could argue that this should be a False Negative, as A2 should be predicted and is not. As the sum of FP
        and FN is relevant for the F1 Score, and this issue will only happen for exact overlaps, we accept that we
        rather predict 2 FP and 0 FN instead of 1 FP and 1 FN.
        """
        assert self.evaluation.fn(search=self.label) == 0  # todo: it could be 1 with A2, however A4 and A3 are used

    def test_true_negatives(self):
        """Evaluate that that nothing is correctly predicted below threshold."""
        assert self.evaluation.tn(search=self.label) == 3


class TestCategorizationEvaluation(unittest.TestCase):
    """Test the calculation two Documents with overlapping Spans and multiple Labels."""

    @classmethod
    def setUpClass(cls) -> None:
        """Test evaluation when changing filtered Category and Documents."""
        cls.project = LocalTextProject()
        cls.cat1_doca = cls.project.categories[0].documents()[0]
        cls.cat1_docb = cls.project.categories[0].test_documents()[0]
        cls.cat2_doca = cls.project.categories[1].documents()[0]
        cls.cat2_docb = cls.project.categories[1].test_documents()[0]
        cls.cat_eval = CategorizationEvaluation(
            cls.project.categories,
            documents=[
                (cls.cat1_doca, cls.cat1_docb),
                (cls.cat2_doca, cls.cat2_docb),
                (cls.cat1_doca, cls.cat2_docb),
                (cls.cat1_doca, cls.cat2_docb),
            ],
            zero_division=None,
        )

    def test_get_tp_tn_fp_fn_per_category(self):
        """Test get results per Category for categorization problem."""
        results_per_category = self.cat_eval._get_tp_tn_fp_fn_per_category()
        assert results_per_category[1].tp == 1
        assert results_per_category[1].fp == 0
        assert results_per_category[1].fn == 2
        assert results_per_category[1].tn == 1
        assert results_per_category[2].tp == 1
        assert results_per_category[2].fp == 2
        assert results_per_category[2].fn == 0
        assert results_per_category[2].tn == 1

    def test_global_metrics(self):
        """Test metrics for a categorization problem."""
        assert self.cat_eval.tp(None) == 2
        assert self.cat_eval.fp(None) == 2
        assert self.cat_eval.fn(None) == 2
        assert self.cat_eval.tn(None) == 10

        assert self.cat_eval.precision(None) == 5 / 6
        assert self.cat_eval.recall(None) == 0.5
        assert self.cat_eval.f1(None) == 0.5

    def test_filtered_metrics(self):
        """Test metrics for a categorization problem while filtering for categories."""
        assert self.cat_eval.tp(category=self.project.categories[0]) == 1
        assert self.cat_eval.fp(category=self.project.categories[0]) == 0
        assert self.cat_eval.fn(category=self.project.categories[0]) == 2
        assert self.cat_eval.tn(category=self.project.categories[0]) == 1

        assert self.cat_eval.precision(category=self.project.categories[0]) == 1.0
        assert self.cat_eval.recall(category=self.project.categories[0]) == 1 / 3
        assert self.cat_eval.f1(category=self.project.categories[0]) == 0.5

        assert self.cat_eval.tp(category=self.project.categories[1]) == 1
        assert self.cat_eval.fp(category=self.project.categories[1]) == 2
        assert self.cat_eval.fn(category=self.project.categories[1]) == 0
        assert self.cat_eval.tn(category=self.project.categories[1]) == 1

        assert self.cat_eval.precision(category=self.project.categories[1]) == 1 / 3
        assert self.cat_eval.recall(category=self.project.categories[1]) == 1.0
        assert self.cat_eval.f1(category=self.project.categories[1]) == 0.5


class TestEvaluationCalculator(unittest.TestCase):
    """Test the Evaluation Calculator."""

    def test_evaluation_calculator(self):
        """Test the Evaluation Calculator."""
        evaluation_calculator = EvaluationCalculator(tp=3, fp=22, fn=2)
        assert evaluation_calculator.tn == 0
        assert evaluation_calculator.precision == 0.12  # 3 / (3 + 22)
        assert evaluation_calculator.recall == 0.6  # 3 / (3 + 2)
        assert evaluation_calculator.f1 == 0.2  # 3 / (3 + 0.5 * (22 + 2)) or (2 * 0.12 * 0.6) / (0.12 + 0.6)

    def test_evaluation_calculator_perfect_score_can_be_calculated(self):
        """Check that it's possible to calculate 100% score."""
        evaluation_calculator = EvaluationCalculator(tp=10, fp=0, fn=0)
        assert evaluation_calculator.precision == 1.0
        assert evaluation_calculator.recall == 1.0
        assert evaluation_calculator.f1 == 1.0

    def test_evaluation_calculator_zero_not_allowed(self):
        """Check that the Evaluation Calculator raises ZeroDivisionError when allow_zero==False.

        This should happen in situations where precision or recall calculations would produce a division by zero.
        """
        with pytest.raises(ZeroDivisionError, match='TP and FP are zero'):
            EvaluationCalculator(tp=0, fp=0, fn=100, zero_division='error').precision
        with pytest.raises(ZeroDivisionError, match='TP and FN are zero'):
            EvaluationCalculator(tp=0, fp=100, fn=0, zero_division='error').recall
        with pytest.raises(ZeroDivisionError, match='Precision and recall are zero'):
            EvaluationCalculator(tp=0, fp=0, fn=0, zero_division='error').f1

    def test_evaluation_calculator_none_values(self):
        """Test the Evaluation Calculator when precision or recall are calculated as 0/0."""
        no_precision = EvaluationCalculator(tp=0, fp=0, fn=100, zero_division=None)
        assert no_precision.precision is None
        assert no_precision.recall == 0.0
        assert no_precision.f1 == 0.0
        no_recall = EvaluationCalculator(tp=0, fp=100, fn=0, zero_division=None)
        assert no_recall.precision == 0.0
        assert no_recall.recall is None
        assert no_recall.f1 == 0.0
        no_f1 = EvaluationCalculator(tp=0, fp=0, fn=0, zero_division=None)
        assert no_f1.precision is None
        assert no_f1.recall is None
        assert no_f1.f1 is None

    def test_evaluation_calculator_wrong_value(self):
        """Test passing a wrong value of zero_division into the EvaluationCalculator."""
        with pytest.raises(AssertionError, match=' value of zero_division'):
            EvaluationCalculator(tp=0, fp=0, fn=0, zero_division='hehe')


@pytest.mark.skipif(
    not is_dependency_installed('datasets')
    and not is_dependency_installed('torch')
    and not is_dependency_installed('transformers')
    and not is_dependency_installed('evaluate'),
    reason='Required dependencies not installed.',
)
class TestEvaluationFileSplitting(unittest.TestCase):
    """Test Evaluation class for ContextAwareFileSplitting."""

    @classmethod
    def setUpClass(cls) -> None:
        """Initialize the tested class."""
        cls.project = LocalTextProject()
        #  Categories 3 and 4 are used because they were specifically created for File Splitting testing
        cls.file_splitting_model = ContextAwareFileSplittingModel(
            categories=[cls.project.get_category_by_id(3), cls.project.get_category_by_id(4)],
            tokenizer=ConnectedTextTokenizer(),
        )
        cls.file_splitting_model.test_documents = [
            document for category in cls.file_splitting_model.categories for document in category.test_documents()
        ][:-2]
        cls.test_document = cls.project.get_category_by_id(3).test_documents()[0]  # a multi-file test Document
        cls.wrong_test_document = cls.project.get_category_by_id(4).test_documents()[-2]

    def test_evaluation_input_different_lengths(self):
        """Test having different lengths of input lists of Documnets."""
        with pytest.raises(ValueError, match='must be same length'):
            FileSplittingEvaluation([1, 2], [1])

    def test_evaluation_input_different_projects(self):
        """Test passing Documents from different Projects."""
        self.file_splitting_model.fit(allow_empty_categories=True)
        splitting_ai = SplittingAI(self.file_splitting_model)
        ground_truth = self.test_document
        pred = splitting_ai.propose_split_documents(self.test_document, return_pages=True)[0]
        wrong_project = Project(id_=46)
        wrong_doc = wrong_project.documents[0]
        wrong_pred = splitting_ai.propose_split_documents(wrong_doc, return_pages=True)[0]
        with pytest.raises(ValueError, match='have to belong to the same Project'):
            FileSplittingEvaluation([ground_truth, wrong_doc], [pred, wrong_pred])

    def test_evaluation_input_no_is_first_page_attr(self):
        """Test passing a Document with Page that has is_first_page=None."""
        test_document = deepcopy(self.test_document)
        for page in test_document.pages():
            page.is_first_page = None
        with pytest.raises(ValueError, match='does not have a value of is_first_page'):
            FileSplittingEvaluation([test_document], [test_document])

    def test_evaluation_input_wrong_document_pair(self):
        """Test passing a pair of different Documents."""
        self.file_splitting_model.fit(allow_empty_categories=True)
        splitting_ai = SplittingAI(self.file_splitting_model)
        pred = splitting_ai.propose_split_documents(self.test_document, return_pages=True)[0]
        pred.copy_of_id = 9999999
        with pytest.raises(ValueError, match='Incorrect prediction'):
            FileSplittingEvaluation([self.test_document], [pred])

    def test_evaluation_pred_input_no_is_first_page_attr(self):
        """Test passing a prediction of a Document with Page that has is_first_page=None."""
        self.file_splitting_model.fit(allow_empty_categories=True)
        splitting_ai = SplittingAI(self.file_splitting_model)
        pred = splitting_ai.propose_split_documents(self.test_document, return_pages=True)[0]
        for page in pred.pages():
            page.is_first_page = None
        with pytest.raises(ValueError, match='does not have a value of is_first_page'):
            FileSplittingEvaluation([self.test_document], [pred])

    def test_metrics_calculation(self):
        """Test Evaluation class for ContextAwareFileSplitting."""
        self.file_splitting_model.fit(allow_empty_categories=True)
        splitting_ai = SplittingAI(self.file_splitting_model)
        ground_truth = self.test_document
        pred = splitting_ai.propose_split_documents(self.test_document, return_pages=True)[0]
        evaluation = FileSplittingEvaluation([ground_truth], [pred])
        assert evaluation.tp() == 3
        assert evaluation.fp() == 0
        assert evaluation.fn() == 0
        assert evaluation.tn() == 2
        assert evaluation.precision() == 1.0
        assert evaluation.recall() == 1.0
        assert evaluation.f1() == 1.0

    def test_metrics_calculation_by_category(self):
        """Test Evaluation by Category."""
        splitting_ai = SplittingAI(self.file_splitting_model)
        ground_truth = self.test_document
        pred = splitting_ai.propose_split_documents(self.test_document, return_pages=True)[0]
        evaluation = FileSplittingEvaluation([ground_truth], [pred])
        assert evaluation.tp(search=ground_truth.category) == 3
        assert evaluation.fp(search=ground_truth.category) == 0
        assert evaluation.fn(search=ground_truth.category) == 0
        assert evaluation.tn(search=ground_truth.category) == 2
        assert evaluation.precision(search=ground_truth.category) == 1.0
        assert evaluation.recall(search=ground_truth.category) == 1.0
        assert evaluation.f1(search=ground_truth.category) == 1.0

    def test_wrong_metrics_calculation(self):
        """Test Evaluation on a file that does not return all-100% metrics."""
        splitting_ai = SplittingAI(self.file_splitting_model)
        ground_truth = self.wrong_test_document
        pred = splitting_ai.propose_split_documents(self.wrong_test_document, return_pages=True)[0]
        evaluation = FileSplittingEvaluation([ground_truth], [pred])
        assert evaluation.tp() == 1
        assert evaluation.fp() == 1
        assert evaluation.fn() == 0
        assert evaluation.tn() == 0
        assert evaluation.precision() == 0.5
        assert evaluation.recall() == 1
        assert evaluation.f1() == 0.6666666666666666

    def test_wrong_category_search(self):
        """Test filtering by wrongly input Category."""
        splitting_ai = SplittingAI(self.file_splitting_model)
        ground_truth = self.test_document
        pred = splitting_ai.propose_split_documents(self.test_document, return_pages=True)[0]
        evaluation = FileSplittingEvaluation([ground_truth], [pred])
        wrong_category = Project(id_=46).categories[0]
        with pytest.raises(KeyError, match='Only Categories within a Project can be used for viewing metrics.'):
            evaluation.tp(wrong_category)
            evaluation.fp(wrong_category)
            evaluation.fn(wrong_category)
            evaluation.tn(wrong_category)
            evaluation.precision(wrong_category)
            evaluation.recall(wrong_category)
            evaluation.f1(wrong_category)

    def test_splitting_ai_evaluation(self):
        """Test evaluate_full method of SplittingAI."""
        splitting_ai = SplittingAI(self.file_splitting_model)
        splitting_ai.evaluate_full()
        assert splitting_ai.full_evaluation.evaluation_results['true_positives'] == 9
        assert splitting_ai.full_evaluation.evaluation_results['false_positives'] == 0
        assert splitting_ai.full_evaluation.evaluation_results['false_negatives'] == 0
        assert splitting_ai.full_evaluation.evaluation_results['true_negatives'] == 7
        assert splitting_ai.full_evaluation.evaluation_results['precision'] == 1.0
        assert splitting_ai.full_evaluation.evaluation_results['recall'] == 1.0
        assert splitting_ai.full_evaluation.evaluation_results['f1'] == 1.0

    def test_metrics_get_evaluation_data_no_category(self):
        """Test get_evaluation_data method of the Evaluation class."""
        splitting_ai = SplittingAI(self.file_splitting_model)
        ground_truth = self.test_document
        pred = splitting_ai.propose_split_documents(self.test_document, return_pages=True)[0]
        evaluation = FileSplittingEvaluation([ground_truth], [pred], zero_division=None).get_evaluation_data()
        assert evaluation.tp == 3
        assert evaluation.fp == 0
        assert evaluation.fn == 0
        assert evaluation.tn == 2
        assert evaluation.precision == 1.0
        assert evaluation.recall == 1.0
        assert evaluation.f1 == 1.0

    def test_metrics_get_evaluation_data_by_category(self):
        """Test get_evaluation_data method of the Evaluation class within the specified Category."""
        splitting_ai = SplittingAI(self.file_splitting_model)
        ground_truth = self.test_document
        pred = splitting_ai.propose_split_documents(self.test_document, return_pages=True)[0]
        evaluation = FileSplittingEvaluation([ground_truth], [pred]).get_evaluation_data(search=ground_truth.category)
        assert evaluation.tp == 3
        assert evaluation.fp == 0
        assert evaluation.fn == 0
        assert evaluation.tn == 2
        assert evaluation.precision == 1.0
        assert evaluation.recall == 1.0
        assert evaluation.f1 == 1.0<|MERGE_RESOLUTION|>--- conflicted
+++ resolved
@@ -1006,7 +1006,6 @@
         )
         assert result['defined_to_be_correct_target'].to_list() == [1, 1]
 
-<<<<<<< HEAD
     def test_evaluation_result_with_split_spans_by_whitespace_case_1(self):
         """Test evaluation results with split_spans_by_whitespace set to True using a first Test Case."""
         project = Project(id_=14392)
@@ -1016,12 +1015,10 @@
         ############################
         # doc annotation spans: [Span (1336, 1348): "July 6, 1960"]
         # doc_2 annotation spans: [Span (1336, 1343): "July 6,", Span (1344, 1348): "1960"]
-=======
     def test_split_span_evaluation(self):
         """Test strict mode of evaluation with and without split_spans_by_whitespace."""
         project = Project(id_=14392)
         tokenizer = WhitespaceTokenizer()
->>>>>>> 996ff414
         doc = project.get_document_by_id(5589024)
         doc_2 = deepcopy(doc)
         doc_2 = tokenizer.tokenize(doc_2)
@@ -1033,7 +1030,6 @@
             confidence=1,
         )
         _.annotation_set.id_ = 1
-<<<<<<< HEAD
         docs_to_evaluate = [(doc, doc_2)]
         evaluation = ExtractionEvaluation(docs_to_evaluate, strict=True, split_spans_by_whitespace=True)
         assert evaluation.f1(search=doc.annotations()[2].label) == 1.0
@@ -1139,7 +1135,6 @@
         assert evaluation.f1(search=project.labels[0]) == 0.4
         evaluation = ExtractionEvaluation(docs_to_evaluate, strict=False, split_spans_by_whitespace=False)
         assert evaluation.f1(search=project.labels[0]) == 1.0
-=======
         # doc annotation spans: [Span (1336, 1348): "July 6, 1960"]
         # doc_2 annotation spans: [Span (1336, 1343): "July 6,", Span (1344, 1348): "1960"]
         docs_to_evaluate = [(doc, doc_2)]
@@ -1147,7 +1142,6 @@
         assert evaluation.f1(search=doc.annotations()[2].label) == 1.0
         evaluation = ExtractionEvaluation(docs_to_evaluate, strict=True, split_spans_by_whitespace=False)
         assert evaluation.f1(search=doc.annotations()[2].label) == 0.0
->>>>>>> 996ff414
 
 
 @parameterized.parameterized_class(
