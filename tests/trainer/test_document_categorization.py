--- conflicted
+++ resolved
@@ -580,12 +580,10 @@
     )
 
     pipeline_path = categorization_pipeline.save()
-<<<<<<< HEAD
     CategorizationAI.load_model(pipeline_path)
-=======
-    load_model(pipeline_path)
-
-
+
+
+@pytest.mark.categorization
 def test_get_document_classifier_examples():
     """Test getting Document's classifier examples."""
     from konfuzio_sdk.trainer.document_categorization import ImageModel, TextModel, build_categorization_ai_pipeline
@@ -610,5 +608,4 @@
         use_text=True,
     )
     assert len(doc_info) == 5
-    assert doc_info[0][0].format == 'PNG'
->>>>>>> f2ee6523
+    assert doc_info[0][0].format == 'PNG'