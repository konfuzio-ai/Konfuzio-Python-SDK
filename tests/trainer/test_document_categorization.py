# -*- coding: utf-8 -*-
"""Test to train a Categorization AI."""
import logging
import unittest
from copy import deepcopy

from konfuzio_sdk.data import Project, Document

from tests.variables import (
    OFFLINE_PROJECT,
    TEST_DOCUMENT_ID,
    TEST_CATEGORIZATION_DOCUMENT_ID,
    TEST_RECEIPTS_CATEGORY_ID,
    TEST_PAYSLIPS_CATEGORY_ID,
)
from konfuzio_sdk.trainer.document_categorization import (
    FallbackCategorizationModel,
)

logger = logging.getLogger(__name__)


class TestFallbackCategorizationModel(unittest.TestCase):
    """Test the fallback logic for predicting the Category of a Document."""

    @classmethod
    def setUpClass(cls) -> None:
        """Set up the Data and Categorization Pipeline."""
        cls.project = Project(id_=None, project_folder=OFFLINE_PROJECT)
        cls.categorization_pipeline = FallbackCategorizationModel(cls.project.categories)
        cls.payslips_category = cls.project.get_category_by_id(TEST_PAYSLIPS_CATEGORY_ID)
        cls.receipts_category = cls.project.get_category_by_id(TEST_RECEIPTS_CATEGORY_ID)

    def test_1_configure_pipeline(self) -> None:
        """
        No pipeline to configure for the fallback logic.

        Documents can be specified to calculate Evaluation metrics.
        """
        assert self.categorization_pipeline.categories is not None

        payslips_training_documents = self.project.get_category_by_id(TEST_PAYSLIPS_CATEGORY_ID).documents()
        receipts_training_documents = self.project.get_category_by_id(TEST_RECEIPTS_CATEGORY_ID).documents()
        self.categorization_pipeline.documents = payslips_training_documents + receipts_training_documents
        assert all(doc.category is not None for doc in self.categorization_pipeline.documents)

        payslips_test_documents = self.project.get_category_by_id(TEST_PAYSLIPS_CATEGORY_ID).test_documents()
        receipts_test_documents = self.project.get_category_by_id(TEST_RECEIPTS_CATEGORY_ID).test_documents()
        self.categorization_pipeline.test_documents = payslips_test_documents + receipts_test_documents
        assert all(doc.category is not None for doc in self.categorization_pipeline.test_documents)

    def test_2_fit(self) -> None:
        """Start to train the Model."""
        # since we are using the fallback logic, this should not require training anything
        with self.assertRaises(NotImplementedError):
            self.categorization_pipeline.fit()

    def test_3_save_model(self):
        """Save the model."""
        # since we are using the fallback logic, this should not save any model to disk
        with self.assertRaises(NotImplementedError):
            self.categorization_pipeline.pipeline_path = self.categorization_pipeline.save(
                output_dir=self.project.model_folder
            )

    def test_4_evaluate(self):
        """Evaluate FallbackCategorizationModel."""
        categorization_evaluation = self.categorization_pipeline.evaluate()
        # can't categorize any of the 3 payslips docs since they don't contain the word "lohnabrechnung"
        assert categorization_evaluation.f1(self.categorization_pipeline.categories[0]) == 1.0
        # can categorize 1 out of 2 receipts docs since one contains the word "quittung"
        # therefore recall == 1/2 and precision == 1.0, implying f1 == 2/3
        assert categorization_evaluation.f1(self.categorization_pipeline.categories[1]) == 1.0
        # global f1 score
        assert categorization_evaluation.f1(None) == 1.0

    def test_5_categorize_test_document(self):
        """Test extract Category for a selected Test Document with the Category name contained within its text."""
        test_receipt_document = deepcopy(self.project.get_document_by_id(TEST_CATEGORIZATION_DOCUMENT_ID))
        # reset each Page.category attribute to test that it can be categorized successfully
        test_receipt_document.set_category(None)
        result = self.categorization_pipeline.categorize(document=test_receipt_document)
        assert isinstance(result, Document)
        assert result.category == self.receipts_category
        for page in result.pages():
            assert page.category == self.receipts_category

    def test_6a_categorize_document_with_no_pages(self):
        """Test extract Category for a Document without a Page."""
        document_with_no_pages = Document(project=self.project, text="hello")
        result = self.categorization_pipeline.categorize(document=document_with_no_pages)
        assert isinstance(result, Document)
        assert result.category is None
        assert result.pages() == []

    def test_7_already_existing_categorization(self):
        """Test that the existing Category attribute for a Test Document will be reused as the fallback result."""
        test_payslip_document = self.project.get_document_by_id(TEST_DOCUMENT_ID)
        result = self.categorization_pipeline.categorize(document=test_payslip_document)
        assert isinstance(result, Document)
        assert result.category == test_payslip_document.category
        for page in result.pages():
            assert page.category == test_payslip_document.category

    def test_8_cannot_categorize_test_documents_with_category_name_not_contained_in_text(self):
        """Test cannot extract Category for two Test Document if their texts don't contain the Category name."""
        test_receipt_document = self.project.get_category_by_id(TEST_RECEIPTS_CATEGORY_ID).test_documents()[0]
<<<<<<< HEAD
        # reset the category attribute to test that it can't be categorized successfully
        test_receipt_document.category = self.project.no_category
        result = self.categorization_pipeline.categorize(document=test_receipt_document)
        assert isinstance(result, Document)
        assert result.category == self.project.no_category

        test_payslip_document = self.project.get_document_by_id(TEST_DOCUMENT_ID)
        # reset the category attribute to test that it can't be categorized successfully
        test_payslip_document.category = self.project.no_category
        result = self.categorization_pipeline.categorize(document=test_payslip_document)
        assert isinstance(result, Document)
        assert result.category == self.project.no_category
=======
        # reset each Page.category attribute to test that it can't be categorized successfully
        test_receipt_document.set_category(None)
        result = self.categorization_pipeline.categorize(document=test_receipt_document)
        assert isinstance(result, Document)
        assert result.category is None
        for page in result.pages():
            assert page.category is None

        test_payslip_document = self.project.get_document_by_id(TEST_DOCUMENT_ID)
        # reset each Page.category attribute to test that it can't be categorized successfully
        test_payslip_document.set_category(None)
        result = self.categorization_pipeline.categorize(document=test_payslip_document)
        assert isinstance(result, Document)
        assert result.category is None
        for page in result.pages():
            assert page.category is None
>>>>>>> 5dd652bf

    def test_9_force_categorization(self):
        """Test re-extract Category for two selected Test Documents that already contain a Category attribute."""
        # This Document can be recategorized successfully because its text contains the word "quittung" (receipt) in it.
        # Recall that the check is case insensitive.
        test_receipt_document = self.project.get_document_by_id(TEST_CATEGORIZATION_DOCUMENT_ID)
        result = self.categorization_pipeline.categorize(document=test_receipt_document, recategorize=True)
        assert isinstance(result, Document)
        assert result.category == test_receipt_document.category
        for page in result.pages():
            assert page.category == test_receipt_document.category

        # This Document is originally categorized as "Lohnabrechnung".
        # It cannot be recategorized successfully because its text does not contain
        # the word "lohnabrechnung" (payslip) in it.
        # Recall that the check is case insensitive.
        test_payslip_document = self.project.get_document_by_id(TEST_DOCUMENT_ID)
        result = self.categorization_pipeline.categorize(document=test_payslip_document, recategorize=True)
        assert isinstance(result, Document)
        assert result.category is None
        for page in result.pages():
            assert page.category is None

    def test_9a_categorize_in_place(self):
        """Test in-place re-extract Category for a selected Test Document that already contains a Category attribute."""
        # This Document can be recategorized successfully because its text contains the word "quittung" (receipt) in it.
        # Recall that the check is case insensitive.
        test_receipt_document = self.project.get_document_by_id(TEST_CATEGORIZATION_DOCUMENT_ID)
        test_receipt_document.set_category(None)
        self.categorization_pipeline.categorize(document=test_receipt_document, inplace=True)
        assert test_receipt_document.category == self.receipts_category
        for page in test_receipt_document.pages():
            assert page.category == self.receipts_category

    def test_9b_categorize_in_place_document_with_no_pages(self):
        """Test extract Category in place for a Document without a Page."""
        document_with_no_pages = Document(project=self.project, text="hello")
        result = self.categorization_pipeline.categorize(document=document_with_no_pages, inplace=True)
        assert isinstance(result, Document)
        assert result.category is None
        assert result.pages() == []

    def test_9c_categorize_defaults_not_in_place(self):
        """Test cannot re-extract Category for a selected Test Document that already contain a Category attribute."""
        # This Document can be recategorized successfully because its text contains the word "quittung" (receipt) in it.
        # Recall that the check is case insensitive.
        test_receipt_document = self.project.get_document_by_id(TEST_CATEGORIZATION_DOCUMENT_ID)
        test_receipt_document.set_category(None)
        self.categorization_pipeline.categorize(document=test_receipt_document)
        assert test_receipt_document.category is None
        for page in test_receipt_document.pages():
            assert page.category is None<|MERGE_RESOLUTION|>--- conflicted
+++ resolved
@@ -105,37 +105,22 @@
     def test_8_cannot_categorize_test_documents_with_category_name_not_contained_in_text(self):
         """Test cannot extract Category for two Test Document if their texts don't contain the Category name."""
         test_receipt_document = self.project.get_category_by_id(TEST_RECEIPTS_CATEGORY_ID).test_documents()[0]
-<<<<<<< HEAD
-        # reset the category attribute to test that it can't be categorized successfully
+        # reset each Page.category attribute to test that it can't be categorized successfully
         test_receipt_document.category = self.project.no_category
         result = self.categorization_pipeline.categorize(document=test_receipt_document)
         assert isinstance(result, Document)
         assert result.category == self.project.no_category
-
-        test_payslip_document = self.project.get_document_by_id(TEST_DOCUMENT_ID)
-        # reset the category attribute to test that it can't be categorized successfully
-        test_payslip_document.category = self.project.no_category
-        result = self.categorization_pipeline.categorize(document=test_payslip_document)
-        assert isinstance(result, Document)
-        assert result.category == self.project.no_category
-=======
-        # reset each Page.category attribute to test that it can't be categorized successfully
-        test_receipt_document.set_category(None)
-        result = self.categorization_pipeline.categorize(document=test_receipt_document)
-        assert isinstance(result, Document)
-        assert result.category is None
         for page in result.pages():
             assert page.category is None
 
         test_payslip_document = self.project.get_document_by_id(TEST_DOCUMENT_ID)
         # reset each Page.category attribute to test that it can't be categorized successfully
-        test_payslip_document.set_category(None)
+        test_payslip_document.category = self.project.no_category
         result = self.categorization_pipeline.categorize(document=test_payslip_document)
         assert isinstance(result, Document)
-        assert result.category is None
+        assert result.category == self.project.no_category
         for page in result.pages():
             assert page.category is None
->>>>>>> 5dd652bf
 
     def test_9_force_categorization(self):
         """Test re-extract Category for two selected Test Documents that already contain a Category attribute."""
