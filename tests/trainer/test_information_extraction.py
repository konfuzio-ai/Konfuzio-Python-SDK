# -*- coding: utf-8 -*-
"""Test to train an Extraction AI."""
from copy import deepcopy
import linecache
import logging
import math
import tracemalloc
from pympler import asizeof
import unittest
import parameterized
import os
from requests import HTTPError

import pytest
import pandas as pd
from sklearn.datasets import make_classification
from sklearn.ensemble import RandomForestClassifier

from konfuzio_sdk.data import Project, Document, AnnotationSet
from konfuzio_sdk.trainer.information_extraction import (
    num_count,
    date_count,
    digit_count,
    space_count,
    special_count,
    vowel_count,
    upper_count,
    duplicate_count,
    substring_count,
    unique_char_count,
    strip_accents,
    count_string_differences,
    year_month_day_count,
    add_extractions_as_annotations,
    load_model,
    RFExtractionAI,
    Trainer,
)
from konfuzio_sdk.api import upload_ai_model
from konfuzio_sdk.tokenizer.regex import WhitespaceTokenizer, RegexTokenizer
from konfuzio_sdk.tokenizer.base import ListTokenizer
from tests.variables import OFFLINE_PROJECT, TEST_DOCUMENT_ID
from konfuzio_sdk.samples import LocalTextProject

logger = logging.getLogger(__name__)

FEATURE_COUNT = 49

TEST_WITH_FULL_DATASET = False


def display_top(snapshot, key_type='lineno', limit=30):
    """Trace memory allocations, see https://docs.python.org/3/library/tracemalloc.html."""
    snapshot = snapshot.filter_traces(
        (
            tracemalloc.Filter(False, "<frozen importlib._bootstrap>"),
            tracemalloc.Filter(False, "<unknown>"),
            tracemalloc.Filter(False, "<logging>"),
            tracemalloc.Filter(False, "<tracemalloc>"),
        )
    )
    top_stats = snapshot.statistics(key_type)

    logger.info("Top %s lines" % limit)
    for index, stat in enumerate(top_stats[:limit], 1):
        frame = stat.traceback[0]
        logger.info("#%s: %s:%s: %.1f KiB" % (index, frame.filename, frame.lineno, stat.size / 1024))
        line = linecache.getline(frame.filename, frame.lineno).strip()
        if line:
            logger.info('    %s' % line)

    other = top_stats[limit:]
    if other:
        size = sum(stat.size for stat in other)
        logger.info("%s other: %.1f KiB" % (len(other), size / 1024))
    total = sum(stat.size for stat in top_stats)
    logger.info("Total allocated size: %.1f KiB" % (total / 1024))


entity_results_data = [
    (0, ('Austellungsdatum', 159, 169)),
    (1, ('Personalausweis', 352, 357)),
    (2, ('Steuerklasse', 365, 366)),
    (3, ('Personalausweis', 1194, 1199)),
    (4, ('Gesamt-Brutto', 1498, 1504)),
    (5, ('Vorname', 1507, 1518)),
    (6, ('Nachname', 1519, 1527)),
    (7, ('Gesamt-Brutto', 1582, 1587)),
    (8, ('Lohnart', 1758, 1762)),
    (9, ('Bezeichnung', 1763, 1769)),
    (10, ('Betrag', 1831, 1839)),
    (11, ('Gesamt-Brutto', 2111, 2119)),
    (12, ('Sozialversicherung', 2255, 2262)),
    (13, ('Sozialversicherung', 2269, 2274)),
    (14, ('Sozialversicherung', 2281, 2285)),
    (15, ('Sozialversicherung', 2292, 2296)),
    (16, ('Steuerrechtliche Abzüge', 2324, 2330)),
    (17, ('Netto-Verdienst', 3004, 3012)),
    (18, ('Steuer-Brutto', 3141, 3149)),
    (19, ('Auszahlungsbetrag', 3777, 3785)),
]

clf_classes = [
    'Austellungsdatum',
    'Auszahlungsbetrag',
    'Bank inkl. IBAN',
    'Betrag',
    'Bezeichnung',
    'Faktor',
    'Gesamt-Brutto',
    'Lohnart',
    'Menge',
    'NO_LABEL',
    'Nachname',
    'Netto-Verdienst',
    'Personalausweis',
    'Sozialversicherung',
    'Steuer-Brutto',
    'Steuerklasse',
    'Steuerrechtliche Abzüge',
    'Vorname',
]

separate_labels_clf_classes = [
    'Brutto-Bezug__Betrag',
    'Brutto-Bezug__Bezeichnung',
    'Brutto-Bezug__Faktor',
    'Brutto-Bezug__Lohnart',
    'Brutto-Bezug__Menge',
    'Lohnabrechnung__Austellungsdatum',
    'Lohnabrechnung__Auszahlungsbetrag',
    'Lohnabrechnung__Bank inkl. IBAN',
    'Lohnabrechnung__Gesamt-Brutto',
    'Lohnabrechnung__Nachname',
    'Lohnabrechnung__Netto-Verdienst',
    'Lohnabrechnung__Personalausweis',
    'Lohnabrechnung__Steuerklasse',
    'Lohnabrechnung__Vorname',
    'NO_LABEL_SET__NO_LABEL',
    'Netto-Bezug__Lohnart',
    'Steuer__Sozialversicherung',
    'Steuer__Steuerrechtliche Abzüge',
    'Verdiensibescheinigung__Steuer-Brutto',
]

label_set_clf_classes = ['Brutto-Bezug', 'Lohnabrechnung', 'Netto-Bezug', 'No', 'Steuer', 'Verdiensibescheinigung']


@parameterized.parameterized_class(
    ('use_separate_labels', 'evaluate_full_result', 'data_quality_result', 'clf_quality_result'),
    [
        (
            False,
            0.8055555555555556,  # w/ full dataset: 0.9237668161434978
            0.9745762711864406,
            0.9705882352941176,
        ),
        (True, 0.8055555555555556, 0.9704641350210971, 0.967741935483871),  # w/ full dataset: 0.9783549783549783
    ],
)
class TestWhitespaceRFExtractionAI(unittest.TestCase):
    """Test New SDK Information Extraction."""

    @classmethod
    def setUpClass(cls) -> None:
        """Set up the Data and Pipeline."""
        cls.project = Project(id_=None, project_folder=OFFLINE_PROJECT)
        cls.pipeline = RFExtractionAI(use_separate_labels=cls.use_separate_labels, tokenizer=None)

        cls.tests_annotations_spans = list()

    def test_01_configure_pipeline(self):
        """Make sure the Data and Pipeline is configured."""
<<<<<<< HEAD
        # tracemalloc.start()
=======
        with pytest.raises(AttributeError, match="missing Tokenizer"):
            self.pipeline.check_is_ready_for_extraction()

        self.pipeline.tokenizer = WhitespaceTokenizer()

        with pytest.raises(AttributeError, match="requires a Category"):
            self.pipeline.check_is_ready_for_extraction()
>>>>>>> 5b3c776e

        self.pipeline.category = self.project.get_category_by_id(id_=63)

        with pytest.raises(AttributeError, match="not provide a Label Classifier"):
            self.pipeline.check_is_ready_for_extraction()

        if not TEST_WITH_FULL_DATASET:
            train_doc_ids = [44823, 44834, 44839, 44840, 44841]
            self.pipeline.documents = [self.project.get_document_by_id(doc_id) for doc_id in train_doc_ids]
        else:
            self.pipeline.documents = self.project.get_category_by_id(63).documents()

        if not TEST_WITH_FULL_DATASET:
            test_doc_ids = [44865]
            self.pipeline.test_documents = [self.project.get_document_by_id(doc_id) for doc_id in test_doc_ids]
        else:
            self.pipeline.test_documents = self.project.get_category_by_id(63).test_documents()

        # todo have a separate test case for calculating features of offline documents

    def test_02_make_features(self):
        """Make sure the Data and Pipeline is configured."""
        # we have intentional unrevised annotations in the Training set which will block feature calculation
        with pytest.raises(ValueError, match="is unrevised in this dataset and can't be used for training"):
            self.pipeline.df_train, self.pipeline.label_feature_list = self.pipeline.feature_function(
                documents=self.pipeline.documents, require_revised_annotations=True
            )
        # if we set them as revised and rejected, the features can be calculated again
        doc_with_unrevised_anns = self.project.get_document_by_id(44823)
        unrevised_annotations = [
            a
            for a in doc_with_unrevised_anns.annotations(use_correct=False)
            if not a.revised and not a.is_correct and a.confidence > 0.1
        ]
        expected_unrevised_ids = [9760937, 9647432]
        for i, a in enumerate(unrevised_annotations):
            assert a.id_ == expected_unrevised_ids[i]
            a.revised = True
        self.pipeline.df_train, self.pipeline.label_feature_list = self.pipeline.feature_function(
            documents=self.pipeline.documents, require_revised_annotations=True
        )

        assert asizeof.asizeof(self.pipeline.df_train) < 12e6

    def test_03_fit(self) -> None:
        """Start to train the Model."""
        self.pipeline.fit()

        if self.pipeline.use_separate_labels:
            assert len(self.pipeline.clf.classes_) == 19
            assert list(self.pipeline.clf.classes_) == separate_labels_clf_classes
        else:
            assert len(self.pipeline.clf.classes_) == 18
            assert list(self.pipeline.clf.classes_) == clf_classes

        assert list(self.pipeline.label_set_clf.classes_) == label_set_clf_classes

    def test_04_save_model(self):
        """Save the model."""
        with pytest.raises(MemoryError):
            self.pipeline.pipeline_path = self.pipeline.save(
                include_konfuzio=False, reduce_weight=False, keep_documents=True, max_ram="5MB"
            )

        self.project._max_ram = "5MB"
        with pytest.raises(MemoryError):
            self.pipeline.pipeline_path = self.pipeline.save(
                include_konfuzio=False, reduce_weight=False, keep_documents=True
            )
        self.project._max_ram = None

        test_documents = self.pipeline.test_documents
        documents = self.pipeline.documents

        previous_size = asizeof.asizeof(self.pipeline)

        self.pipeline.pipeline_path = self.pipeline.save(
            output_dir=self.project.model_folder, include_konfuzio=True, reduce_weight=True, max_ram="5MB"
        )
        assert os.path.isfile(self.pipeline.pipeline_path)

        assert self.pipeline.documents == documents
        assert self.pipeline.test_documents == test_documents
        assert self.pipeline.df_train is None
        assert self.pipeline.tokenizer.processing_steps == []

        assert previous_size > asizeof.asizeof(self.pipeline)

    def test_05_upload_ai_model(self):
        """Upload the model."""
        assert os.path.isfile(self.pipeline.pipeline_path)

        try:
            upload_ai_model(ai_model_path=self.pipeline.pipeline_path, category_ids=[self.pipeline.category.id_])
        except HTTPError as e:
            assert '403' in str(e)

    def test_06_evaluate_full(self):
        """Evaluate Whitespace RFExtractionAI Model."""
        evaluation = self.pipeline.evaluate_full()

        assert evaluation.f1(None) == self.evaluate_full_result

    def test_07_data_quality(self):
        """Evaluate on training documents."""
        evaluation = self.pipeline.evaluate_full(use_training_docs=True)
        assert evaluation.f1(None) == self.data_quality_result

    def test_08_tokenizer_quality(self):
        """Evaluate the tokenizer quality."""
        evaluation = self.pipeline.evaluate_tokenizer()
        assert evaluation.tokenizer_f1(None) == 0.1694915254237288
        assert evaluation.tokenizer_tp() == 30
        assert evaluation.tokenizer_fp() == 289
        assert evaluation.tokenizer_fn() == 5

    def test_09_clf_quality(self):
        """Evaluate the Label classifier quality."""
        evaluation = self.pipeline.evaluate_clf()
        assert evaluation.clf_f1(None) == self.clf_quality_result

    def test_10_label_set_clf_quality(self):
        """Evaluate the LabelSet classifier quality."""
        evaluation = self.pipeline.evaluate_label_set_clf()

        assert evaluation.f1(None) == 0.9552238805970149

    def test_11_extract_test_document(self):
        """Extract a randomly selected Test Document."""
        test_document = self.project.get_document_by_id(TEST_DOCUMENT_ID)
        res_doc = self.pipeline.extract(document=test_document)
        view_annotations = res_doc.view_annotations()
        assert len(view_annotations) == 19
        view_spans = sorted([span for ann in view_annotations for span in ann.spans])
        self.tests_annotations_spans += view_spans
        assert len(self.tests_annotations_spans) == 20

    @parameterized.parameterized.expand(entity_results_data)
    def test_12_test_annotations(self, i, expected):
        """Test extracted annotations."""
        span = self.tests_annotations_spans[i]
        span_tuple = (span.annotation.label.name, span.start_offset, span.end_offset)
        assert span_tuple == expected

    def test_13_load_ai_model(self):
        """Test loading of trained model."""
        self.pipeline = load_model(self.pipeline.pipeline_path)

        assert self.pipeline.documents == []
        assert self.pipeline.test_documents == []

        test_document = self.project.get_document_by_id(TEST_DOCUMENT_ID)
        self.pipeline.category = test_document.category

        res_doc = self.pipeline.extract(document=test_document)
        assert len(res_doc.view_annotations()) == 19

    @classmethod
    def tearDownClass(cls) -> None:
        """Clear Project files."""
        if os.path.isfile(cls.pipeline.pipeline_path):
            os.remove(cls.pipeline.pipeline_path)  # cleanup
        # display_top(tracemalloc.take_snapshot())


@parameterized.parameterized_class(
    ('use_separate_labels', 'evaluate_full_result'),
    [
        (False, 0.8266666666666667),  # w/ full dataset: 0.8930232558139535
        (True, 0.8266666666666667),  # w/ full dataset: 0.9596412556053812
    ],
)
class TestRegexRFExtractionAI(unittest.TestCase):
    """Test New SDK Information Extraction."""

    @classmethod
    def setUpClass(cls) -> None:
        """Set up the Data and Pipeline."""
        cls.project = Project(id_=None, project_folder=OFFLINE_PROJECT)
        cls.pipeline = RFExtractionAI(use_separate_labels=cls.use_separate_labels)

        cls.tests_annotations_spans = list()

    def test_01_configure_pipeline(self):
        """Make sure the Data and Pipeline is configured."""
        # tracemalloc.start()

        self.pipeline.tokenizer = ListTokenizer(tokenizers=[])
        self.pipeline.category = self.project.get_category_by_id(id_=63)

        for label in self.pipeline.category.labels:
            for regex in label.find_regex(category=self.pipeline.category):
                self.pipeline.tokenizer.tokenizers.append(RegexTokenizer(regex=regex))

        if not TEST_WITH_FULL_DATASET:
            train_doc_ids = [44823, 44834, 44839, 44840, 44841]
            self.pipeline.documents = [self.project.get_document_by_id(doc_id) for doc_id in train_doc_ids]
        else:
            self.pipeline.documents = self.project.get_category_by_id(63).documents()

        if not TEST_WITH_FULL_DATASET:
            test_doc_ids = [44865]
            self.pipeline.test_documents = [self.project.get_document_by_id(doc_id) for doc_id in test_doc_ids]
        else:
            self.pipeline.test_documents = self.project.get_category_by_id(63).test_documents()

        # todo have a separate test case for calculating features of offline documents

    def test_02_make_features(self):
        """Make sure the Data and Pipeline is configured."""
        # We have intentional unrevised annotations in the Training set which will block feature calculation,
        # unless we set require_revised_annotations=False (which is default), which we are doing here, so we ignore them
        # See TestWhitespaceRFExtractionAI::test_2_make_features for the case with require_revised_annotations=True
        self.pipeline.df_train, self.pipeline.label_feature_list = self.pipeline.feature_function(
            documents=self.pipeline.documents, retokenize=False, require_revised_annotations=False
        )

        assert asizeof.asizeof(self.pipeline.df_train) < 3e6

    def test_03_fit(self) -> None:
        """Start to train the Model."""
        self.pipeline.fit()

        if self.pipeline.use_separate_labels:
            assert len(self.pipeline.clf.classes_) == 19
            assert list(self.pipeline.clf.classes_) == separate_labels_clf_classes
        else:
            assert len(self.pipeline.clf.classes_) == 18
            assert list(self.pipeline.clf.classes_) == clf_classes

        assert list(self.pipeline.label_set_clf.classes_) == label_set_clf_classes

    def test_04_save_model(self):
        """Save the model."""
        with pytest.raises(MemoryError):
            self.pipeline.pipeline_path = self.pipeline.save(
                include_konfuzio=False, max_ram="5MB", keep_documents=True, reduce_weight=False
            )

        self.project._max_ram = "5MB"
        with pytest.raises(MemoryError):
            self.pipeline.pipeline_path = self.pipeline.save(
                include_konfuzio=False, keep_documents=True, reduce_weight=False
            )
        self.project._max_ram = None

        test_documents = self.pipeline.test_documents
        documents = self.pipeline.documents

        previous_size = asizeof.asizeof(self.pipeline)

        self.pipeline.pipeline_path = self.pipeline.save(
            output_dir=self.project.model_folder, include_konfuzio=True, reduce_weight=True, max_ram="5MB"
        )
        assert os.path.isfile(self.pipeline.pipeline_path)

        assert self.pipeline.documents == documents
        assert self.pipeline.test_documents == test_documents
        assert self.pipeline.df_train is None
        assert self.pipeline.tokenizer.processing_steps == []

        assert previous_size > asizeof.asizeof(self.pipeline)

    def test_05_upload_ai_model(self):
        """Upload the model."""
        assert os.path.isfile(self.pipeline.pipeline_path)

        try:
            upload_ai_model(ai_model_path=self.pipeline.pipeline_path, category_ids=[self.pipeline.category.id_])
        except HTTPError as e:
            assert '403' in str(e)

    def test_06_evaluate_full(self):
        """Evaluate DocumentEntityMultiClassModel."""
        evaluation = self.pipeline.evaluate_full()

        assert evaluation.f1(None) == self.evaluate_full_result

    def test_07_data_quality(self):
        """Evaluate on training documents."""
        evaluation = self.pipeline.evaluate_full(use_training_docs=True)
        assert evaluation.f1(None) >= 0.94

    def test_08_tokenizer_quality(self):
        """Evaluate the tokenizer quality."""
        evaluation = self.pipeline.evaluate_tokenizer()
        assert evaluation.tokenizer_f1(None) == 0.7157894736842105
        assert evaluation.tokenizer_tp() == 34
        assert evaluation.tokenizer_fp() == 26
        assert evaluation.tokenizer_fn() == 1

    def test_09_clf_quality(self):
        """Evaluate the Label classifier quality."""
        evaluation = self.pipeline.evaluate_clf()
        assert evaluation.clf_f1(None) == 1.0

    def test_10_label_set_clf_quality(self):
        """Evaluate the LabelSet classifier quality."""
        evaluation = self.pipeline.evaluate_label_set_clf()
        assert evaluation.f1(None) == 0.9552238805970149

    def test_11_extract_test_document(self):
        """Extract a randomly selected Test Document."""
        test_document = self.project.get_document_by_id(TEST_DOCUMENT_ID)
        res_doc = self.pipeline.extract(document=test_document)
        view_annotations = res_doc.view_annotations()
        assert len(view_annotations) == 19
        view_spans = sorted([span for ann in view_annotations for span in ann.spans])
        self.tests_annotations_spans += view_spans
        assert len(self.tests_annotations_spans) == 20

    @parameterized.parameterized.expand(entity_results_data)
    def test_12_test_annotations(self, i, expected):
        """Test extracted annotations."""
        span = self.tests_annotations_spans[i]
        span_tuple = (span.annotation.label.name, span.start_offset, span.end_offset)
        assert span_tuple == expected

    def test_13_load_ai_model(self):
        """Test loading of trained model."""
        self.pipeline = load_model(self.pipeline.pipeline_path)

        assert self.pipeline.documents == []
        assert self.pipeline.test_documents == []

        test_document = self.project.get_document_by_id(TEST_DOCUMENT_ID)
        res_doc = self.pipeline.extract(document=test_document)
        assert len(res_doc.view_annotations()) == 19

    @classmethod
    def tearDownClass(cls) -> None:
        """Clear Project files."""
        dir = cls.project.regex_folder

        for f in os.listdir(dir):
            os.remove(os.path.join(dir, f))

        if os.path.isfile(cls.pipeline.pipeline_path):
            os.remove(cls.pipeline.pipeline_path)  # cleanup

        display_top(tracemalloc.take_snapshot())
        logger.info('test')


class TestInformationExtraction(unittest.TestCase):
    """Test to train an extraction Model for Documents."""

    @classmethod
    def setUpClass(cls) -> None:
        """Set up the Data and Pipeline."""
        cls.project = Project(id_=None, project_folder=OFFLINE_PROJECT)

    def test_extraction_without_tokenizer(self):
        """Test extraction on a Document."""
        pipeline = RFExtractionAI()
        document = self.project.get_document_by_id(TEST_DOCUMENT_ID)
        with pytest.raises(AttributeError) as einfo:
            pipeline.extract(document)
        assert 'missing Tokenizer' in str(einfo.value)

    def test_extraction_without_category(self):
        """Test extraction without Category."""
        document = self.project.get_document_by_id(TEST_DOCUMENT_ID)
        pipeline = RFExtractionAI()
        pipeline.tokenizer = WhitespaceTokenizer()
        with pytest.raises(AttributeError, match='requires a Category'):
            pipeline.extract(document)

    def test_extraction_without_clf(self):
        """Test extraction without classifier."""
        document = self.project.get_document_by_id(TEST_DOCUMENT_ID)
        pipeline = RFExtractionAI(category=document.category)
        pipeline.tokenizer = WhitespaceTokenizer()
        with pytest.raises(AttributeError, match='does not provide a Label Classifier'):
            pipeline.extract(document)

    def test_extraction_with_no_span_document(self):
        """Test empty extraction when no spans detected."""
        document = self.project.get_document_by_id(TEST_DOCUMENT_ID)
        pipeline = RFExtractionAI(category=document.category)
        pipeline.tokenizer = RegexTokenizer(r"qwerty")

        pipeline.clf = RandomForestClassifier(max_depth=5, n_estimators=10, max_features=1)
        X, y = make_classification(
            n_samples=1000, n_features=4, n_informative=2, n_redundant=0, random_state=0, shuffle=False
        )
        pipeline.clf.fit(X, y)

        virt_doc = pipeline.extract(document)

        assert virt_doc.annotations(use_correct=False) == []

    def test_extraction_with_empty_document(self):
        """Test extraction with completely empty document."""
        category = self.project.get_category_by_id(63)
        document = Document(text="", project=self.project, category=category)
        pipeline = RFExtractionAI(category=category)
        pipeline.tokenizer = RegexTokenizer(r"qwerty")

        pipeline.clf = RandomForestClassifier(max_depth=5, n_estimators=10, max_features=1)
        X, y = make_classification(
            n_samples=1000, n_features=4, n_informative=2, n_redundant=0, random_state=0, shuffle=False
        )
        pipeline.clf.fit(X, y)

        virt_doc = pipeline.extract(document)

        assert virt_doc.annotations(use_correct=False) == []

    def test_feature_function(self):
        """Test to generate features."""
        document = self.project.get_document_by_id(TEST_DOCUMENT_ID)
        pipeline = RFExtractionAI()
        pipeline.tokenizer = WhitespaceTokenizer()
        features, feature_names, errors = pipeline.features(document)
        assert len(feature_names) == 270  # todo investigate if all features are calculated correctly, see #9289
        # feature order should stay the same to get predictable results
        assert feature_names[-1] == 'first_word_y1'
        assert feature_names[42] == 'feat_substring_count_h'

    def test_extract_with_unfitted_clf(self):
        """Test to extract a Document."""
        document = self.project.get_document_by_id(TEST_DOCUMENT_ID)
        pipeline = RFExtractionAI(category=document.category)
        pipeline.tokenizer = WhitespaceTokenizer()
        pipeline.clf = RandomForestClassifier(max_depth=5, n_estimators=10, max_features=1)
        with pytest.raises(AttributeError, match='instance is not fitted yet'):
            _, _ = pipeline.extract(document)

    def test_extract_with_fitted_clf(self):
        """Test to extract a Document."""
        document = self.project.get_document_by_id(TEST_DOCUMENT_ID)
        pipeline = RFExtractionAI(category=document.category)
        pipeline.tokenizer = WhitespaceTokenizer()
        pipeline.clf = RandomForestClassifier(max_depth=5, n_estimators=10, max_features=1)
        X, y = make_classification(
            n_samples=1000, n_features=4, n_informative=2, n_redundant=0, random_state=0, shuffle=False
        )
        pipeline.clf.fit(X, y)
        with pytest.raises(KeyError, match='do not match the features of the pipeline'):
            pipeline.extract(document)

    def test_extract_with_correctly_fitted_clf(self):
        """Test to extract a Document."""
        document = self.project.get_document_by_id(TEST_DOCUMENT_ID)
        pipeline = RFExtractionAI()
        pipeline.tokenizer = WhitespaceTokenizer()
        pipeline.clf = RandomForestClassifier(max_depth=5, n_estimators=10, max_features=1)
        X, y = make_classification(
            n_samples=1000, n_features=2, n_informative=2, n_redundant=0, random_state=0, shuffle=False
        )
        pipeline.clf.fit(X, y)
        pipeline.label_feature_list = ['start_offset', 'end_offset']
        pipeline.category = document.category

        # todo
        # virtual_doc = pipeline.extract(document)
        # assert len(virtual_doc.annotations(use_correct=False)) > 0
        # assert len(virtual_doc.annotation_sets()) > 0

    def test_feature_function_with_label_limit(self):
        """Test to generate features with many spatial features.."""
        document = self.project.get_document_by_id(TEST_DOCUMENT_ID)
        pipeline = RFExtractionAI()
        pipeline.no_label_limit = 0.5
        pipeline.tokenizer = WhitespaceTokenizer()
        pipeline.n_nearest = 10
        features, feature_names, errors = pipeline.features(document)
        assert len(feature_names) == 1102  # todo investigate if all features are calculated correctly, see #9289
        assert features['is_correct'].sum() == 21
        assert features['revised'].sum() == 2

    def test_label_train_document(self):
        """Test label_train_document method for feature extraction."""
        project = LocalTextProject()
        pipeline = RFExtractionAI()
        pipeline.tokenizer = WhitespaceTokenizer()

        document = project.local_training_document

        virtual_doc = deepcopy(document)
        virtual_doc = pipeline.tokenizer.tokenize(virtual_doc)
        pipeline.label_train_document(virtual_doc, document)

        annotations = virtual_doc.annotations(use_correct=False)

        assert len(annotations) == 5
        assert " ".join(ann.offset_string[0] for ann in annotations) == "Hi all, I like fish."
        assert [ann.label.name for ann in annotations] == [
            'DefaultLabelName',
            'NO_LABEL',
            'LabelName 2',
            'NO_LABEL',
            'NO_LABEL',
        ]

    def test_horizontal_merge(self):
        """Test merge_horizontal method."""
        doc_text = """a1l1 a2l1    a3l1        a4l1 x a5l1
32   22 98
760°
89 76
        """

        res_dict = {
            'label1': pd.DataFrame(
                {
                    'label_name': ['label1', 'label1', 'label1', 'label1', 'label1'],
                    'start_offset': [0, 5, 13, 25, 32],
                    'end_offset': [4, 9, 17, 29, 36],
                    'offset_string': ['a1l1', 'a2l1', 'a3l1', 'a4l1', 'a5l1'],
                    'confidence': [0.2, 0.4, 0.6, 0.5, 0.7],
                    'data_type': ['Text', 'Text', 'Text', 'Text', 'Text'],
                    'label_threshold': [0.1, 0.1, 0.1, 0.1, 0.1],
                }
            ),
            'label2': pd.DataFrame(
                {
                    'label_name': ['label2', 'label2', 'label2', 'label2'],
                    'start_offset': [37, 42, 45, 48],
                    'end_offset': [39, 44, 47, 51],
                    'offset_string': ['32', '22', '98', '760'],
                    'confidence': [0.6, 0.7, 0.9, 0.4],
                    'data_type': ['Number', 'Number', 'Number', 'Number'],
                    'label_threshold': [0.1, 0.1, 0.1, 0.1],
                }
            ),
            'label3': pd.DataFrame(
                {
                    'label_name': ['label3', 'label3'],
                    'start_offset': [53, 56],
                    'end_offset': [55, 58],
                    'offset_string': ['89', '76'],
                    'confidence': [0.7, 0.6],
                    'data_type': ['Percentage', 'Percentage'],
                    'label_threshold': [0.1, 0.1],
                }
            ),
        }

        merged_res_dict = Trainer.merge_horizontal(res_dict=res_dict, doc_text=doc_text)

        assert len(merged_res_dict['label1']) == 3
        assert round(merged_res_dict['label1'].iloc[0]['confidence'], 1) == 0.4
        assert merged_res_dict['label1'].iloc[0]['end_offset'] == 17
        assert merged_res_dict['label1'].iloc[0]['offset_string'] == "a1l1 a2l1    a3l1"
        assert merged_res_dict['label1'].iloc[1]['start_offset'] == 25
        assert merged_res_dict['label1'].iloc[2]['start_offset'] == 32

        assert len(merged_res_dict['label2']) == 3
        assert merged_res_dict['label2'].iloc[0]['offset_string'] == "32"
        assert merged_res_dict['label2'].iloc[1]['offset_string'] == "22 98"
        assert round(merged_res_dict['label2'].iloc[1]['confidence'], 1) == 0.8
        assert merged_res_dict['label2'].iloc[2]['offset_string'] == "760"

        assert len(merged_res_dict['label3']) == 1
        assert merged_res_dict['label3'].iloc[0]['offset_string'] == "89 76"
        assert merged_res_dict['label3'].iloc[0]['start_offset'] == 53
        assert merged_res_dict['label3'].iloc[0]['end_offset'] == 58

    def test_separate_labels(self):
        """Test separate_labels method for res_dict when using use_separate_labels extraction model."""
        pipeline = RFExtractionAI(use_separate_labels=True)

        res_test_dict = {
            'Brutto-Bezug': [
                {
                    'Brutto-Bezug__Betrag': pd.DataFrame(),
                    'Brutto-Bezug__Bezeichnung': pd.DataFrame(),
                },
                {
                    'Brutto-Bezug__Betrag': pd.DataFrame(),
                    'Brutto-Bezug__Bezeichnung': pd.DataFrame(),
                    'Brutto-Bezug__Faktor': pd.DataFrame(),
                },
            ],
            'Steuer': [
                {'Steuer__Sozialversicherung': pd.DataFrame(), 'Steuer__Steuerrechtliche Abzüge': pd.DataFrame()}
            ],
            'Lohnabrechnung__Netto-Verdienst': pd.DataFrame(),
            'Lohnabrechnung__Nachname': pd.DataFrame(),
            'NO_LABEL_SET': {'NO_LABEL_SET__NO_LABEL': pd.DataFrame()},
        }

        res_test_reparate_dict = pipeline.separate_labels(res_test_dict)
        assert list(res_test_reparate_dict.keys()) == ['Brutto-Bezug', 'Steuer', 'Lohnabrechnung', 'NO_LABEL_SET']

        assert len(res_test_reparate_dict['Brutto-Bezug']) == 2
        assert list(res_test_reparate_dict['Brutto-Bezug'][0].keys()) == ['Betrag', 'Bezeichnung']
        assert list(res_test_reparate_dict['Brutto-Bezug'][1].keys()) == ['Betrag', 'Bezeichnung', 'Faktor']

        assert len(res_test_reparate_dict['Steuer']) == 1
        assert list(res_test_reparate_dict['Steuer'][0].keys()) == ['Sozialversicherung', 'Steuerrechtliche Abzüge']

        assert list(res_test_reparate_dict['Lohnabrechnung'].keys()) == ['Netto-Verdienst', 'Nachname']

        assert list(res_test_reparate_dict['NO_LABEL_SET'].keys()) == ['NO_LABEL']


class TestAddExtractionAsAnnotation(unittest.TestCase):
    """Test add an Extraction result as Annotation to a Document."""

    @classmethod
    def setUpClass(cls) -> None:
        """Set LocalTextProject with example prediction."""
        cls.project = LocalTextProject()
        cls.category = cls.project.get_category_by_id(1)
        cls.label_set = cls.project.get_label_set_by_id(3)
        cls.label = cls.project.get_label_by_id(4)
        cls.sample_document = cls.project.local_none_document
        # example of an extraction
        cls.extraction = {
            'start_offset': 15,
            'end_offset': 20,
            'confidence': 0.2,
            'page_index': 0,
            'x0': 10,
            'x1': 20,
            'y0': 10,
            'y1': 20,
            'top': 200,
            'bottom': 210,
        }
        cls.extraction_df = pd.DataFrame(data=[cls.extraction])

    def test_1_add_extraction_to_sample_document(self):
        """Test add extraction to the sample document."""
        annotation_set = AnnotationSet(id_=99, document=self.sample_document, label_set=self.label_set)

        add_extractions_as_annotations(
            extractions=self.extraction_df,
            document=self.sample_document,
            label=self.label,
            label_set=self.label_set,
            annotation_set=annotation_set,
        )

        assert len(self.sample_document.annotations(use_correct=False)) == 1

    def test_2_status_of_annotation_created(self):
        """Test status of te annotation created in the sample document."""
        annotation = self.sample_document.annotations(use_correct=False)[0]
        assert not annotation.is_correct
        assert not annotation.revised

    def test_3_number_of_spans_of_annotation_created(self):
        """Test number of Spans in the annotation created in the sample document."""
        annotation = self.sample_document.annotations(use_correct=False)[0]
        assert len(annotation.spans) == 1

    def test_4_span_attributes_of_annotation_created(self):
        """Test attributes of the span in the annotation created in the sample document."""
        annotation = self.sample_document.annotations(use_correct=False)[0]
        assert annotation.spans[0].start_offset == self.extraction_df.loc[0, 'start_offset']
        assert annotation.spans[0].end_offset == self.extraction_df.loc[0, 'end_offset']
        # The document used does not have bounding boxes, so we cannot have the coordinates
        assert annotation.spans[0].offset_string == 'pizza'
        assert annotation.spans[0].bbox() is None

    def test_add_empty_extraction_to_empty_document(self):
        """Test add empty extraction to an empty document - no text."""
        document = Document(text='', project=self.project, category=self.category)
        annotation_set_1 = AnnotationSet(id_=97, document=document, label_set=self.label_set)
        extraction_df = pd.DataFrame()

        add_extractions_as_annotations(
            extractions=extraction_df,
            document=document,
            label=self.label,
            label_set=self.label_set,
            annotation_set=annotation_set_1,
        )
        assert document.annotations(use_correct=False) == []

    def test_add_empty_extraction_to_document(self):
        """Test add empty extraction to a document."""
        document = Document(text='Hello', project=self.project, category=self.category)
        annotation_set_1 = AnnotationSet(id_=98, document=document, label_set=self.label_set)
        extraction_df = pd.DataFrame()

        add_extractions_as_annotations(
            extractions=extraction_df,
            document=document,
            label=self.label,
            label_set=self.label_set,
            annotation_set=annotation_set_1,
        )
        assert document.annotations(use_correct=False) == []

    def test_add_extraction_to_empty_document(self):
        """Test add extraction to an empty document - no text."""
        document = Document(text='', project=self.project, category=self.category)
        annotation_set_1 = AnnotationSet(id_=1, document=document, label_set=self.label_set)

        # The document used is an empty document, therefore it does not have text or bounding boxes,
        # so we cannot have the offset string or the coordinates and it shouldn't have been extracted at all
        with pytest.raises(NotImplementedError, match='does not have a correspondence in the text of Document'):
            add_extractions_as_annotations(
                extractions=self.extraction_df,
                document=document,
                label=self.label,
                label_set=self.label_set,
                annotation_set=annotation_set_1,
            )

    def test_add_invalid_extraction(self):
        """Test add an invalid extraction - missing fields."""
        document = Document(project=self.project, category=self.category, text='From 14.12.2021 to 1.1.2022.')
        annotation_set_1 = AnnotationSet(id_=1, document=document, label_set=self.label_set)
        extraction = {'start_offset': 5, 'end_offset': 10}

        extraction_df = pd.DataFrame(data=[extraction])

        with pytest.raises(ValueError, match='Extraction do not contain all required fields'):
            add_extractions_as_annotations(
                extractions=extraction_df,
                document=document,
                label=self.label,
                label_set=self.label_set,
                annotation_set=annotation_set_1,
            )


class TestExtractionToDocument(unittest.TestCase):
    """Test the conversion of the Extraction results from the AI to a Document."""

    @classmethod
    def setUpClass(cls) -> None:
        """Set LocalTextProject with example predictions."""
        cls.project = LocalTextProject()
        cls.pipeline = RFExtractionAI()
        cls.category = cls.project.get_category_by_id(1)
        cls.pipeline.category = cls.category
        cls.label_set_0 = cls.project.get_label_set_by_id(2)
        # cls.label_set_1 = cls.project.get_label_set_by_id(3)
        cls.label_0 = cls.project.get_label_by_id(4)
        cls.label_1 = cls.project.get_label_by_id(5)
        cls.sample_document = cls.project.local_none_document
        # label_set_1 = LabelSet(id_=10, name='label set name', project=project, categories=[category])

        # example 1 of an extraction
        cls.extraction_1 = {
            'start_offset': 5,
            'end_offset': 10,
            'confidence': 0.2,
            'page_index': 0,
            'x0': 10,
            'x1': 20,
            'y0': 10,
            'y1': 20,
            'top': 200,
            'bottom': 210,
        }

        # example 2 of an extraction
        cls.extraction_2 = {
            'start_offset': 15,
            'end_offset': 20,
            'confidence': 0.2,
            'page_index': 0,
            'x0': 20,
            'x1': 30,
            'y0': 20,
            'y1': 30,
            'top': 200,
            'bottom': 210,
        }

    def test_empty_extraction_result_to_document(self):
        """Test conversion of an empty AI output to a Document."""
        virtual_doc = self.pipeline.extraction_result_to_document(self.sample_document, extraction_result={})
        assert virtual_doc.annotations(use_correct=False) == []

    def test_empty_extraction_result_to_empty_document(self):
        """Test conversion of an empty AI output to an empty Document."""
        document = Document(text='', project=self.project, category=self.category)
        virtual_doc = self.pipeline.extraction_result_to_document(document, extraction_result={})
        assert virtual_doc.annotations(use_correct=False) == []

    def test_extraction_result_with_empty_dataframe_to_document(self):
        """Test conversion of an AI output with an empty dataframe to a Document."""
        document = Document(project=self.project, category=self.category, text='From 14.12.2021 to 1.1.2022.')
        virtual_doc = self.pipeline.extraction_result_to_document(
            document, extraction_result={'label in category label set': pd.DataFrame()}
        )
        assert virtual_doc.annotations(use_correct=False) == []

    def test_extraction_result_with_empty_dictionary_to_document(self):
        """Test conversion of an AI output with an empty dictionary to a Document."""
        virtual_doc = self.pipeline.extraction_result_to_document(
            self.sample_document, extraction_result={'LabelSetName': {}}
        )
        assert virtual_doc.annotations(use_correct=False) == []

    def test_extraction_result_with_empty_list_to_document(self):
        """Test conversion of an AI output with an empty list to a Document."""
        virtual_doc = self.pipeline.extraction_result_to_document(
            self.sample_document, extraction_result={'LabelSetName': []}
        )
        assert virtual_doc.annotations(use_correct=False) == []

    def test_extraction_result_with_empty_list_to_empty_document(self):
        """Test conversion of an AI output with an empty list to an empty Document."""
        virtual_doc = self.pipeline.extraction_result_to_document(
            self.sample_document, extraction_result={'LabelSetName': []}
        )
        assert virtual_doc.annotations(use_correct=False) == []

    def test_extraction_result_for_category_label_set(self):
        """Test conversion of an AI output with an extraction for a label in the Category Label Set."""
        extraction_result = {'DefaultLabelName': pd.DataFrame(data=[self.extraction_1])}
        virtual_doc = self.pipeline.extraction_result_to_document(
            self.sample_document, extraction_result=extraction_result
        )
        assert len(virtual_doc.annotations(use_correct=False)) == 1
        annotation = virtual_doc.annotations(use_correct=False)[0]
        assert annotation.label.name == 'DefaultLabelName'
        assert annotation.label_set == self.project.get_label_set_by_name('CategoryName')

    def test_extraction_result_for_label_set_with_single_annotation_set(self):
        """Test conversion of an AI output with multiple extractions for a label in a Label Set - 1 Annotation Set."""
        extraction_result = {'LabelSetName': {'LabelName': pd.DataFrame(data=[self.extraction_1, self.extraction_2])}}
        virtual_doc = self.pipeline.extraction_result_to_document(
            self.sample_document, extraction_result=extraction_result
        )
        assert len(virtual_doc.annotations(use_correct=False)) == 2
        annotation_1 = virtual_doc.annotations(use_correct=False)[0]
        annotation_2 = virtual_doc.annotations(use_correct=False)[1]
        assert annotation_1.label.name == annotation_2.label.name == 'LabelName'
        assert annotation_1.label_set == annotation_2.label_set == self.project.get_label_set_by_name('LabelSetName')
        assert annotation_1.annotation_set.id_ == annotation_2.annotation_set.id_

    def test_extraction_result_for_label_set_with_multiple_annotation_sets(self):
        """Test conversion of an AI output with extractions for a label in a Label Set for different Annotation Sets."""
        extraction_result = {
            'LabelSetName': [
                {'LabelName': pd.DataFrame(data=[self.extraction_1])},
                {'LabelName': pd.DataFrame(data=[self.extraction_2])},
            ]
        }
        virtual_doc = self.pipeline.extraction_result_to_document(
            self.sample_document, extraction_result=extraction_result
        )
        assert len(virtual_doc.annotations(use_correct=False)) == 2
        annotation_1 = virtual_doc.annotations(use_correct=False)[0]
        annotation_2 = virtual_doc.annotations(use_correct=False)[1]
        assert annotation_1.label.name == annotation_2.label.name == 'LabelName'
        assert annotation_1.label_set == annotation_2.label_set == self.project.get_label_set_by_name('LabelSetName')
        assert annotation_1.annotation_set.id_ != annotation_2.annotation_set.id_

    def test_extraction_result_for_non_existing_label(self):
        """Test conversion of an AI output with extractions for a label that does not exist in the doc's category."""
        extraction_result = {
            'LabelSetName': [
                {'LabelName': pd.DataFrame(data=[self.extraction_1])},
                {'NonExistingLabelName': pd.DataFrame(data=[self.extraction_2])},
            ]
        }
        with pytest.raises(IndexError):
            self.pipeline.extraction_result_to_document(self.sample_document, extraction_result=extraction_result)

    def test_extraction_result_for_non_existing_label_set(self):
        """Test conversion of an AI output with extractions for a labelset that does not exist in the doc's category."""
        extraction_result = {
            'LabelSetName': [{'LabelName': pd.DataFrame(data=[self.extraction_1])}],
            'NonExistingLabelSet': [{'LabelName': pd.DataFrame(data=[self.extraction_2])}],
        }
        with pytest.raises(IndexError):
            self.pipeline.extraction_result_to_document(self.sample_document, extraction_result=extraction_result)

    def test_extraction_result_with_non_dataframe_object(self):
        """Test conversion of an AI output with extractions containing objects that are not Dataframes."""
        extraction_result = {'LabelSetName': [{'LabelName': self.extraction_1}]}
        with pytest.raises(TypeError, match='Provided extraction object should be a Dataframe, got a'):
            self.pipeline.extraction_result_to_document(self.sample_document, extraction_result=extraction_result)

    def test_extraction_result_with_invalid_dataframe(self):
        """Test conversion of an AI output with extractions invalid Dataframe columns."""
        invalid_df = pd.DataFrame(data=[self.extraction_2])
        invalid_df = invalid_df.drop(columns=["start_offset"])
        extraction_result = {'LabelSetName': [{'LabelName': invalid_df}]}
        with pytest.raises(ValueError, match='Extraction do not contain all required fields'):
            self.pipeline.extraction_result_to_document(self.sample_document, extraction_result=extraction_result)


class TestGetExtractionResults(unittest.TestCase):
    """Test the conversion of the Extraction results from the AI to a Document."""

    @classmethod
    def setUpClass(cls) -> None:
        """Set LocalTextProject with example predictions."""
        cls.project = Project(id_=None, project_folder=OFFLINE_PROJECT)
        cls.pipeline = RFExtractionAI()
        cls.document = cls.project.get_document_by_id(44867)
        cls.result_dict = {
            'Lohnabrechnung': {
                'Vorname': pd.DataFrame(
                    data={
                        'Candidate': ['Simon-Muster'],
                        'Translated_Candidate': ['Simon-Muster'],
                        'confidence': [0.94],
                        'start_offset': [1273],
                        'end_offset': [1285],
                    }
                ),
                'Nachname': pd.DataFrame(
                    data={
                        'Candidate': ['Merlot'],
                        'Translated_Candidate': ['Merlot'],
                        'confidence': [0.67],
                        'start_offset': [1287],
                        'end_offset': [1293],
                    }
                ),
            }
        }

    def test_get_extraction_results_with_virtual_doc(self):
        """Get back the extractions from our virtual doc."""
        self.pipeline.category = self.document.category
        virtual_doc = self.pipeline.extraction_result_to_document(self.document, self.result_dict)
        ann1, ann2 = virtual_doc.annotations(use_correct=False)
        assert ann1.bboxes[0] == {
            'bottom': 212.84699999999998,
            'end_offset': 1285,
            'line_number': 22,
            'offset_string': 'Simon-Muster',
            'offset_string_original': 'Simon-Muster',
            'page_index': 0,
            'start_offset': 1273,
            'top': 204.84699999999998,
            'x0': 66.0,
            'x1': 137.04,
            'y0': 628.833,
            'y1': 636.833,
        }
        assert ann2.bboxes[0] == {
            'bottom': 212.84699999999998,
            'end_offset': 1293,
            'line_number': 22,
            'offset_string': 'Merlot',
            'offset_string_original': 'Merlot',
            'page_index': 0,
            'start_offset': 1287,
            'top': 204.84699999999998,
            'x0': 143.28,
            'x1': 178.56,
            'y0': 628.833,
            'y1': 636.833,
        }


def test_load_model_no_file():
    """Test loading of model with invalid path."""
    path = "nhtbgrved"
    with pytest.raises(FileNotFoundError, match="Invalid pickle file path"):
        load_model(path)


def test_load_model_corrupt_file():
    """Test loading of corrupted model file."""
    path = "trainer/corrupt.pkl"
    with pytest.raises(OSError, match="data is invalid."):
        load_model(path)


def test_load_model_wrong_pickle_data():
    """Test loading of wrong pickle data."""
    path = "trainer/list_test.pkl"
    with pytest.raises(TypeError, match="needs to be a Konfuzio Trainer instance"):
        load_model(path)


def test_load_ai_model():
    """Test loading of trained model."""
    project = Project(id_=None, project_folder=OFFLINE_PROJECT)
    path = "trainer/2022-09-27-18-45-41_lohnabrechnung.pkl"
    pipeline = load_model(path)

    test_document = project.get_document_by_id(TEST_DOCUMENT_ID)
    res_doc = pipeline.extract(document=test_document)
    assert len(res_doc.annotations(use_correct=False)) == 20


def test_load_old_ai_model():
    """Test loading of an old trained model."""
    path = "trainer/2022-03-10-15-14-51_lohnabrechnung_old_model.pkl"
    pipeline = load_model(path)

    assert pipeline.name == 'DocumentAnnotationMultiClassModel'


def test_feat_num_count():
    """Test string conversion."""
    # Debug code for df: df[df[self.label_feature_list].isin([np.nan, np.inf, -np.inf]).any(1)]
    error_string_1 = '10042020200917e747'
    res = num_count(error_string_1)
    assert not math.isinf(res)

    error_string_2 = '26042020081513e749'
    res = num_count(error_string_2)
    assert not math.isinf(res)


def test_date_count():
    """Test string conversion."""
    result = date_count("01.01.2010")
    assert result == 1


def test_date_count_right_format_wrong_date():
    """Test string conversion."""
    date_count("aa.dd.dhsfkbhsdf")


def test_date_count_index_error():
    """Test string conversion."""
    date_count("ad")


def test_digit_count():
    """Test string conversion."""
    result = digit_count("123456789ABC")
    assert result == 9


def test_num_count_wrong_format():
    """Test string conversion."""
    num_count("word")


def test_space_count():
    """Test string conversion."""
    result = space_count("1 2 3 4 5 ")
    assert result == 5


def test_space_count_with_tabs():
    """Test string conversion."""
    result = space_count("\t")
    assert result == 4


def test_special_count():
    """Test string conversion."""
    result = special_count("!_:ThreeSpecialChars")
    assert result == 3


def test_vowel_count():
    """Test string conversion."""
    result = vowel_count("vowel")
    assert result == 2


def test_upper_count():
    """Test string conversion."""
    result = upper_count("UPPERlower!")
    assert result == 5


def test_num_count():
    """Test string conversion."""
    result = num_count("1.500,34")
    assert result == 1500.34


def test_duplicate_count():
    """Test string conversion."""
    result = duplicate_count("AAABBCCDDE")
    assert result == 9


def test_substring_count():
    """Test string conversion."""
    result = substring_count(["Apple", "Annaconda"], "a")
    assert result == [1, 3]


def test_unique_char_count():
    """Test string conversion."""
    result = unique_char_count("12345678987654321")
    assert result == 9


def test_accented_char_strip_and_count():
    """Test string conversion."""
    l_test = ['Hallà', 'àèìòùé', 'Nothing']

    l_stripped = [strip_accents(s) for s in l_test]
    assert l_stripped[0] == 'Halla'
    assert l_stripped[1] == 'aeioue'
    assert l_stripped[2] == 'Nothing'

    l_diff = [count_string_differences(s1, s2) for s1, s2 in zip(l_test, l_stripped)]
    assert l_diff[0] == 1
    assert l_diff[1] == 6
    assert l_diff[2] == 0


test_data_year_month_day_count = [
    (['1. November 2019'], ([2019], [11], [1]), 51453),
    (['1.Oktober2019 '], ([2019], [10], [1]), 51452),
    (['1. September 2019'], ([2019], [9], [1]), 51451),
    (['1.August2019'], ([2019], [8], [1]), 51450),
    (['23.0919'], ([2019], [9], [23]), 51449),
    (['011019'], ([2019], [10], [1]), 51449),
    (['0210.19'], ([2019], [10], [2]), 51449),
    (['1. Mai 2019'], ([2019], [5], [1]), 51448),
    (['16.122019'], ([2019], [12], [16]), 50954),
    (['07092012'], ([2012], [9], [7]), 0),
    (['14132020'], ([0], [0], [0]), 0),
    (['250785'], ([1985], [7], [25]), 0),
    (['1704.2020'], ([2020], [4], [17]), 0),
    (['/04.12.'], ([0], [12], [4]), 47776),
    (['04.12./'], ([0], [12], [4]), 47776),
    (['02-05-2019'], ([2019], [5], [2]), 54858),
    (['1. Oktober2019'], ([2019], [10], [1]), 0),
    (['13 Mar 2020'], ([2020], [3], [13]), 37527),
    (['30, Juni'], ([0], [6], [30]), 53921),
    (['2019-06-01'], ([2019], [6], [1]), 38217),
    (['30 Sep 2019'], ([2019], [9], [30]), 39970),
    (['July 1, 2019'], ([2019], [7], [1]), 38208),
    (['(29.03.2018)'], ([2018], [3], [29]), 51432),
    (['03,12.'], ([0], [12], [3]), 51439),
    (['23,01.'], ([0], [1], [23]), 51430),
    (['03,07,'], ([0], [0], [0]), 51435),
    (['05.09;'], ([0], [9], [5]), 51436),
    (['24,01.'], ([0], [1], [24]), 51430),
    (['15.02.‚2019'], ([2019], [2], [15]), 54970),
]


@pytest.mark.parametrize("test_input, expected, document_id", test_data_year_month_day_count)
def test_dates(test_input, expected, document_id):
    """Test string conversion."""
    res = year_month_day_count(test_input)
    assert res[0][0] == expected[0][0]
    assert res[1][0] == expected[1][0]
    assert res[2][0] == expected[2][0]


test_data_num = [
    ('3,444, 40+', 3444.4, 51438),
    ('5.473,04S', -5473.04, 51443),
    (' 362,85H', 362.85, 51443),
    ('3,288,50', 3288.50, 45551),
    ('1,635,74', 1635.74, 51426),
    ('0,00', 0, 514449),
    ('331.500', 331500, 57398),
    ('4.361.163', 4361163, 57268),
    ('4.361.163-', -4361163, 0),
    ('aghdabh', 0, 0),
    ('2019-20-12', 20192012.0, 0),
]


@pytest.mark.parametrize("test_input, expected, document_id", test_data_num)
def test_num(test_input, expected, document_id):
    """Test string conversion."""
    assert num_count(test_input) == expected


#
# """Test models in models_labels_multiclass."""
# import logging
# import unittest
#
# import pandas
# import pandas as pd
# import pytest
# from konfuzio_sdk.data import Project, Category, Document, Label, LabelSet, AnnotationSet, Annotation, Span
# from pympler import asizeof
#
# from konfuzio.wrapper import get_bboxes, is_valid_extraction_dataframe
#
# from konfuzio_sdk.pipelines.extraction_ai import DocumentAnnotationMultiClassModel
#
# logger = logging.getLogger(__name__)
#
#
# # 1) dataset creation/cleaning (458).
# # 2) Searching existing testcases and writing the module/name to this file
# # 3) Complete testcases, what is missing.
#
# # Tests should inside the functions and test should indicate which variables are changed.
# # Tests should verify that overall for TestProject (46, Payslip / Trainticket) is correct (e.g. 100% Quality)
#
#
# @unittest.skip("Empty document crashes n-nearest.")
# def test_build_with_labels_only_associated_with_category():
#     """Test training with a document where the labels belong to the Category Label Set - no other Label Sets."""
#     project = Project(id_=46)
#     category = project.get_category_by_id(63)
#     category.label_sets = [project.get_label_set_by_id(63)]
#     label = category.label_sets[0].labels[0]
#
#     project._documents = [x for x in project._documents if x.id_ == 44834]
#
#     # Training documents only with Annotations for Label "label"
#     for document in category.documents():
#         document._annotations = document.annotations(use_correct=True, label=label)
#
#     extraction_ai = DocumentAnnotationMultiClassModel(category=category)
#     extraction_ai.build()
#     result = extraction_ai.extract(text=document.text, bbox=document.get_bbox(), pages=document.pages)
#
#     assert set(extraction_ai.df_train.label_text.unique()) == set([label.name, extraction_ai.no_label.name])
#     assert len(result.keys()) == 1
#     assert isinstance(result[label.name], pd.DataFrame)
#
#
# def test_build_with_label_set_without_multiple_annotation_sets():
#     """Test training with a document where the labels belong to a Label Set without multiple Annotation Sets."""
#     project = Project(id_=46)
#     category = project.get_category_by_id(63)
#     label_set = project.get_label_set_by_id(3707)
#     category.label_sets = [label_set]
#     label = project.get_label_by_id(12503)
#     assert label in category.label_sets[0].labels
#
#     project._documents = [x for x in project._documents if x.id_ == 44834]
#
#     # Training documents only with Annotations for Label "label"
#     for document in category.documents():
#         document._annotations = document.annotations(use_correct=True, label=label)
#
#     extraction_ai = DocumentAnnotationMultiClassModel(category=category)
#     extraction_ai.build()
#     result = extraction_ai.extract(text=document.text, bbox=document.get_bbox(), pages=document.pages)
#
#     assert len(result.keys()) == 1
#     assert isinstance(result[label_set.name], dict)
#     assert label.name in result[label_set.name].keys()
#     assert isinstance(result[label_set.name][label.name], pd.DataFrame)
#
#
# def test_build_label_set_with_multiple_annotation_sets():
#     """Test training with a document where the labels belong to a Label Set with multiple Annotation Sets."""
#     project = Project(id_=46)
#     category = project.get_category_by_id(63)
#     label_set = project.get_label_set_by_id(64)
#     category.label_sets = [label_set]
#     label = project.get_label_by_id(861)
#     assert label in category.label_sets[0].labels
#
#     project._documents = [x for x in project._documents if x.id_ == 44834]
#
#     # Training documents only with Annotations for Label "label"
#     for document in category.documents():
#         document._annotations = document.annotations(use_correct=True, label=label)
#
#     extraction_ai = DocumentAnnotationMultiClassModel(category=category)
#     extraction_ai.build()
#     result = extraction_ai.extract(text=document.text, bbox=document.get_bbox(), pages=document.pages)
#
#     assert len(result.keys()) == 1
#     assert isinstance(result[label_set.name], list)
#     assert isinstance(result[label_set.name][0], dict)
#     assert isinstance(result[label_set.name][0][label.name], pd.DataFrame)
#
#
# @unittest.skip("Needs revision and implementation.")
# def test_build_label_sets_with_shared_labels():
#     """
#     Test training with a document where a Label is shared between 2 Label Sets.
#
#     The first Label Set (first ID) does not have the option for multiple Annotation Sets and the second has the option
#     for multiple Annotation Sets.
#     The order is important.
#
#     Both Label Sets should have results.
#     TODO: atm the first Label Set without the option for multiple Annotation Sets,
#      takes all the results for the shared
#         Label.
#     """
#     project = Project(id_=46)
#     category = project.get_category_by_id(63)
#     label_set_1 = project.get_label_set_by_id(64)
#     label_set_1.has_multiple_annotation_sets = False
#     label_set_2 = project.get_label_set_by_id(3706)
#     category.label_sets = [label_set_1, label_set_2]
#     label = project.get_label_by_id(861)
#     assert label in category.label_sets[0].labels
#
#     # Training documents only with Annotations for Label "label"
#     for document in category.documents():
#         document._annotations = document.annotations(use_correct=True, label=label)
#
#     extraction_ai = DocumentAnnotationMultiClassModel(category=category)
#     extraction_ai.build()
#     result = extraction_ai.extract(text=document.text, bbox=document.get_bbox(), pages=document.pages)
#
#     assert len(result.keys()) == 2
#     assert isinstance(result[label_set_1.name], dict)
#     assert isinstance(result[label_set_2.name], list)
#     assert not result[label_set_1.name][label.name].empty
#     assert len(result[label_set_2.name]) > 0
#     assert set(extraction_ai.label_set_clf.classes_.tolist()) == set([label_set_1.name, label_set_2.name, 'No'])
#
#
# @unittest.skip("Separate labels not supported")
# class SeparateLabelsTestDocumentEntityMulticlassModel(unittest.TestCase):
#     """
#     Test separate_labels function.
#
#     Existing test cases:
#
#     test_data.TestAPIDataSetup.test_separate_labels
#     => Tests training and the number of labels after separation using project 46
#
#     Missing test:
#     - number of annotations per label after separation
#     - Test label IDs or names instead of length of label list
#     - Test annotation_set label IDs or names instead of length of annotation_set label list
#     - Test new instances created by separations have negative ids
#
#     test_models_labels_multiclass.TestSeparateLabelsEntityMultiClassModel.test_training
#     => Tests training and the number of labels after separation using project 458
#
#     Missing test:
#     - content of extract() result
#     - No leakage of annotations from shared labels across categories and within categories (Nachname)
#     """
#
#     @classmethod
#     def setUpClass(cls) -> None:
#         """Set the test data (Project 1100)."""
#         cls.prj = Project(id_=1199)
#
#     def test_separate_labels(self):
#         # res = separate_labels(project=self.prj)
#         # assert....
#         pass
#
#
# class TestDocumentModelInitialization(unittest.TestCase):
#     @classmethod
#     def setUpClass(cls) -> None:
#         """Set the test data (Project 1199)."""
#         # TODO: use emtpy project
#         cls.prj = Project(id_=46)
#         cls.category = cls.prj.categories[0]
#         cls.document_id = 196137
#         cls.document = cls.prj.get_document_by_id(cls.document_id)
#         cls.extraction_ai = DocumentAnnotationMultiClassModel(category=cls.category)
#
#     def test_category(self):
#         """Test Extraction AI has Category."""
#         assert self.extraction_ai.category == self.category
#
#     def test_label_sets_with_ids(self):
#         """Test Extraction AI has Label Sets from category."""
#         assert set(filter(lambda x: x.id_, self.extraction_ai.label_sets)) == set(
#             filter(lambda x: x.id_, self.category.label_sets)
#         )
#
#     def test_labels_with_ids(self):
#         """Test Extraction AI has Labels from category."""
#         assert set(filter(lambda x: x.id_, self.extraction_ai.labels)) == set(
#             filter(lambda x: x.id_ and set(x.label_sets).issubset(self.category.label_sets), self.prj.labels)
#         )
#
#     @unittest.skip('Tokenizer creates new NO_Label')
#     def test_labels(self):
#         # TODO: NO LABEL is not added to the extraction AI but is added to the project
#         assert self.extraction_ai.labels == self.prj.labels
#
#     @unittest.skip('Tokenizer creates new NO_Label')
#     def test_label_sets(self):
#         # TODO: Label Set for NO LABEL is added to extraction AI but not to the project
#         assert self.extraction_ai.label_sets == self.prj.label_sets
#
#
# class TestLabelSetClfBasicProject(unittest.TestCase):
#     """Test fit of the Label Set classifier."""
#
#     # WIP: tests need to be completed
#
#     @classmethod
#     def setUpClass(cls) -> None:
#         """Set the test data."""
#         cls.prj = Project(id_=None)
#         cls.category = Category(project=cls.prj, id_=1)
#         cls.prj.add_category(cls.category)
#
#         label_set = LabelSet(
#             project=cls.prj, name='LabelSet1', categories=[cls.category], id_=2, has_multiple_annotation_sets=True
#         )
#         label = Label(project=cls.prj, label_sets=[label_set], text='FirstName', id_=3)
#
#         cls.document = Document(project=cls.prj, category=cls.category, text='A\nB')
#
#         # TODO: we need to add annotation even if we pass df_train
#         span = Span(start_offset=0, end_offset=1)
#         annotation_set = AnnotationSet(document=cls.document, label_set=label_set)
#         _ = Annotation(
#             label=label, annotation_set=annotation_set, label_set=label_set, document=cls.document, spans=[span]
#         )
#
#         cls.extraction_ai = DocumentAnnotationMultiClassModel(category=cls.category)
#
#     def test_fit_document_not_belonging_to_category(self):
#         """Test fit() the Label Set classifier with an invalid document - not belonging to the category."""
#         self.extraction_ai.label_feature_list = ['dummy_feat_1']
#         self.extraction_ai.df_train = pandas.DataFrame([{'document_id': 1, 'label_text': 'test', 'dummy_feat_1': 1}])
#         self.extraction_ai.df_valid = pandas.DataFrame()
#         with self.assertRaises(IndexError):
#             self.extraction_ai.fit_label_set_clf()
#
#     def test_fit_document_without_id(self):
#         """Test fit() the Label Set classifier with an invalid document - without ID."""
#         self.extraction_ai.label_feature_list = ['dummy_feat_1']
#         self.extraction_ai.df_train = \
#         pandas.DataFrame([{'document_id': None, 'label_text': 'test', 'dummy_feat_1': 1}])
#         self.extraction_ai.df_valid = pandas.DataFrame()
#         with self.assertRaises(ValueError) as context:
#             self.extraction_ai.fit_label_set_clf()
#             assert 'No objects to concatenate' in context
#
#     @unittest.skip(reason='Suggestion for change.')
#     def test_fit_document_without_label_classifier(self):
#         """Test fit() the Label Set classifier without having fitted the Label classifier."""
#         self.extraction_ai.label_feature_list = ['dummy_feat_1']
#         self.extraction_ai.df_train = pandas.DataFrame([{'document_id': 4, 'label_text': 'test', 'dummy_feat_1': 1}])
#         self.extraction_ai.df_valid = pandas.DataFrame()
#         # TODO: fit should e possible without label clf (8857)
#         self.extraction_ai.fit_label_set_clf()
#         # TODO: add assert
#
#     @unittest.skip(reason='Suggestion for change.')
#     def test_fit_document_without_label_features(self):
#         """Test fit() the Label Set classifier without Label features."""
#         self.extraction_ai.label_feature_list = []
#         self.extraction_ai.df_train = pandas.DataFrame([{'document_id': 4, 'label_text': 'test'}])
#         self.extraction_ai.df_valid = pandas.DataFrame()
#         self.extraction_ai.fit()
#         # TODO: fit should e possible without label features (8857)
#         self.extraction_ai.fit_label_set_clf()
#         # TODO: add assert
#
#     @unittest.skip(reason='Suggestion for change.')
#     def test_fit_document_without_label_features_list(self):
#         """Test fit() the Label Set classifier without the Label features list."""
#         self.extraction_ai.label_feature_list = []
#         self.extraction_ai.df_train = pandas.DataFrame([{'document_id': 4, 'label_text': 'test', 'dummy_feat_1': 1}])
#         self.extraction_ai.df_valid = pandas.DataFrame()
#         self.extraction_ai.fit()
#         # TODO: fit should be possible without label features (8857)
#         self.extraction_ai.fit_label_set_clf()
#         # TODO: add assert
#
#     @unittest.skip(reason='Suggestion for change.')
#     def test_fit_document_complete_features(self):
#         """Test fit() the Label Set classifier with complete features."""
#         self.extraction_ai.label_feature_list = ['dummy_feat_1']
#         span_dict = {
#             'document_id': 4,
#             'label_text': 'FirstName',
#             'dummy_feat_1': 1,
#             'label_id': 3,
#             'start_offset': 0,
#             'end_offset': 1,
#             'line_index': 0,
#         }
#         self.extraction_ai.df_train = pandas.DataFrame([span_dict])
#         self.extraction_ai.df_valid = pandas.DataFrame()
#         self.extraction_ai.fit()
#         # TODO: fit should be possible with offline document if we have df_train (already with span info)
#         self.extraction_ai.fit_label_set_clf()
#         # TODO: add assert
#
#     @unittest.skip(reason='Suggestion for change.')
#     def test_fit_document_without_offsets_features(self):
#         """Test fit() the Label Set classifier without offset featuers."""
#         self.extraction_ai.label_feature_list = ['dummy_feat_1']
#         span_dict = {'document_id': 4, 'label_text': 'FirstName', 'dummy_feat_1': 1, 'label_id': 3, 'line_index': 0}
#         self.extraction_ai.df_train = pandas.DataFrame([span_dict])
#         self.extraction_ai.df_valid = pandas.DataFrame()
#         self.extraction_ai.fit()
#         # TODO: fit should be possible with offline document if we have df_train (already with span info) (8856)
#         self.extraction_ai.fit_label_set_clf()
#         # TODO: add assert
#
#
# class TestLabelSetClfExtractDefaultOnly(unittest.TestCase):
#     """Test Label Set classifier extract method when the only Label Set is the Category."""
#
#     @classmethod
#     def setUpClass(cls) -> None:
#         """Set the test data."""
#         cls.project = Project(id_=46)
#         category = cls.project.get_category_by_id(63)
#         cls.label_set = cls.project.get_label_set_by_id(63)  # default
#         category.label_sets = [cls.label_set]
#         cls.test_document = category.documents()[0]
#
#         for document in category.documents():
#             filtered_annotations = [
#                 annot for annot in document.annotations(use_correct=True) if annot.label_set == cls.label_set
#             ]
#             document._annotations = filtered_annotations
#
#         cls.extraction_ai = DocumentAnnotationMultiClassModel(category=category)
#
#     def test_1_build_project_with_default_label_set_only(self):
#         """Test training with a Document where there are no Label Sets other than the default one."""
#         self.extraction_ai.build()
#         assert self.extraction_ai.label_set_clf is None
#         result = self.extraction_ai.extract(
#             text=self.test_document.text, bbox=self.test_document.get_bbox(), pages=self.test_document.pages
#         )
#
#         assert len(result.keys()) == 9
#         for label_name in result.keys():
#             assert label_name in [label.name for label in self.label_set.labels]
#             assert isinstance(result[label_name], pd.DataFrame)
#
#     def test_2_extract_label_set_with_clf(self):
#         """Test result of extract of Label Set clf with no Label Sets other than the default one."""
#         res_dict = {
#             # label from default Label Set
#             'Vorname': pd.DataFrame(
#                 [
#                     {'label_text': 'Vorname', 'confidence': 0.4, 'line_index': 1},
#                     {'label_text': 'Vorname', 'confidence': 0.6, 'line_index': 2},
#                 ]
#             )
#         }
#
#         self.assertIsNone(self.extraction_ai.label_set_clf)
#         extract_result = self.extraction_ai.extract_label_set_with_clf(self.test_document, pd.DataFrame(), res_dict)
#         assert extract_result == res_dict
#
#
# class TestLabelSetClfExtractMultipleFalseOnly(unittest.TestCase):
#     """Test Label Set classifier extract method when the only Label Set has no option for multiple Annotation Sets."""
#
#     @classmethod
#     def setUpClass(cls) -> None:
#         """Project with 1 Label Set with multiple=False."""
#         cls.project = Project(id_=46)
#         category = cls.project.get_category_by_id(63)
#         cls.label_set1 = cls.project.get_label_set_by_id(63)  # default
#         cls.label_set2 = cls.project.get_label_set_by_id(3707)  # multiple false
#         category.label_sets = [cls.label_set1, cls.label_set2]
#         cls.test_document = category.documents()[0]
#
#         for document in category.documents():
#             filtered_annotations = [
#                 annot
#                 for annot in document.annotations(use_correct=True)
#                 if annot.label_set in [cls.label_set1, cls.label_set2]
#             ]
#             document._annotations = filtered_annotations
#
#         cls.extraction_ai = DocumentAnnotationMultiClassModel(category=category)
#
#     def test_1_extract_method_default_label_set_prediction(self):
#         """Test extract with default predictions from the Label Set Classifier."""
#         res_dict = {
#             # label from default Label Set
#             'Vorname': pd.DataFrame(
#                 [
#                     {'label_text': 'Vorname', 'confidence': 0.4, 'line_index': 1},
#                     {'label_text': 'Vorname', 'confidence': 0.6, 'line_index': 2},
#                 ]
#             ),
#             # Label from Label Set with multiple False
#             'Steuer-Brutto': pd.DataFrame(
#                 [
#                     {'label_text': 'Steuer-Brutto', 'confidence': 0.2, 'line_index': 3},
#                     {'label_text': 'Steuer-Brutto', 'confidence': 0.4, 'line_index': 4},
#                 ]
#             ),
#         }
#
#         res_label_sets = pd.DataFrame(['No', 'No', 'No', 'No'])
#
#         result = self.extraction_ai.extract_from_label_set_output(res_dict, res_label_sets)
#         assert all(result['Vorname'] == res_dict['Vorname'])
#         assert all(result['Verdiensibescheinigung']['Steuer-Brutto'] == res_dict['Steuer-Brutto'])
#
#     def test_2_extract_method_correct_label_cls_correct_label_set_clf(self):
#         """Test extract with correct predictions from the Label Classifier and Label Set Classifier."""
#         res_dict = {
#             # label from default Label Set
#             'Vorname': pd.DataFrame(
#                 [
#                     {'label_text': 'Vorname', 'confidence': 0.4, 'line_index': 1},
#                     {'label_text': 'Vorname', 'confidence': 0.6, 'line_index': 2},
#                 ]
#             ),
#             # Label from Label Set with multiple False
#             'Steuer-Brutto': pd.DataFrame(
#                 [
#                     {'label_text': 'Steuer-Brutto', 'confidence': 0.2, 'line_index': 3},
#                     {'label_text': 'Steuer-Brutto', 'confidence': 0.4, 'line_index': 4},
#                 ]
#             ),
#         }
#         res_label_sets = pd.DataFrame(['Lohnabrechnung', 'No', 'Verdiensibescheinigung', 'No'])
#
#         result = self.extraction_ai.extract_from_label_set_output(res_dict, res_label_sets)
#         assert all(result['Vorname'] == res_dict['Vorname'])
#         assert all(result['Verdiensibescheinigung']['Steuer-Brutto'] == res_dict['Steuer-Brutto'])
#
#     @unittest.skip(reason="Not currently using the choose_top option, which also needs revision.")
#     def test_3_extract_method_correct_label_cls_correct_label_set_clf_choose_top(self):
#         """Test extract with correct predictions from the Label Classifier and Label Set Classifier and choose top."""
#         res_dict = {
#             # label from default Label Set
#             'Vorname': pd.DataFrame(
#                 [
#                     {'label_text': 'Vorname', 'confidence': 0.4, 'line_index': 1},
#                     {'label_text': 'Vorname', 'confidence': 0.6, 'line_index': 2},
#                 ]
#             ),
#             # Label from Label Set with multiple False
#             'Steuer-Brutto': pd.DataFrame(
#                 [
#                     {'label_text': 'Steuer-Brutto', 'confidence': 0.2, 'line_index': 3},
#                     {'label_text': 'Steuer-Brutto', 'confidence': 0.4, 'line_index': 4},
#                 ]
#             ),
#         }
#         res_label_sets = pd.DataFrame(['Lohnabrechnung', 'No', 'Verdiensibescheinigung', 'No'])
#
#         result = self.extraction_ai.extract_from_label_set_output(res_dict, res_label_sets, choose_top=True)
#         assert (
#             result['Vorname']
#             .reset_index(drop=True)
#             .equals(pd.DataFrame([{'label_text': 'Vorname', 'confidence': 0.6, 'line_index': 2}]))
#         )
#         assert (
#             result['Verdiensibescheinigung']['Steuer-Brutto']
#             .reset_index(drop=True)
#             .equals(pd.DataFrame([{'label_text': 'Steuer-Brutto', 'confidence': 0.4, 'line_index': 4}]))
#         )
#
#     def test_4_extract_method_incorrect_label_cls_correct_label_set_clf(self):
#         """Test extract with missing Label predictions and correct Label Set predictions."""
#         res_dict = {
#             # label from default Label Set
#             'Vorname': pd.DataFrame(
#                 [
#                     {'label_text': 'Vorname', 'confidence': 0.4, 'line_index': 1},
#                     {'label_text': 'Vorname', 'confidence': 0.6, 'line_index': 2},
#                 ]
#             ),
#         }
#         res_label_sets = pd.DataFrame(['No', 'No'])
#         result = self.extraction_ai.extract_from_label_set_output(res_dict.copy(), res_label_sets)
#         assert all(result['Vorname'] == res_dict['Vorname'])
#
#     def test_5_extract_method_incorrect_label_cls_incorrect_label_set_clf(self):
#         """Test extract with missing Label predictions and incorrect Label Set predictions."""
#         res_dict = {
#             # label from default Label Set
#             'Vorname': pd.DataFrame(
#                 [
#                     {'label_text': 'Vorname', 'confidence': 0.4, 'line_index': 1},
#                     {'label_text': 'Vorname', 'confidence': 0.6, 'line_index': 2},
#                 ]
#             ),
#         }
#         res_label_sets = pd.DataFrame(['No', 'Verdiensibescheinigung'])
#         result = self.extraction_ai.extract_from_label_set_output(res_dict, res_label_sets)
#         assert all(result['Vorname'] == res_dict['Vorname'])
#
#     def test_6_extract_method_correct_label_cls_incorrect_label_set_clf(self):
#         """Test extract with correct Label predictions and incorrect Label Set predictions."""
#         res_dict = {
#             # label from default Label Set
#             'Vorname': pd.DataFrame(
#                 [
#                     {'label_text': 'Vorname', 'confidence': 0.4, 'line_index': 1},
#                     {'label_text': 'Vorname', 'confidence': 0.6, 'line_index': 2},
#                 ]
#             ),
#             # Label from Label Set with multiple False
#             'Steuer-Brutto': pd.DataFrame(
#                 [
#                     {'label_text': 'Steuer-Brutto', 'confidence': 0.2, 'line_index': 3},
#                     {'label_text': 'Steuer-Brutto', 'confidence': 0.4, 'line_index': 4},
#                 ]
#             ),
#         }
#         res_label_sets = pd.DataFrame(['No', 'No', 'No', 'No'])
#         result = self.extraction_ai.extract_from_label_set_output(res_dict.copy(), res_label_sets)
#         assert all(result['Vorname'] == res_dict['Vorname'])
#         assert all(result['Verdiensibescheinigung']['Steuer-Brutto'] == res_dict['Steuer-Brutto'])
#
#     def test_7_build_project_with_multiple_false_label_sets_only(self):
#         """Test training with a Document where there are no Label Sets other than multiple=False ones."""
#         self.extraction_ai.build()
#         assert self.extraction_ai.label_set_clf is not None
#         result = self.extraction_ai.extract(
#             text=self.test_document.text, bbox=self.test_document.get_bbox(), pages=self.test_document.pages
#         )
#
#         labels_names_1 = [label.name for label in self.label_set1.labels]
#
#         for key in result.keys():
#             assert key in labels_names_1 + [self.label_set2.name]
#
#
# class TestLabelSetClfExtractMultipleTrueOnly(unittest.TestCase):
#     """Test Label Set classifier extract method when the only Label Set has option for multiple Annotation Sets."""
#
#     @classmethod
#     def setUpClass(cls) -> None:
#         """Project with 1 Label Set with multiple=False."""
#         cls.project = Project(id_=46)
#         category = cls.project.get_category_by_id(63)
#         cls.label_set1 = cls.project.get_label_set_by_id(63)  # default
#         cls.label_set2 = cls.project.get_label_set_by_id(64)  # multiple true
#         category.label_sets = [cls.label_set1, cls.label_set2]
#         cls.test_document = category.documents()[0]
#
#         for document in category.documents():
#             filtered_annotations = [
#                 annot
#                 for annot in document.annotations(use_correct=True)
#                 if annot.label_set in [cls.label_set1, cls.label_set2]
#             ]
#             document._annotations = filtered_annotations
#
#         cls.extraction_ai = DocumentAnnotationMultiClassModel(category=category)
#
#     def test_1_extract_method_default_label_set_prediction(self):
#         """Test extract with default predictions from the Label Set Classifier."""
#         res_dict = {
#             # label from default Label Set
#             'Vorname': pd.DataFrame([{'label_text': 'Vorname', 'confidence': 0.4, 'line_index': 1}]),
#             # Label from Label Set with multiple True
#             'Betrag': pd.DataFrame(
#                 [
#                     {'label_text': 'Betrag', 'confidence': 0.2, 'line_index': 3},
#                     {'label_text': 'Betrag', 'confidence': 0.4, 'line_index': 4},
#                     {'label_text': 'Betrag', 'confidence': 0.3, 'line_index': 5},
#                 ]
#             ),
#         }
#
#         res_label_sets = pd.DataFrame(['No', 'No', 'No', 'No', 'No'])
#
#         result = self.extraction_ai.extract_from_label_set_output(res_dict, res_label_sets)
#         assert all(result['Vorname'] == res_dict['Vorname'])
#         assert len(result['Brutto-Bezug']) == 1
#         assert all(result['Brutto-Bezug'][0]['Betrag'] == res_dict['Betrag'])
#
#     def test_2_extract_method_correct_label_cls_correct_label_set_clf(self):
#         """Test extract with correct predictions from the Label Classifier and Label Set Classifier."""
#         res_dict = {
#             # label from default Label Set
#             'Vorname': pd.DataFrame([{'label_text': 'Vorname', 'confidence': 0.4, 'line_index': 1}]),
#             # Label from Label Set with multiple True
#             'Betrag': pd.DataFrame(
#                 [
#                     {'label_text': 'Betrag', 'confidence': 0.2, 'line_index': 3},
#                     {'label_text': 'Betrag', 'confidence': 0.4, 'line_index': 4},
#                     {'label_text': 'Betrag', 'confidence': 0.3, 'line_index': 5},
#                 ]
#             ),
#         }
#         res_label_sets = pd.DataFrame(['Lohnabrechnung', 'No', 'Brutto-Bezug', 'Brutto-Bezug', 'Brutto-Bezug'])
#
#         result = self.extraction_ai.extract_from_label_set_output(res_dict, res_label_sets)
#         assert all(result['Vorname'] == res_dict['Vorname'])
#         assert len(result['Brutto-Bezug']) == 3
#         assert all(result['Brutto-Bezug'][0]['Betrag'] == res_dict['Betrag'].loc[0, :])
#         assert all(result['Brutto-Bezug'][1]['Betrag'] == res_dict['Betrag'].loc[1, :])
#         assert all(result['Brutto-Bezug'][2]['Betrag'] == res_dict['Betrag'].loc[2, :])
#
#     @unittest.skip(reason="Not currently using the choose_top option, which also needs revision.")
#     def test_3_extract_method_correct_label_cls_correct_label_set_clf_choose_top(self):
#         """Test extract with correct predictions from the Label Classifier and Label Set Classifier and choose top."""
#         res_dict = {
#             # label from default Label Set
#             'Vorname': pd.DataFrame([{'label_text': 'Vorname', 'confidence': 0.4, 'line_index': 1}]),
#             # Label from Label Set with multiple True
#             'Betrag': pd.DataFrame(
#                 [
#                     {'label_text': 'Betrag', 'confidence': 0.2, 'line_index': 3},
#                     {'label_text': 'Betrag', 'confidence': 0.4, 'line_index': 4},
#                     {'label_text': 'Betrag', 'confidence': 0.3, 'line_index': 5},
#                 ]
#             ),
#         }
#         res_label_sets = pd.DataFrame(['Lohnabrechnung', 'No', 'Brutto-Bezug', 'Brutto-Bezug', 'Brutto-Bezug'])
#
#         result = self.extraction_ai.extract_from_label_set_output(res_dict, res_label_sets, choose_top=True)
#         assert all(result['Vorname'] == res_dict['Vorname'])
#         assert len(result['Brutto-Bezug']) == 3
#         assert all(result['Brutto-Bezug'][0]['Betrag'] == res_dict['Betrag'].loc[0, :])
#         assert all(result['Brutto-Bezug'][1]['Betrag'] == res_dict['Betrag'].loc[1, :])
#         assert all(result['Brutto-Bezug'][2]['Betrag'] == res_dict['Betrag'].loc[2, :])
#
#     def test_4_extract_method_incorrect_label_cls_correct_label_set_clf(self):
#         """Test extract with missing Label predictions and correct Label Set predictions."""
#         res_dict = {
#             # label from default Label Set
#             'Vorname': pd.DataFrame([{'label_text': 'Vorname', 'confidence': 0.4, 'line_index': 1}]),
#             # Label from Label Set with multiple True
#             'Betrag': pd.DataFrame([{'label_text': 'Betrag', 'confidence': 0.3, 'line_index': 5}]),
#         }
#         res_label_sets = pd.DataFrame(['No', 'No', 'No', 'No', 'Brutto-Bezug'])
#         result = self.extraction_ai.extract_from_label_set_output(res_dict.copy(), res_label_sets)
#
#         assert all(result['Vorname'] == res_dict['Vorname'])
#         assert len(result['Brutto-Bezug']) == 1
#         assert all(result['Brutto-Bezug'][0]['Betrag'] == res_dict['Betrag'])
#
#     def test_5_extract_method_incorrect_label_cls_incorrect_label_set_clf(self):
#         """Test extract with missing Label predictions and incorrect Label Set predictions."""
#         res_dict = {
#             # label from default Label Set
#             'Vorname': pd.DataFrame([{'label_text': 'Vorname', 'confidence': 0.4, 'line_index': 1}]),
#             # Label from Label Set with multiple True
#             'Betrag': pd.DataFrame([{'label_text': 'Betrag', 'confidence': 0.3, 'line_index': 5}]),
#         }
#         res_label_sets = pd.DataFrame(['Brutto-Bezug', 'No', 'No', 'No', 'No'])
#         result = self.extraction_ai.extract_from_label_set_output(res_dict, res_label_sets)
#         assert all(result['Vorname'] == pd.DataFrame([{'label_text': 'Vorname', 'confidence': 0.4, 'line_index': 1}]))
#         assert len(result['Brutto-Bezug']) == 1
#         assert all(result['Brutto-Bezug'][0]['Betrag'] == res_dict['Betrag'])
#
#     def test_6_extract_method_correct_label_cls_incorrect_label_set_clf(self):
#         """Test extract with correct Label predictions and incorrect Label Set predictions."""
#         res_dict = {
#             # label from default Label Set
#             'Vorname': pd.DataFrame([{'label_text': 'Vorname', 'confidence': 0.4, 'line_index': 1}]),
#             # Label from Label Set with multiple True
#             'Betrag': pd.DataFrame(
#                 [
#                     {'label_text': 'Betrag', 'confidence': 0.2, 'line_index': 3},
#                     {'label_text': 'Betrag', 'confidence': 0.4, 'line_index': 4},
#                     {'label_text': 'Betrag', 'confidence': 0.3, 'line_index': 5},
#                 ]
#             ),
#         }
#         res_label_sets = pd.DataFrame(['Lohnabrechnung', 'No', 'No', 'No', 'No'])
#         result = self.extraction_ai.extract_from_label_set_output(res_dict.copy(), res_label_sets)
#         assert all(result['Vorname'] == res_dict['Vorname'])
#         assert len(result['Brutto-Bezug']) == 1
#         assert all(result['Brutto-Bezug'][0]['Betrag'] == res_dict['Betrag'])
#
#     def test_7_build_project_with_multiple_true_label_sets_only(self):
#         """Test training with a Document where there are no Label Sets other than multiple=True ones."""
#         self.extraction_ai.build()
#         assert self.extraction_ai.label_set_clf is not None
#         result = self.extraction_ai.extract(
#             text=self.test_document.text, bbox=self.test_document.get_bbox(), pages=self.test_document.pages
#         )
#
#         labels_names_1 = [label.name for label in self.label_set1.labels]
#
#         for key in result.keys():
#             assert key in labels_names_1 + [self.label_set2.name]
#
#
# class TestLabelSetClfExtractMultipleTrueAndMultipleFalse(unittest.TestCase):
#     """Test Label Set classifier extract method when the only Label Set is the Category."""
#
#     @classmethod
#     def setUpClass(cls) -> None:
#         """Set the test data."""
#         cls.project = Project(id_=46)
#         category = cls.project.get_category_by_id(63)
#         label_set0 = cls.project.get_label_set_by_id(63)  # default
#         label_set1 = cls.project.get_label_set_by_id(64)  # multiple true
#         label_set2 = cls.project.get_label_set_by_id(3707)  # multiple false
#         category.label_sets = [label_set0, label_set1, label_set2]
#         cls.test_document = category.documents()[0]
#
#         for document in category.documents():
#             filtered_annotations = [
#                 annot
#                 for annot in document.annotations(use_correct=True)
#                 if annot.label_set in [label_set0, label_set1, label_set2]
#             ]
#             document._annotations = filtered_annotations
#
#         cls.extraction_ai = DocumentAnnotationMultiClassModel(category=category)
#
#     def test_1_extract_method_default_label_set_prediction(self):
#         """Test extract with default predictions from the Label Set Classifier."""
#         res_dict = {
#             # label from default Label Set
#             'Vorname': pd.DataFrame([{'label_text': 'Vorname', 'confidence': 0.4, 'line_index': 1}]),
#             # Label from Label Set with multiple True
#             'Betrag': pd.DataFrame(
#                 [
#                     {'label_text': 'Betrag', 'confidence': 0.2, 'line_index': 3},
#                     {'label_text': 'Betrag', 'confidence': 0.4, 'line_index': 4},
#                     {'label_text': 'Betrag', 'confidence': 0.3, 'line_index': 5},
#                     {'label_text': 'Betrag', 'confidence': 0.3, 'line_index': 10},
#                 ]
#             ),
#             # Label from Label Set with multiple False
#             'Steuer-Brutto': pd.DataFrame(
#                 [
#                     {'label_text': 'Steuer-Brutto', 'confidence': 0.2, 'line_index': 7},
#                     {'label_text': 'Steuer-Brutto', 'confidence': 0.4, 'line_index': 8},
#                 ]
#             ),
#         }
#
#         res_label_sets = pd.DataFrame(['No', 'No', 'No', 'No', 'No', 'No', 'No', 'No', 'No'])
#
#         result = self.extraction_ai.extract_from_label_set_output(res_dict, res_label_sets)
#         assert all(result['Vorname'] == res_dict['Vorname'])
#         assert len(result['Brutto-Bezug']) == 1
#         assert all(result['Brutto-Bezug'][0]['Betrag'] == res_dict['Betrag'])
#         assert all(result['Verdiensibescheinigung']['Steuer-Brutto'] == res_dict['Steuer-Brutto'])
#
#     def test_2_extract_method_correct_label_cls_correct_label_set_clf(self):
#         """Test extract with correct predictions from the Label Classifier and Label Set Classifier."""
#         res_dict = {
#             # label from default Label Set
#             'Vorname': pd.DataFrame([{'label_text': 'Vorname', 'confidence': 0.4, 'line_index': 1}]),
#             # Label from Label Set with multiple True
#             'Betrag': pd.DataFrame(
#                 [
#                     {'label_text': 'Betrag', 'confidence': 0.2, 'line_index': 3},
#                     {'label_text': 'Betrag', 'confidence': 0.4, 'line_index': 4},
#                     {'label_text': 'Betrag', 'confidence': 0.3, 'line_index': 5},
#                     {'label_text': 'Betrag', 'confidence': 0.3, 'line_index': 10},
#                 ]
#             ),
#             # Label from Label Set with multiple False
#             'Steuer-Brutto': pd.DataFrame(
#                 [
#                     {'label_text': 'Steuer-Brutto', 'confidence': 0.2, 'line_index': 7},
#                     {'label_text': 'Steuer-Brutto', 'confidence': 0.4, 'line_index': 8},
#                 ]
#             ),
#         }
#         res_label_sets = pd.DataFrame(
#             [
#                 'Lohnabrechnung',
#                 'No',
#                 'Brutto-Bezug',
#                 'Brutto-Bezug',
#                 'Brutto-Bezug',
#                 'No',
#                 'Verdiensibescheinigung',
#                 'No',
#                 'No',
#                 'Brutto-Bezug',
#             ]
#         )
#
#         result = self.extraction_ai.extract_from_label_set_output(res_dict, res_label_sets)
#         assert all(result['Vorname'] == res_dict['Vorname'])
#         assert len(result['Brutto-Bezug']) == 4
#         assert all(result['Brutto-Bezug'][0]['Betrag'] == res_dict['Betrag'].loc[0, :])
#         assert all(result['Brutto-Bezug'][1]['Betrag'] == res_dict['Betrag'].loc[1, :])
#         assert all(result['Brutto-Bezug'][2]['Betrag'] == res_dict['Betrag'].loc[2, :])
#         assert all(result['Brutto-Bezug'][3]['Betrag'] == res_dict['Betrag'].loc[3, :])
#         assert all(result['Verdiensibescheinigung']['Steuer-Brutto'] == res_dict['Steuer-Brutto'])
#
#     @unittest.skip(reason="Not currently using the choose_top option, which also needs revision.")
#     def test_3_extract_method_correct_label_cls_correct_label_set_clf_choose_top(self):
#         """Test extract with correct predictions from the Label Classifier and Label Set Classifier and choose top."""
#         res_dict = {
#             # label from default Label Set
#             'Vorname': pd.DataFrame([{'label_text': 'Vorname', 'confidence': 0.4, 'line_index': 1}]),
#             # Label from Label Set with multiple True
#             'Betrag': pd.DataFrame(
#                 [
#                     {'label_text': 'Betrag', 'confidence': 0.2, 'line_index': 3},
#                     {'label_text': 'Betrag', 'confidence': 0.4, 'line_index': 4},
#                     {'label_text': 'Betrag', 'confidence': 0.3, 'line_index': 5},
#                 ]
#             ),
#         }
#         res_label_sets = pd.DataFrame(['Lohnabrechnung', 'Brutto-Bezug', 'Brutto-Bezug', 'Brutto-Bezug'])
#
#         result = self.extraction_ai.extract_from_label_set_output(res_dict, res_label_sets, choose_top=True)
#         assert all(result['Vorname'] == res_dict['Vorname'])
#         assert len(result['Brutto-Bezug']) == 3
#         assert all(result['Brutto-Bezug'][0]['Betrag'] == res_dict['Betrag'].loc[0, :])
#         assert all(result['Brutto-Bezug'][1]['Betrag'] == res_dict['Betrag'].loc[1, :])
#         assert all(result['Brutto-Bezug'][2]['Betrag'] == res_dict['Betrag'].loc[2, :])
#
#     def test_4_extract_method_incorrect_label_cls_correct_label_set_clf(self):
#         """Test extract with missing Label predictions and correct Label Set predictions."""
#         res_dict = {
#             # label from default Label Set
#             'Vorname': pd.DataFrame([{'label_text': 'Vorname', 'confidence': 0.4, 'line_index': 1}]),
#             # Label from Label Set with multiple True
#             'Betrag': pd.DataFrame(
#                 [
#                     {'label_text': 'Betrag', 'confidence': 0.3, 'line_index': 5},
#                     {'label_text': 'Betrag', 'confidence': 0.3, 'line_index': 10},
#                 ]
#             ),
#             # Label from Label Set with multiple False
#             'Steuer-Brutto': pd.DataFrame(
#                 [
#                     {'label_text': 'Steuer-Brutto', 'confidence': 0.2, 'line_index': 7},
#                 ]
#             ),
#         }
#         res_label_sets = pd.DataFrame(
#             [
#                 'Lohnabrechnung',
#                 'No',
#                 'No',
#                 'No',
#                 'Brutto-Bezug',
#                 'No',
#                 'Verdiensibescheinigung',
#                 'No',
#                 'No',
#                 'Brutto-Bezug',
#             ]
#         )
#
#         result = self.extraction_ai.extract_from_label_set_output(res_dict.copy(), res_label_sets)
#         assert all(result['Vorname'] == res_dict['Vorname'])
#         assert len(result['Brutto-Bezug']) == 2
#         assert all(result['Brutto-Bezug'][0]['Betrag'] == res_dict['Betrag'].loc[0, :])
#         assert all(result['Brutto-Bezug'][1]['Betrag'] == res_dict['Betrag'].loc[1, :])
#         assert all(result['Verdiensibescheinigung']['Steuer-Brutto'] == res_dict['Steuer-Brutto'])
#
#     def test_5_extract_method_incorrect_label_cls_incorrect_label_set_clf(self):
#         """Test extract with missing Label predictions and incorrect Label Set predictions."""
#         res_dict = {
#             # label from default Label Set
#             'Vorname': pd.DataFrame([{'label_text': 'Vorname', 'confidence': 0.4, 'line_index': 1}]),
#             # Label from Label Set with multiple True
#             'Betrag': pd.DataFrame(
#                 [
#                     {'label_text': 'Betrag', 'confidence': 0.3, 'line_index': 5},
#                     {'label_text': 'Betrag', 'confidence': 0.3, 'line_index': 10},
#                 ]
#             ),
#             # Label from Label Set with multiple False
#             'Steuer-Brutto': pd.DataFrame(
#                 [
#                     {'label_text': 'Steuer-Brutto', 'confidence': 0.2, 'line_index': 7},
#                 ]
#             ),
#         }
#         res_label_sets = pd.DataFrame(
#             ['Brutto-Bezug', 'No', 'No', 'No', 'Verdiensibescheinigung', 'No', 'Lohnabrechnung', 'No', 'No', 'No']
#         )
#
#         result = self.extraction_ai.extract_from_label_set_output(res_dict, res_label_sets)
#         assert all(result['Vorname'] == pd.DataFrame([{'label_text': 'Vorname', 'confidence': 0.4, 'line_index': 1}]))
#         assert len(result['Brutto-Bezug']) == 1
#         assert all(result['Brutto-Bezug'][0]['Betrag'] == res_dict['Betrag'])
#         assert all(result['Verdiensibescheinigung']['Steuer-Brutto'] == res_dict['Steuer-Brutto'])
#
#     def test_6_build_project_with_all_label_set_types(self):
#         """Test training with a document where there are all label set types."""
#         self.extraction_ai.build()
#         assert self.extraction_ai.label_set_clf is not None
#         result = self.extraction_ai.extract(
#             text=self.test_document.text, bbox=self.test_document.get_bbox(), pages=self.test_document.pages
#         )
#         assert len(result.keys()) == 10
#
#
# class TestLabelSetClf(unittest.TestCase):
#     # TODO: use empty project? (TestLabelSetClfBasicProject)
#
#     @classmethod
#     def setUpClass(cls) -> None:
#         """Set the test data (Project 1199)."""
#         cls.prj = Project(id_=46, update=True)
#         cls.category = cls.prj.categories[0]
#         cls.document_id = 196137
#         cls.document = cls.prj.get_document_by_id(cls.document_id)
#         cls.extraction_ai = DocumentAnnotationMultiClassModel(category=cls.category)
#
#     def test_1_fit_invalid_document(self):
#         """Test fit() the Label Set classifier with an invalid document - not belonging to the category."""
#         self.extraction_ai.label_feature_list = ['dummy_feat_1']
#         self.extraction_ai.df_train = pandas.DataFrame([{'document_id': 1, 'label_text': 'test', 'dummy_feat_1': 1}])
#         self.extraction_ai.df_valid = pandas.DataFrame()
#         with self.assertRaises(IndexError):
#             self.extraction_ai.fit()
#             self.extraction_ai.fit_label_set_clf()
#
#     def test_2_fit_label_clf(self):
#         """Minimal setup to do the fitting."""
#         self.extraction_ai.label_feature_list = ['dummy_feat_1']
#         document_id = self.category.documents()[0].id_
#         self.extraction_ai.df_train = pandas.DataFrame(
#             [
#                 {
#                     'document_id': document_id,
#                     'start_offset': 0,
#                     'end_offset': 1,
#                     'line_index': 0,
#                     'label_text': 'Vorname',
#                     'dummy_feat_1': 1,
#                 },
#                 {
#                     'document_id': document_id,
#                     'start_offset': 0,
#                     'end_offset': 1,
#                     'line_index': 0,
#                     'label_text': 'Nachname',
#                     'dummy_feat_1': 1,
#                 },
#             ]
#         )
#         self.extraction_ai.df_valid = pandas.DataFrame()
#         self.extraction_ai.fit()
#         self.extraction_ai.fit_label_set_clf()
#         assert len(self.extraction_ai.label_set_feature_list) == len(self.extraction_ai.labels)
#
#     def test_3_fit_label_extract(self):
#         """Minimal setup to do the fitting."""
#         document = self.category.documents()[0]
#         self.extraction_ai.build()
#         assert sorted(self.extraction_ai.label_set_feature_list) == sorted(
#             [
#                 'EMPTY_LABEL',
#                 'Vorname',
#                 'Betrag',
#                 'Faktor',
#                 'Menge',
#                 'Netto-Verdienst',
#                 'Steuerrechtliche Abzüge',
#                 'Nachname',
#                 'Steuer-Brutto',
#                 'Gesamt-Brutto',
#                 'Auszahlungsbetrag',
#                 'Austellungsdatum',
#                 'Bezeichnung',
#                 'Lohnart',
#                 'Bank inkl. IBAN',
#                 'Personalausweis',
#                 'Steuerklasse',
#                 'Sozialversicherung',
#             ]
#         )
#         self.extraction_ai.extract(text=document.text, bbox=document.get_bbox(), pages=document.pages)
#
#     def test_8_fit_label_set_clf_is_skipped(self):
#         """Test if the fit of the Label Set Classifier is skipped if there are only default Label Sets."""
#         for label_set in self.category.label_sets:
#             label_set.is_default = True
#         extraction_ai = DocumentAnnotationMultiClassModel(category=self.category)
#         extraction_ai.build()
#         # restore project status
#         for label_set in self.category.label_sets:
#             if label_set.id_ != 63:
#                 label_set.is_default = False
#         assert extraction_ai.label_set_clf is None
#
#     def test_7_fit_label_set_clf_is_skipped_wrong_behaviour(self):
#         """Test if the fit of the Label Set Classifier happens if there are only Label Sets with multiple False."""
#         for label_set in self.category.label_sets:
#             label_set.has_multiple_annotation_sets = False
#         extraction_ai = DocumentAnnotationMultiClassModel(category=self.category)
#         extraction_ai.build()
#         # restore project status
#         for label_set in self.category.label_sets:
#             if label_set.id_ in [64, 3706, 3606]:
#                 label_set.has_multiple_annotation_sets = True
#         assert extraction_ai.label_set_clf is not None
#
#     def test_6_extract_method_both_predictions_empty(self):
#         """Test extract with empty predictions from Label Classifier and Label Set Classifier."""
#         with self.assertRaises(ValueError) as context:
#             _ = self.extraction_ai.extract_from_label_set_output({}, pd.DataFrame())
#             assert (
#                 'Label Set Classifier result is empty and it should have the default value "No".' in context.exception
#             )
#
#     def test_4_extract_method_empty_label_prediction(self):
#         """Test extract with empty predictions from the Label Classifier."""
#         res_dict = {}
#         res_label_sets = pd.DataFrame(['No', 'No', 'Verdiensibescheinigung', 'No'])
#         result = self.extraction_ai.extract_from_label_set_output(res_dict, res_label_sets)
#         assert result == {}
#
#     def test_5_extract_method_empty_label_set_prediction(self):
#         """Test extract with empty predictions from the Label Set Classifier."""
#         res_dict = {
#             # label from default Label Set
#             'Vorname': pd.DataFrame(
#                 [
#                     {'label_text': 'Vorname', 'confidence': 0.4, 'line_index': 1},
#                     {'label_text': 'Vorname', 'confidence': 0.6, 'line_index': 2},
#                 ]
#             ),
#         }
#         res_label_sets = pd.DataFrame()
#         with self.assertRaises(ValueError) as context:
#             _ = self.extraction_ai.extract_from_label_set_output(res_dict, res_label_sets)
#
#             assert (
#                 'Label Set Classifier result is empty and it should have the default value "No".' in context.exception
#             )
#
#
# class CreateCandidatesDatasetTestDocumentAnnotationMultiClassModel(unittest.TestCase):
#     """Test for create_candidates_dataset."""
#
#     @classmethod
#     def setUpClass(cls) -> None:
#         """Set the test data (Project 46)."""
#         # TODO: use an empty Project
#         cls.prj = Project(id_=46, update=True)
#
#         cls.document_id = 44863  # 196137
#         # cls.document = cls.prj.get_document_by_id(cls.document_id)
#         cls.document = next(x for x in cls.prj.documents if x.id_ == cls.document_id)
#         # cls.document = next(x for x in cls.prj.no_status_documents if x.id_ == cls.document_id)
#         cls.category = cls.prj.categories[0]
#         extraction_ai = DocumentAnnotationMultiClassModel(category=cls.category)
#         cls.extraction_ai = extraction_ai.create_candidates_dataset()
#         cls.df = cls.extraction_ai.df_train
#
#     def test_length_df_train(self):
#         df = self.df.copy()
#         assert sum(len(x.spans) for x in self.document.annotations()) == \
#         df[df.document_id == self.document_id].shape[0]
#
#     def test_filter_feedback_required(self):
#         """All existing feedback required annotations (with ID) need to be filtered out."""
#         df = self.df.copy()
#         assert df[(~df['annotation_id'].isnull()) & (~df['revised']) & (~df['is_correct'])].shape[0] == 0
#
#     def test_filter_declined(self):
#         """All existing declined annotations (with ID) need to be filtered out."""
#         df = self.df.copy()
#         assert df[~df['id_'].isnull() & df['revised'] & ~df['is_correct']].shape[0] == 0
#
#     def test_document_id(self):
#         """All annotations must be of the category documents."""
#         df = self.df.copy()
#         assert list(df['document_id'].unique()) == list(set([doc.id_ for doc in self.category.documents()]))
#
#     def test_multiline_positional_attributes(self):
#         """Test splitting of annotations provide valid results."""
#         df = self.df.copy()
#
#         label = next(x for x in self.prj.labels if x.id_ == 12470)
#         multiline_annotations = [x for x in self.document.annotations() if x.label and x.label.id_ == label.id_]
#
#         for annotation in multiline_annotations:
#             # assert annotation.id
#             assert annotation.annotation_set
#             assert annotation.annotation_set.label_set.name
#             assert annotation.bboxes
#
#             for span in annotation._spans:
#                 box = get_bboxes(self.document.get_bbox(), span.start_offset, span.end_offset)[0]
#                 filter_df = df[(df['start_offset'] == span.start_offset) & (df['end_offset'] == span.end_offset)]
#
#                 assert filter_df['offset_string'].iat[0] == span.offset_string
#                 assert filter_df['l_dist0'].iat[0] >= 0
#                 assert filter_df['l_dist1'].iat[0] >= 0
#                 assert filter_df['r_dist0'].iat[0] >= 0
#                 assert filter_df['r_dist1'].iat[0] >= 0
#
#             for attribute in ['page_index', 'x0', 'x1', 'y0', 'y1']:
#                 logger.info(f'Check {attribute} for annotation {annotation}.')
#                 assert abs(box[attribute] - filter_df[attribute].iat[0]) < 0.1
#
#     @unittest.skip(reason="Needs revision/ implementation. - we are getting a negative 'l_dist0'")
#     def test_positional_attributes(self):
#         df = self.df.copy()
#         df = df[df['document_id'] == self.document_id]
#
#         label = next(x for x in self.prj.labels if x.id_ == 12470)
#         not_multiline_annotations = [x for x in self.document.annotations() if x.label and x.label.id_ != label.id_]
#         for annotation in not_multiline_annotations:
#             for span in annotation._spans:
#                 assert annotation.id_
#                 assert annotation.annotation_set
#                 assert annotation.annotation_set.label_set.name
#                 assert annotation.bboxes
#
#                 box = get_bboxes(annotation.document.get_bbox(), annotation.start_offset, annotation.end_offset)[0]
#                 filter_df = df[
#                     (df['start_offset'] == annotation.start_offset) & (df['end_offset'] == annotation.end_offset)
#                 ]
#
#                 assert filter_df['offset_string'].iat[0] == span.offset_string
#                 assert filter_df['l_dist0'].iat[0] >= 0
#                 assert filter_df['l_dist1'].iat[0] >= 0
#                 assert filter_df['r_dist0'].iat[0] >= 0
#                 assert filter_df['r_dist1'].iat[0] >= 0
#
#                 for attribute in ['page_index', 'x0', 'x1', 'y0', 'y1']:
#                     logger.info(f'Check {attribute} for annotation {annotation}.')
#                     assert abs(box[attribute] - filter_df[attribute].iat[0]) < 0.1
#
#     def test_feature_function_number_of_features(self):
#         """
#         Test feature function.
#
#         feature_list consists of:
#         - string_feature_column_order
#             Generated by convert_to_feat() in multiclass_clf.py, generates 51 features.
#             builds on:
#             - strip_accents()
#             - vowel_count()
#             - special_count()
#             - space_count()
#             - digit_count()
#             - upper_count()
#             - date_count()
#             - num_count()
#             - normalize_to_python_float()
#             - unique_char_count()
#             - duplicate_count()
#             - count_string_differences()
#             - year_month_day_count()
#             - substring_count()
#             - starts_with_substring()
#             - ends_with_substring()
#         - abs_pos_feature_list
#             Uses ["x0", "y0", "x1", "y1", "page_index", "area"] which are direct annotation attributes
#         - l_keys
#             Defined by n_left_nearest:
#             l_dist_n distance to nth left neighbour
#             if n_nearest_across_lines is more keys are present: why?
#         - r_keys
#             Defined by n_right_nearest:
#             r_dist_n distance to nth right neighbour
#             if n_nearest_across_lines is more keys are present: why?
#         - relative_string_feature_list
#             for each left and right neighbour take the full 51 features.
#         - relative_pos_feature_list
#             "relative_position_in_page" page index as percentage of page length.
#         - word_on_page_feature_name_list
#         - first_word_features (if first_word)
#             uses 4 features ['first_word_x0', 'first_word_y0', 'first_word_x1', 'first_word_y1']
#             51 string features are generated but no used
#
#         """
#         # We use
#         string_features = [
#             'accented_char_count',
#             # 'feat_as_float', Deactivated as we already have normalize_to_float.
#             'feat_day_count',
#             'feat_digit_len',
#             'feat_duplicate_count',
#             'feat_ends_with_minus',
#             'feat_ends_with_plus',
#             'feat_len',
#             'feat_month_count',
#             'feat_num_count',
#             'feat_space_len',
#             'feat_special_len',
#             'feat_starts_with_minus',
#             'feat_starts_with_plus',
#             'feat_substring_count_a',
#             'feat_substring_count_ae',
#             'feat_substring_count_c',
#             'feat_substring_count_ch',
#             'feat_substring_count_comma',
#             'feat_substring_count_e',
#             'feat_substring_count_ei',
#             'feat_substring_count_en',
#             'feat_substring_count_er',
#             'feat_substring_count_f',
#             'feat_substring_count_g',
#             'feat_substring_count_h',
#             'feat_substring_count_i',
#             'feat_substring_count_j',
#             'feat_substring_count_k',
#             'feat_substring_count_m',
#             'feat_substring_count_minus',
#             'feat_substring_count_n',
#             'feat_substring_count_oe',
#             'feat_substring_count_ohn',
#             'feat_substring_count_on',
#             'feat_substring_count_percent',
#             'feat_substring_count_period',
#             'feat_substring_count_plus',
#             'feat_substring_count_r',
#             'feat_substring_count_s',
#             'feat_substring_count_sch',
#             'feat_substring_count_slash',
#             'feat_substring_count_str',
#             'feat_substring_count_u',
#             'feat_substring_count_ue',
#             'feat_substring_count_y',
#             'feat_unique_char_count',
#             'feat_upper_len',
#             'feat_vowel_len',
#             'feat_year_count',
#         ]
#
#         abs_pos_feature = [
#             "x0",
#             "y0",
#             "x1",
#             "y1",
#             "x0_relative",
#             "y0_relative",
#             "x1_relative",
#             "y1_relative",
#             "page_index",
#             "page_index_relative"
#             # "area"
#         ]
#         # relative_position_on_page = ["relative_position_in_page"]
#
#         neighbours_distances = 4
#         neighbours_features = 4 * len(string_features)
#         first_page_features = 0  # Deactivated
#         word_on_page_features = 0  # Deactivated
#
#         assert set(string_features).issubset(set(self.extraction_ai.label_feature_list))
#         assert set(abs_pos_feature).issubset(set(self.extraction_ai.label_feature_list))
#         # assert set(relative_position_on_page).issubset(set(self.extraction_ai.label_feature_list))
#
#         expected_feature_count = (
#             len(string_features)
#             + len(abs_pos_feature)
#             + neighbours_distances
#             + neighbours_features
#             + first_page_features
#             + word_on_page_features
#         )
#         assert len(self.extraction_ai.label_feature_list) == expected_feature_count
#
#     def test_non_feature_columns(self):
#         expected_unused_dataframe_columns = {
#             'label_text',
#             'start_offset',
#             'end_offset',
#             'annotation_id',
#             'document_id',
#             'line_index',
#             'offset_string',
#             'r_offset_string0',
#             'r_offset_string1',
#             'l_offset_string0',
#             'l_offset_string1',
#             'confidence',
#             'normalized',
#             'is_correct',
#             'revised',
#             # 'top',
#             # 'bottom',
#             'id_',
#         }
#         unused_dataframe_column = set(list(self.df)) - set(self.extraction_ai.label_feature_list)
#         assert expected_unused_dataframe_columns == unused_dataframe_column
#
#
# class FitTestDocumentAnnotationMultiClassModel(unittest.TestCase):
#     """Test fit() method."""
#
#     @classmethod
#     def setUpClass(cls) -> None:
#         """Set the test data (Project 1100)."""
#         cls.prj = Project(id_=46)
#         cls.category = cls.prj.get_category_by_id(63)
#         cls.extraction_ai = DocumentAnnotationMultiClassModel(category=cls.category)
#
#     def test_fit(self):
#         """Minimal setup to do the fitting."""
#         self.extraction_ai.label_feature_list = ['dummy_feat_1']
#         document_id = self.category.documents()[0].id_
#         self.extraction_ai.df_train = pandas.DataFrame(
#             [{'document_id': document_id, 'label_text': 'test', 'dummy_feat_1': 1}]
#         )
#         self.extraction_ai.df_valid = pandas.DataFrame()
#         self.extraction_ai.fit()
#
#
# class TestExtractDocumentAnnotationMultiClassModel(unittest.TestCase):
#     """Test extract() method."""
#
#     @classmethod
#     def setUpClass(cls) -> None:
#         """Set the test data (Project 46)."""
#         cls.prj = Project(id_=46)
#         cls.category = cls.prj.get_category_by_id(63)
#         cls.documents = cls.category.documents()
#         cls.extraction_ai = DocumentAnnotationMultiClassModel(category=cls.category)
#         cls.extraction_ai = cls.extraction_ai.build()  # TODO why do we need build() here this makes test slow.
#
#     def test_extract_output_format(self):
#         """Test output format of the extract method."""
#         document = self.documents[0]
#         ai_result = self.extraction_ai.extract(text=document.text, bbox=document.get_bbox(), pages=document.pages)
#         assert isinstance(ai_result, dict)
#         for key, value in ai_result.items():
#             assert isinstance(value, pd.DataFrame) or isinstance(value, dict) or isinstance(value, list)
#
#     def test_extract_labels_and_label_sets(self):
#         """Test labels and label sets in the result keys."""
#         document = self.documents[0]
#         ai_result = self.extraction_ai.extract(text=document.text, bbox=document.get_bbox(), pages=document.pages)
#         category_labels_names = [
#             label.name for label in self.prj.labels if self.extraction_ai.category in label.label_sets
#         ]
#         category_label_sets_names = [label_set.name for label_set in self.extraction_ai.category.label_sets]
#
#         assert len(ai_result.keys()) > 0
#         for key, value in ai_result.items():
#             # key needs to be either a label or label set from the category
#             assert key in category_labels_names or key in category_label_sets_names
#
#     def test_extract_on_empty_document(self):
#         """Test extract() on an empty Document - no text."""
#         document = Document(text='', project=self.prj, category=self.extraction_ai.category)
#         ai_result = self.extraction_ai.extract(text=document.text, bbox=document.get_bbox(), pages=document.pages)
#         assert ai_result == {}
#
#     def test_extract_result_is_valid(self):
#         document = Document(text='', project=self.prj, category=self.extraction_ai.category)
#         ai_result = self.extraction_ai.extract(text=document.text, bbox=document.get_bbox(), pages=document.pages)
#
#         for _, value in ai_result.items():
#             if isinstance(value, pd.DataFrame):
#                 assert is_valid_extraction_dataframe(ai_result, n_features_columns=260)
#
#             elif isinstance(value, list) or isinstance(value, dict):
#                 if not isinstance(value, list):
#                     value = [value]
#
#                 for entry in value:
#                     for _, extraction in entry.items():
#                         assert is_valid_extraction_dataframe(extraction, n_features_columns=260)
#
#
# class EvaluateTestDocumentAnnotationMultiClassModel(unittest.TestCase):
#     """Test evaluate() method."""
#
#     @classmethod
#     def setUpClass(cls) -> None:
#         """Set the test data (Project 1100)."""
#         # TODO: use empty Project
#         cls.prj = Project(id_=46)
#         cls.category = cls.prj.get_category_by_id(63)
#         cls.extraction_ai = DocumentAnnotationMultiClassModel(category=cls.category)
#
#     def test_evaluate_empty_test_df(self):
#         self.extraction_ai.df_test = None
#         with self.assertRaises(AttributeError):
#             self.extraction_ai.evaluate()
#
#     def test_evaluate(self):
#         # Do minimal training
#         self.extraction_ai.label_feature_list = ['dummy_feat_1']
#         self.extraction_ai.df_train = pandas.DataFrame([{'label_text': 'test', 'dummy_feat_1': 1}])
#         self.extraction_ai.df_test = pandas.DataFrame(
#             [{'confidence': 0.1, 'is_correct': True, 'label_text': 'test', 'dummy_feat_1': 1}]
#         )
#         self.extraction_ai.fit()
#
#         self.extraction_ai.evaluate()
#         df = self.extraction_ai.df_prob.iloc[:, 1]
#         assert len(df[df[0] != df.isnull()]) == 1
#
#
# class TestLoseWeight(unittest.TestCase):
#     """Test lose_weight() method."""
#
#     def test_lose_weight_without_documents(self):
#         """Test lose_weight without loading the documents in the project."""
#         prj = Project(id_=46, update=True)
#         category = prj.get_category_by_id(63)
#         extraction_ai = DocumentAnnotationMultiClassModel(category=category)
#         extraction_ai.lose_weight()
#         size_in_mb = asizeof.asizeof(extraction_ai) / 1_000_000  # Convert to MB
#         self.assertTrue(size_in_mb < 0.25)  # 2.46 MB
#
#     def test_lose_weight(self):
#         """Test lose_weight after loading the documents in the project (with build())."""
#         prj = Project(id_=46, update=True)
#         category = prj.get_category_by_id(63)
#         extraction_ai = DocumentAnnotationMultiClassModel(category=category)
#         extraction_ai.build()
#         extraction_ai.lose_weight()
#         size_in_mb = asizeof.asizeof(extraction_ai) / 1_000_000  # Convert to MB
#         self.assertTrue(size_in_mb < 0.5)
#
#     def test_lose_weight_changes_in_category_documents(self):
#         """
#         Lose weight removes Documents in the Category.
#
#         It's necessary for running multiple training iterations (e.g. parameters search)
#         """
#         prj = Project(id_=46, update=True)
#         category = prj.get_category_by_id(63)
#         extraction_ai = DocumentAnnotationMultiClassModel(category=category)
#         extraction_ai.build()
#         extraction_ai.lose_weight()
#         assert category.documents() == []
#         assert category.test_documents() == []
#
#
# class TestSave(unittest.TestCase):
#     def test_save(self):
#         """The name of the saved file should contain the name of the Category."""
#         prj = Project(id_=46)
#         category = prj.get_category_by_id(63)
#         extraction_ai = DocumentAnnotationMultiClassModel(category=category)
#         file_name = extraction_ai.save()
#         self.assertTrue(category.name.lower() in file_name)
#
#     def test_saved_model_without_documents(self):
#         """Saved model does not include Documents."""
#         prj = Project(id_=46)
#         category = prj.get_category_by_id(63)
#         extraction_ai = DocumentAnnotationMultiClassModel(category=category)
#         extraction_ai.build()
#         file_name = extraction_ai.save()
#         model = load_pickle(file_name)
#         assert len(category.documents()) == 25
#         assert model.documents == []
#         assert model.test_documents == []
#
#     def test_not_possible_to_get_documents_from_category_of_saved_model(self):
#         """Saved model does not keep the Documents of the Category."""
#         prj = Project(id_=46)
#         category = prj.get_category_by_id(63)
#         extraction_ai = DocumentAnnotationMultiClassModel(category=category)
#         extraction_ai.build()
#         file_name = extraction_ai.save()
#         model = load_pickle(file_name)
#         assert len(category.documents()) == 25
#         assert model.category.project.documents == []
#         assert model.category.documents() == []
#
#     def test_model_size_after_save(self):
#         """Save should create a file with less than 0.5 MB."""
#         prj = Project(id_=46)
#         category = prj.get_category_by_id(63)
#         extraction_ai = DocumentAnnotationMultiClassModel(category=category)
#         extraction_ai.build()
#         file_name = extraction_ai.save()
#         model = load_pickle(file_name)
#         size_in_mb = asizeof.asizeof(model) / 1_000_000  # Convert to MB
#         self.assertTrue(size_in_mb < 0.5)
#
#
# def test_get_n_nearest_features_empty():
#     """Test calling get_n_nearest_features with empty annoation document."""
#
#     project = Project(id_=None)
#     category = Category(project=project, id_=1)
#     project.add_category(category)
#     document = Document(project=project, category=category)
#     assert len(project.virtual_documents) == 1
#
#     extraction_ai = DocumentAnnotationMultiClassModel(category=category)
#     extraction_ai.get_n_nearest_features(document=document, annotations=[])
#
#
# class TestNnearestFeatures(unittest.TestCase):
#     def setUp(self):
#         self.project = Project(id_=None)
#         self.category = Category(project=self.project, id_=1)
#         self.project.add_category(self.category)
#
#         self.label_set = LabelSet(id_=33, project=self.project, categories=[self.category])
#         self.label = Label(id_=22, text='LabelName', project=self.project, label_sets=[self.label_set], threshold=0.5)
#         document_bbox = {
#             '0': {'x0': 0, 'x1': 1, 'y0': 0, 'y1': 1, 'top': 10, 'bottom': 11, 'page_number': 1},
#             '1': {'x0': 2, 'x1': 3, 'y0': 0, 'y1': 1, 'top': 10, 'bottom': 11, 'page_number': 1},
#             '3': {'x0': 3, 'x1': 4, 'y0': 0, 'y1': 1, 'top': 10, 'bottom': 11, 'page_number': 1},
#             '4': {'x0': 4, 'x1': 5, 'y0': 0, 'y1': 1, 'top': 10, 'bottom': 11, 'page_number': 1},
#         }
#         self.document = Document(
#             project=self.project,
#             category=self.category,
#             text='hi ha',
#             bbox=document_bbox,
#             dataset_status=2,
#             pages=[{'original_size': (100, 100)}],
#         )
#
#     def test_get_n_nearest_features(self):
#
#         span_1 = Span(start_offset=0, end_offset=2)
#         span_2 = Span(start_offset=3, end_offset=5)
#         annotation_set_1 = AnnotationSet(id_=1, document=self.document, label_set=self.label_set)
#         annotation_1 = Annotation(
#             document=self.document,
#             is_correct=True,
#             annotation_set=annotation_set_1,
#             label=self.label,
#             label_set=self.label_set,
#             spans=[span_1],
#         )
#         annotation_2 = Annotation(
#             document=self.document,
#             is_correct=True,
#             annotation_set=annotation_set_1,
#             label=self.label,
#             label_set=self.label_set,
#             spans=[span_2],
#         )
#         assert annotation_1.offset_string == ['hi']
#         assert annotation_2.offset_string == ['ha']
#         extraction_ai = DocumentAnnotationMultiClassModel(category=self.category)
#         neighbours = extraction_ai.n_nearest_left + extraction_ai.n_nearest_right
#
#         df, feature_list = extraction_ai.get_n_nearest_features(
#             document=self.document, annotations=self.document.annotations()
#         )
#         assert len(feature_list) == FEATURE_COUNT * neighbours + len(['l_dist0', 'l_dist1', 'r_dist0', 'r_dist1'])
#         assert df.shape == (2, FEATURE_COUNT * neighbours + 4 + 4)
#         for key in ['l0', 'l1', 'r0', 'r1']:
#             assert len([x for x in df if x.startswith(key)]) == FEATURE_COUNT  # We have 49 feature entries.
#
#         assert (df['l_offset_string0'] == ['', 'hi']).all()
#         assert (df['r_offset_string0'] == ['ha', '']).all()
#         assert (df['l_offset_string1'] == ['', '']).all()
#         assert (df['r_offset_string1'] == ['', '']).all()
#         # in df but no feature
#         # {str} 'l_offset_string1'
#         # {str} 'r_offset_string1'
#         # {str} 'l_offset_string0'
#         # {str} 'r_offset_string0'
#
#     def test_get_n_nearest_features_partial(self):
#
#         span_1 = Span(start_offset=0, end_offset=2)
#         span_2 = Span(start_offset=3, end_offset=4)
#         annotation_set_1 = AnnotationSet(id_=1, document=self.document, label_set=self.label_set)
#         annotation_1 = Annotation(
#             document=self.document,
#             is_correct=True,
#             annotation_set=annotation_set_1,
#             label=self.label,
#             label_set=self.label_set,
#             spans=[span_1],
#         )
#         annotation_2 = Annotation(
#             document=self.document,
#             is_correct=True,
#             annotation_set=annotation_set_1,
#             label=self.label,
#             label_set=self.label_set,
#             spans=[span_2],
#         )
#         assert annotation_1.offset_string == ['hi']
#         assert annotation_2.offset_string == ['h']
#         extraction_ai = DocumentAnnotationMultiClassModel(category=self.category)
#         neighbours = extraction_ai.n_nearest_left + extraction_ai.n_nearest_right
#
#         df, feature_list = extraction_ai.get_n_nearest_features(
#             document=self.document, annotations=self.document.annotations()
#         )
#         assert len(feature_list) == FEATURE_COUNT * neighbours + len(['l_dist0', 'l_dist1', 'r_dist0', 'r_dist1'])
#         assert df.shape == (2, FEATURE_COUNT * neighbours + 4 + 4)
#         for key in ['l0', 'l1', 'r0', 'r1']:
#             assert len([x for x in df if x.startswith(key)]) == FEATURE_COUNT  # We have 49 feature entries.
#
#         assert (df['l_offset_string0'] == ['', 'hi']).all()
#         assert (df['r_offset_string0'] == ['ha', '']).all()
#         assert (df['l_offset_string1'] == ['', '']).all()
#         assert (df['r_offset_string1'] == ['', '']).all()
#         # in df but no feature
#         # {str} 'l_offset_string1'
#         # {str} 'r_offset_string1'
#         # {str} 'l_offset_string0'
#         # {str} 'r_offset_string0'
#
#
# FEATURE_COUNT = 49
#
#
# def test_get_span_features():
#     """Test calling get_n_nearest_features with empty annoation document."""
#
#     project = Project(id_=None)
#     category = Category(project=project, id_=1)
#     project.add_category(category)
#     document = Document(project=project, category=category)
#     assert len(project.virtual_documents) == 1
#
#     df, feature_list = get_span_features(
#         document=document,
#         annotations=document.annotations(),
#     )
#     assert df.shape == (0, 49)
#     assert len(feature_list) == FEATURE_COUNT
#
#
# class TestSpanFeatures(unittest.TestCase):
#     def setUp(self):
#         self.project = Project(id_=None)
#         self.category = Category(project=self.project, id_=1)
#         self.project.add_category(self.category)
#
#         self.label_set = LabelSet(id_=33, project=self.project, categories=[self.category])
#         self.label = Label(id_=22, text='LabelName', project=self.project, label_sets=[self.label_set], threshold=0.5)
#         document_bbox = {
#             '0': {'x0': 0, 'x1': 1, 'y0': 0, 'y1': 1, 'top': 10, 'bottom': 11, 'page_number': 1},
#             '1': {'x0': 2, 'x1': 3, 'y0': 0, 'y1': 1, 'top': 10, 'bottom': 11, 'page_number': 1},
#             '3': {'x0': 3, 'x1': 4, 'y0': 0, 'y1': 1, 'top': 10, 'bottom': 11, 'page_number': 1},
#             '4': {'x0': 4, 'x1': 5, 'y0': 0, 'y1': 1, 'top': 10, 'bottom': 11, 'page_number': 1},
#         }
#         self.document = Document(
#             project=self.project,
#             category=self.category,
#             text='hi ha',
#             bbox=document_bbox,
#             dataset_status=2,
#             pages=[{'original_size': (100, 100)}],
#         )
#
#     def test_get_span_features(self):
#         span_1 = Span(start_offset=0, end_offset=2)
#         span_2 = Span(start_offset=3, end_offset=5)
#         annotation_set_1 = AnnotationSet(id_=1, document=self.document, label_set=self.label_set)
#         annotation_1 = Annotation(
#             document=self.document,
#             is_correct=True,
#             annotation_set=annotation_set_1,
#             label=self.label,
#             label_set=self.label_set,
#             spans=[span_1],
#         )
#         annotation_2 = Annotation(
#             document=self.document,
#             is_correct=True,
#             annotation_set=annotation_set_1,
#             label=self.label,
#             label_set=self.label_set,
#             spans=[span_2],
#         )
#         assert annotation_1.offset_string == ['hi']
#         assert annotation_2.offset_string == ['ha']
#
#         [span.bbox() for annotation in self.document.annotations() for span in annotation.spans]
#
#         df, feature_list = get_span_features(
#             document=self.document,
#             annotations=self.document.annotations(),
#         )
#         assert DocumentAnnotationMultiClassModel._SPAN_FEATURE_LIST == feature_list
#         assert list(df) == feature_list
#
#     def test_get_n_nearest_features_partial(self):
#         span_1 = Span(start_offset=0, end_offset=2)
#         span_2 = Span(start_offset=3, end_offset=4)
#         annotation_set_1 = AnnotationSet(id_=1, document=self.document, label_set=self.label_set)
#         annotation_1 = Annotation(
#             document=self.document,
#             is_correct=True,
#             annotation_set=annotation_set_1,
#             label=self.label,
#             label_set=self.label_set,
#             spans=[span_1],
#         )
#         annotation_2 = Annotation(
#             document=self.document,
#             is_correct=True,
#             annotation_set=annotation_set_1,
#             label=self.label,
#             label_set=self.label_set,
#             spans=[span_2],
#         )
#         assert annotation_1.offset_string == ['hi']
#         assert annotation_2.offset_string == ['h']
#
#         [span.bbox() for annotation in self.document.annotations() for span in annotation.spans]
#
#         df, feature_list = get_span_features(
#             document=self.document,
#             annotations=self.document.annotations(),
#         )
#         assert DocumentAnnotationMultiClassModel._SPAN_FEATURE_LIST == feature_list
#         assert list(df) == feature_list
#
#
# def test_get_spatial_features_empty():
#     """Test calling get_n_nearest_features with empty annoation document."""
#
#     project = Project(id_=None)
#     category = Category(project=project, id_=1)
#     project.add_category(category)
#     document = Document(project=project, category=category)
#     assert len(project.virtual_documents) == 1
#
#     abs_pos_feature_list = DocumentAnnotationMultiClassModel._ABS_POS_FEATURE_LIST
#     meta_information_list = DocumentAnnotationMultiClassModel._META_INFORMATION_LIST
#     df, feature_list = get_spatial_features(
#         annotations=document.annotations(),
#         abs_pos_feature_list=abs_pos_feature_list,
#         meta_information_list=meta_information_list,
#     )
#     assert df.empty
#     assert feature_list == []
#
#
# class TestSpanFeatures(unittest.TestCase):
#     def setUp(self):
#         self.project = Project(id_=None)
#         self.category = Category(project=self.project, id_=1)
#         self.project.add_category(self.category)
#
#         self.label_set = LabelSet(id_=33, project=self.project, categories=[self.category])
#         self.label = Label(id_=22, text='LabelName', project=self.project, label_sets=[self.label_set], threshold=0.5)
#         document_bbox = {
#             '0': {'x0': 0, 'x1': 1, 'y0': 0, 'y1': 1, 'top': 10, 'bottom': 11, 'page_number': 1},
#             '1': {'x0': 2, 'x1': 3, 'y0': 0, 'y1': 1, 'top': 10, 'bottom': 11, 'page_number': 1},
#             '3': {'x0': 3, 'x1': 4, 'y0': 0, 'y1': 1, 'top': 10, 'bottom': 11, 'page_number': 1},
#             '4': {'x0': 4, 'x1': 5, 'y0': 0, 'y1': 1, 'top': 10, 'bottom': 11, 'page_number': 1},
#         }
#         self.document = Document(
#             project=self.project,
#             category=self.category,
#             text='hi ha',
#             bbox=document_bbox,
#             dataset_status=2,
#             pages=[{'original_size': (100, 100)}],
#         )
#
#     def test_get_span_features(self):
#         span_1 = Span(start_offset=0, end_offset=2)
#         span_2 = Span(start_offset=3, end_offset=5)
#         annotation_set_1 = AnnotationSet(id_=1, document=self.document, label_set=self.label_set)
#         annotation_1 = Annotation(
#             document=self.document,
#             is_correct=True,
#             annotation_set=annotation_set_1,
#             label=self.label,
#             label_set=self.label_set,
#             spans=[span_1],
#         )
#         annotation_2 = Annotation(
#             document=self.document,
#             is_correct=True,
#             annotation_set=annotation_set_1,
#             label=self.label,
#             label_set=self.label_set,
#             spans=[span_2],
#         )
#         assert annotation_1.offset_string == ['hi']
#         assert annotation_2.offset_string == ['ha']
#
#         abs_pos_feature_list = DocumentAnnotationMultiClassModel._ABS_POS_FEATURE_LIST
#         meta_information_list = DocumentAnnotationMultiClassModel._META_INFORMATION_LIST
#
#         [span.bbox() for annotation in self.document.annotations() for span in annotation.spans]
#
#         df, feature_list = get_spatial_features(
#             annotations=self.document.annotations(),
#             abs_pos_feature_list=abs_pos_feature_list,
#             meta_information_list=meta_information_list,
#         )
#         assert abs_pos_feature_list == feature_list
#         assert list(df) == [
#             'id_',
#             'confidence',
#             'offset_string',
#             'normalized',
#             'start_offset',
#             'end_offset',
#             'is_correct',
#             'revised',
#             'annotation_id',
#             'document_id',
#             'x0',
#             'x1',
#             'y0',
#             'y1',
#             'page_index',
#             'line_index',
#             'x0_relative',
#             'x1_relative',
#             'y0_relative',
#             'y1_relative',
#             'page_index_relative',
#         ]
#
#         assert (df['x0'] == [0, 3]).all()
#         assert (df['x1'] == [3, 5]).all()
#         assert (df['y0'] == [0, 0]).all()
#         assert (df['y1'] == [1, 1]).all()
#
#         assert (df['page_index'] == [0, 0]).all()
#         assert (df['page_index_relative'] == [0, 0]).all()
#         assert (df['line_index'] == [0, 0]).all()
#
#         assert (df['x0_relative'] == [0 / 100, 3 / 100]).all()
#         assert (df['x1_relative'] == [3 / 100, 5 / 100]).all()
#         assert (df['y0_relative'] == [0 / 100, 0 / 100]).all()
#         assert (df['y1_relative'] == [1 / 100, 1 / 100]).all()
#
#     def test_get_n_nearest_features_partial(self):
#         span_1 = Span(start_offset=0, end_offset=2)
#         span_2 = Span(start_offset=3, end_offset=4)
#         annotation_set_1 = AnnotationSet(id_=1, document=self.document, label_set=self.label_set)
#         annotation_1 = Annotation(
#             document=self.document,
#             is_correct=True,
#             annotation_set=annotation_set_1,
#             label=self.label,
#             label_set=self.label_set,
#             spans=[span_1],
#         )
#         annotation_2 = Annotation(
#             document=self.document,
#             is_correct=True,
#             annotation_set=annotation_set_1,
#             label=self.label,
#             label_set=self.label_set,
#             spans=[span_2],
#         )
#         assert annotation_1.offset_string == ['hi']
#         assert annotation_2.offset_string == ['h']
#
#         abs_pos_feature_list = DocumentAnnotationMultiClassModel._ABS_POS_FEATURE_LIST
#         meta_information_list = DocumentAnnotationMultiClassModel._META_INFORMATION_LIST
#
#         [span.bbox() for annotation in self.document.annotations() for span in annotation.spans]
#
#         df, feature_list = get_spatial_features(
#             annotations=self.document.annotations(),
#             abs_pos_feature_list=abs_pos_feature_list,
#             meta_information_list=meta_information_list,
#         )
#         assert abs_pos_feature_list == feature_list
#         assert list(df) == [
#             'id_',
#             'confidence',
#             'offset_string',
#             'normalized',
#             'start_offset',
#             'end_offset',
#             'is_correct',
#             'revised',
#             'annotation_id',
#             'document_id',
#             'x0',
#             'x1',
#             'y0',
#             'y1',
#             'page_index',
#             'line_index',
#             'x0_relative',
#             'x1_relative',
#             'y0_relative',
#             'y1_relative',
#             'page_index_relative',
#         ]
#
#         assert (df['x0'] == [0, 3]).all()
#         assert (df['x1'] == [3, 4]).all()
#         assert (df['y0'] == [0, 0]).all()
#         assert (df['y1'] == [1, 1]).all()
#
#         assert (df['page_index'] == [0, 0]).all()
#         assert (df['page_index_relative'] == [0, 0]).all()
#         assert (df['line_index'] == [0, 0]).all()
#
#         assert (df['x0_relative'] == [0 / 100, 3 / 100]).all()
#         assert (df['x1_relative'] == [3 / 100, 4 / 100]).all()
#         assert (df['y0_relative'] == [0 / 100, 0 / 100]).all()
#         assert (df['y1_relative'] == [1 / 100, 1 / 100]).all()<|MERGE_RESOLUTION|>--- conflicted
+++ resolved
@@ -171,9 +171,8 @@
 
     def test_01_configure_pipeline(self):
         """Make sure the Data and Pipeline is configured."""
-<<<<<<< HEAD
         # tracemalloc.start()
-=======
+
         with pytest.raises(AttributeError, match="missing Tokenizer"):
             self.pipeline.check_is_ready_for_extraction()
 
@@ -181,7 +180,6 @@
 
         with pytest.raises(AttributeError, match="requires a Category"):
             self.pipeline.check_is_ready_for_extraction()
->>>>>>> 5b3c776e
 
         self.pipeline.category = self.project.get_category_by_id(id_=63)
 
