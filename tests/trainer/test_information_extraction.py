--- conflicted
+++ resolved
@@ -1008,17 +1008,9 @@
         )
         pipeline.clf.fit(X, y)
         pipeline.label_feature_list = ['x0', 'x1', 'y0', 'y1']
-<<<<<<< HEAD
         pipeline.clf.classes_ = ['Vorname']
         for label in category.labels:
             label._has_multiline_annotations = False
-=======
-        pipeline.clf.classes_ = ['0']
-        category.labels[0].name = '0'
-        for cur_label in category.labels:
-            cur_label._has_multiline_annotations = False
-        category.label_sets[0].name = '0'
->>>>>>> 4f0b0231
 
         virt_doc = pipeline.extract(document)
 
