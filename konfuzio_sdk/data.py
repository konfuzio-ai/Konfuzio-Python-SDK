--- conflicted
+++ resolved
@@ -178,19 +178,9 @@
             self.image = Image.open(self.image_path)
         return self.image
 
-<<<<<<< HEAD
     def get_annotations_image(self) -> Image:
-        """Get Document Page as PNG with annotations shown."""
+        """Get Document Page as PNG with Annotations shown."""
         image = self.get_image()
-=======
-    def get_annotations_image(self, image: Image = None):
-        """Get Document Page as PNG with Annotations shown."""
-        if image is None and self.document.id_ is not None:
-            image = self.get_image()
-        elif image is None and self.document.copy_of_id is not None:
-            original_doc = self.document.project.get_document_by_id(self.document.copy_of_id)
-            image = original_doc.get_page_by_index(self.index).get_image()
->>>>>>> 5dd652bf
         image = image.convert('RGB')
 
         draw = ImageDraw.Draw(image)
@@ -1696,13 +1686,11 @@
         self.id_ = id_  # Annotations can have None id_, if they are not saved online and are only available locally
         self._spans: List[Span] = []
 
-<<<<<<< HEAD
         self._bbox = None
 
-        if accuracy is not None:  # its a confidence
-=======
+        self._bbox = None
+
         if accuracy is not None:  # it's a confidence
->>>>>>> 5dd652bf
             self.confidence = accuracy
         elif confidence is not None:
             self.confidence = confidence
