"""Handle data from the API."""
import io
import itertools
import json
import logging
import os
import pathlib
import regex as re
import shutil
import time
import zipfile
from copy import deepcopy
from typing import Optional, List, Union, Tuple, Dict
from warnings import warn
from enum import Enum

import dateutil.parser
from PIL import Image, ImageDraw, ImageFont
from tqdm import tqdm

from konfuzio_sdk.api import (
    konfuzio_session,
    download_file_konfuzio_api,
    get_meta_of_files,
    get_project_details,
    post_document_annotation,
    get_document_details,
    update_document_konfuzio_api,
    get_page_image,
    delete_document_annotation,
    delete_file_konfuzio_api,
    upload_file_konfuzio_api,
)
from konfuzio_sdk.normalize import normalize
from konfuzio_sdk.regex import get_best_regex, regex_matches, suggest_regex_for_string, merge_regex
from konfuzio_sdk.urls import get_annotation_view_url
from konfuzio_sdk.utils import (
    is_file,
    convert_to_bio_scheme,
    amend_file_name,
    sdk_isinstance,
    exception_or_log_error,
    get_missing_offsets,
)

logger = logging.getLogger(__name__)


class Data:
    """Collect general functionality to work with data from API."""

    id_iter = itertools.count()
    id_ = None
    id_local = None
    session = konfuzio_session()
    _update = False
    _force_offline = False

    def __eq__(self, other) -> bool:
        """Compare any point of Data with their ID, overwrite if needed."""
        if self.id_ is None and other and other.id_ is None:
            # Compare to virtual instances
            return self.id_local == other.id_local
        else:
            return self.id_ is not None and other is not None and other.id_ is not None and self.id_ == other.id_

    def __hash__(self):
        """Make any online or local concept hashable. See https://stackoverflow.com/a/7152650."""
        return hash(str(self.id_local))

    def __copy__(self):
        """Not yet modelled."""
        raise NotImplementedError

    def __deepcopy__(self, memodict):
        """Not yet modelled."""
        raise NotImplementedError

    @property
    def is_online(self) -> Optional[int]:
        """Define if the Document is saved to the server."""
        return (self.id_ is not None) and (not self._force_offline)

    # todo require to overwrite lose_weight via @abstractmethod
    def lose_weight(self):
        """Delete data of the instance."""
        self.session = None
        return self

    def set_offline(self):
        """Force Data into offline mode."""
        self._force_offline = True
        self._update = False


class Page(Data):
    """Access the information about one Page of a Document."""

    def __init__(
        self,
        id_: Union[int, None],
        document: 'Document',
        start_offset: int,
        end_offset: int,
        number: int,
        original_size: Tuple[float, float],
    ):
        """Create a Page for a Document."""
        self.id_ = id_
        self.document = document
        self.number = number
        self.index = number - 1
        document.add_page(self)
        self.start_offset = start_offset
        self.end_offset = end_offset
        self.image = None
        self._original_size = original_size
        self.width = self._original_size[0]
        self.height = self._original_size[1]
        self.image_path = os.path.join(self.document.document_folder, f'page_{self.number}.png')

        self._category = self.document._category
        self.category_annotations: List['CategoryAnnotation'] = []
        self._human_chosen_category_annotation: Optional[CategoryAnnotation] = None
        self.is_first_page = None
        if self.document.dataset_status in (2, 3):
            if self.number == 1:
                self.is_first_page = True
            else:
                self.is_first_page = False

        check_page = True
        if self.index is None:
            logger.error(f'Page index is None of {self} in {self.document}.')
            check_page = False
        if self.height is None:  # todo why do we allow pages with height<=0?
            logger.error(f'Page Height is None of {self} in {self.document}.')
            check_page = False
        if self.width is None:  # todo why do we allow pages with width<=0?
            logger.error(f'Page Width is None of {self} in {self.document}.')
            check_page = False
        assert check_page

    def __hash__(self):
        """Define that one Page per Document is unique."""
        return (self.document, self.index)

    def __eq__(self, other: 'Page') -> bool:
        """Define how one Page is identical."""
        return self.__hash__() == other.__hash__()

    def __repr__(self):
        """Return the name of the Document incl. the ID."""
        return f"Page {self.index} in {self.document}"

    def get_image(self, update: bool = False):
        """Get Document Page as PNG."""
        if self.document.status[0] == 2 and (not is_file(self.image_path, raise_exception=False) or update):
            png_content = get_page_image(self.id_)
            with open(self.image_path, "wb") as f:
                f.write(png_content)
                self.image = Image.open(io.BytesIO(png_content))
        elif is_file(self.image_path, raise_exception=False):
            self.image = Image.open(self.image_path)
        return self.image

    def get_annotations_image(self, image: Image = None):
        """Get Document Page as PNG with Annotations shown."""
        if image is None and self.document.id_ is not None:
            image = self.get_image()
        elif image is None and self.document.copy_of_id is not None:
            original_doc = self.document.project.get_document_by_id(self.document.copy_of_id)
            image = original_doc.get_page_by_index(self.index).get_image()
        image = image.convert('RGB')
        # bbox information are based on a downscaled image
        scale_mult = image.size[1] / self.height

        anns = self.view_annotations()

        for ann in anns:
            pos = [
                scale_mult * ann.spans[0].bbox().x0,
                scale_mult * (self.height - ann.spans[0].bbox().y0),
                scale_mult * ann.spans[0].bbox().x1,
                scale_mult * (self.height - ann.spans[0].bbox().y1),
            ]
            draw = ImageDraw.Draw(image)
            draw.rectangle(pos, outline='blue', width=2)

            try:
                font = ImageFont.truetype(
                    "/usr/share/fonts/truetype/liberation/LiberationSerif-Bold.ttf", 24, encoding="unic"
                )
            except OSError:
                logger.warning('Font not found. Loading default.')
                font = ImageFont.load_default()

            draw.text((pos[0], pos[3] - 24), ann.label.name, fill='blue', font=font)
        return image

    @property
    def text(self):
        """Get Document text corresponding to the Page."""
        doc_text = self.document.text
        page_text = self.document.text[self.start_offset : self.end_offset]
        if doc_text.split('\f')[self.index] != page_text:
            raise IndexError(f'{self} text offsets do not match Document text.')
        return page_text

    @property
    def number_of_lines(self) -> int:
        """Calculate the number of lines in Page."""
        return len(self.text.split('\n'))

    def spans(
        self,
        label: 'Label' = None,
        use_correct: bool = False,
        start_offset: int = 0,
        end_offset: int = None,
        fill: bool = False,
    ) -> List['Span']:
        """Return all Spans of the Page."""
        spans = []
        annotations = self.annotations(
            label=label, use_correct=use_correct, start_offset=start_offset, end_offset=end_offset, fill=fill
        )
        for annotation in annotations:
            for span in annotation.spans:
                if span not in spans:
                    spans.append(span)

        return sorted(spans)

    def get_bbox(self):
        """Get bbox information per character of Page."""
        doc_bbox = self.document.get_bbox()
        page_bbox = {k: doc_bbox[k] for k in doc_bbox.keys() if doc_bbox[k]["page_number"] == self.number}
        return page_bbox

    def annotations(
        self,
        label: 'Label' = None,
        use_correct: bool = True,
        ignore_below_threshold: bool = False,
        start_offset: int = 0,
        end_offset: int = None,
        fill: bool = False,
    ) -> List['Annotation']:
        """Get Page Annotations."""
        start_offset = max(start_offset, self.start_offset)
        if end_offset is None:
            end_offset = self.end_offset
        else:
            end_offset = min(end_offset, self.end_offset)
        page_annotations = self.document.annotations(
            label=label,
            use_correct=use_correct,
            ignore_below_threshold=ignore_below_threshold,
            start_offset=start_offset,
            end_offset=end_offset,
            fill=fill,
        )
        return page_annotations

    def view_annotations(self) -> List['Annotation']:
        """Get the best Annotations, where the Spans are not overlapping in Page."""
        page_view_anns = self.document.view_annotations(start_offset=self.start_offset, end_offset=self.end_offset)
        return page_view_anns

    def add_category_annotation(self, category_annotation: 'CategoryAnnotation'):
        """Annotate a Page with a Category and confidence information."""
        duplicated = [x for x in self.category_annotations if x == category_annotation]
        if duplicated:
            raise ValueError(
                f'In {self} the {category_annotation} is a duplicate of {duplicated} and will not be added.'
            )
        self.category_annotations.append(category_annotation)

    def get_category_annotation(self, category, add_if_not_present: bool = False) -> 'CategoryAnnotation':
        """
        Get the Category Annotation corresponding to a Category in this Page.

        If no Category Annotation is found with the provided Category, one is created. See the `add_if_not_present`
        argument.

        :param category: The Category to filter for.
        :param add_if_not_present: Adds the Category Annotation to the current Page if not present. Otherwise it creates
        a dummy Category Annotation, not linked to any Document or Page.
        :return: The found or created Category Annotation.
        """
        filtered_category_annotations = [
            category_annotation
            for category_annotation in self.category_annotations
            if category_annotation.category == category
        ]
        # if the list is not empty it means there is exactly one CategoryAnnotation with the assigned Category
        # (see Page.add_category_annotation for duplicate checking)
        if filtered_category_annotations:
            return filtered_category_annotations[0]
        else:  # otherwise a new one will be created
            if add_if_not_present:
                new_category_annotation = CategoryAnnotation(category=category, page=self)
            else:
                # dummy CategoryAnnotation (not associated to any Document or Page)
                new_category_annotation = CategoryAnnotation(category=category)
            return new_category_annotation

    def set_category(self, category: Union[None, 'Category']) -> None:
        """
        Set the Category of the Page.

        :param category: The Category to set for the Page.
        """
        self._category = category
        if category is None:
            self.category_annotations = []
            self._human_chosen_category_annotation = None
            return
        category_annotation = self.get_category_annotation(category, add_if_not_present=True)
        self._human_chosen_category_annotation = category_annotation

    @property
    def maximum_confidence_category_annotation(self) -> Optional['CategoryAnnotation']:
        """
        Get the human revised Category Annotation of this Page, or the highest confidence one if not revised.

        :return: The found Category Annotation, or None if not present.
        """
        if self._human_chosen_category_annotation is not None:
            return self._human_chosen_category_annotation
        elif self.category_annotations:
            # return the highest confidence CategoryAnnotation if no human revised it
            return sorted(self.category_annotations, key=lambda x: x.confidence)[-1]
        else:
            return None

    @property
    def category(self) -> Optional['Category']:
        """Get the Category of the Page, based on human revised Category Annotation, or on highest confidence."""
        if self.maximum_confidence_category_annotation is not None:
            return self.maximum_confidence_category_annotation.category
        return self._category


class BboxValidationTypes(Enum):
    """Define validation strictness for bounding boxes.

    For more details see the `Bbox` class.
    """

    STRICT = 'strict'
    ALLOW_ZERO_SIZE = 'allow zero size'
    DISABLED = 'disabled'


class Bbox:
    """
    A bounding box relates to an area of a Document Page.

    What consistutes a valid Bbox changes depending on the value of the `validation` param.
    If ALLOW_ZERO_SIZE (default), it allows bounding boxes to have zero width or height.
    This option is available for compatibility reasons since some OCR engines can sometimes return character level
    bboxes with zero width or height. If STRICT, it doesn't allow zero size bboxes. If DISABLED, it allows bboxes that
    have negative size, or coordinates beyond the Page bounds.
    For the default behaviour see https://dev.konfuzio.com/sdk/data_validations.html#bbox-validation-rules.

    :param validation: One of ALLOW_ZERO_SIZE (default), STRICT, or DISABLED.
    """

    def __init__(self, x0: int, x1: int, y0: int, y1: int, page: Page, validation=BboxValidationTypes.ALLOW_ZERO_SIZE):
        """Store information and validate."""
        self.x0: int = x0
        self.x1: int = x1
        self.y0: int = y0
        self.y1: int = y1
        self.angle: float = 0.0  # not yet used
        self.page: Page = page
        self._valid(validation)

    def __repr__(self):
        """Represent the Box."""
        return f'{self.__class__.__name__}: {self.x0} {self.x1} {self.y0} {self.y1} on Page {self.page}'

    def __hash__(self):
        """Return identical value for a Bounding Box."""
        return (self.x0, self.x1, self.y0, self.y1, self.page)

    def __eq__(self, other: 'Bbox') -> bool:
        """Define that one Bounding Box on the same page is identical."""
        return self.__hash__() == other.__hash__()

    def _valid(self, validation=BboxValidationTypes.ALLOW_ZERO_SIZE, handler="sdk_validation"):
        """
        Validate contained data.

        :param validation: One of ALLOW_ZERO_SIZE (default), STRICT, or DISABLED. Also see the `Bbox` class.
        """
        if self.x0 == self.x1:
            exception_or_log_error(
                msg=f'{self} has no width in {self.page}.',
                fail_loudly=validation is BboxValidationTypes.STRICT,
                exception_type=ValueError,
                handler=handler,
            )

        if self.x0 > self.x1:
            exception_or_log_error(
                msg=f'{self} has negative width in {self.page}.',
                fail_loudly=validation is not BboxValidationTypes.DISABLED,
                exception_type=ValueError,
                handler=handler,
            )

        if self.y0 == self.y1:
            exception_or_log_error(
                msg=f'{self} has no height in {self.page}.',
                fail_loudly=validation is BboxValidationTypes.STRICT,
                exception_type=ValueError,
                handler=handler,
            )

        if self.y0 > self.y1:
            exception_or_log_error(
                msg=f'{self} has negative height in {self.page}.',
                fail_loudly=validation is not BboxValidationTypes.DISABLED,
                exception_type=ValueError,
                handler=handler,
            )

        if self.y1 > self.page.height:
            exception_or_log_error(
                msg=f'{self} exceeds height of {self.page}.',
                fail_loudly=validation is not BboxValidationTypes.DISABLED,
                exception_type=ValueError,
                handler=handler,
            )

        if self.x1 > self.page.width:
            exception_or_log_error(
                msg=f'{self} exceeds width of {self.page}.',
                fail_loudly=validation is not BboxValidationTypes.DISABLED,
                exception_type=ValueError,
                handler=handler,
            )

        if self.y0 < 0:
            exception_or_log_error(
                msg=f'{self} has negative y coordinate in {self.page}.',
                fail_loudly=validation is not BboxValidationTypes.DISABLED,
                exception_type=ValueError,
                handler=handler,
            )

        if self.x0 < 0:
            exception_or_log_error(
                msg=f'{self} has negative x coordinate in {self.page}.',
                fail_loudly=validation is not BboxValidationTypes.DISABLED,
                exception_type=ValueError,
                handler=handler,
            )

    @property
    def area(self):
        """Return area covered by the Bbox."""
        return round(abs(self.x0 - self.x1) * abs(self.y0 - self.y1), 3)


class AnnotationSet(Data):
    """An Annotation Set is a group of Annotations. The Labels of those Annotations refer to the same Label Set."""

    def __init__(self, document, label_set: 'LabelSet', id_: Union[int, None] = None, **kwargs):
        """
        Create an Annotation Set.

        :param id: ID of the Annotation Set
        :param document: Document where the Annotation Set belongs
        :param label_set: Label set where the Annotation Set belongs to
        :param annotations: Annotations of the Annotation Set
        """
        self.id_local = next(Data.id_iter)
        self.id_ = id_
        self.label_set: LabelSet = label_set
        self.document: Document = document  # we don't add it to the Document as it's added via get_annotations
        self._force_offline = document._force_offline
        self._annotations = []
        document.add_annotation_set(self)

    def __repr__(self):
        """Return string representation of the Annotation Set."""
        return f"{self.__class__.__name__}({self.id_}) of {self.label_set} in {self.document}."

    def annotations(self, use_correct: bool = True, ignore_below_threshold: bool = False):
        """All Annotations currently in this Annotation Set."""
        if not self._annotations:
            for annotation in self.document.annotations(use_correct=False, ignore_below_threshold=False):
                if annotation.annotation_set == self:
                    self._annotations.append(annotation)

        annotations: List[Annotation] = []
        if use_correct:
            annotations = [ann for ann in self._annotations if ann.is_correct]
        elif ignore_below_threshold:
            annotations = [ann for ann in self._annotations if ann.is_correct or ann.confidence >= ann.label.threshold]
        else:
            annotations = self._annotations
        return annotations

    @property
    def start_offset(self):
        """Calculate the earliest start based on all Annotations currently in this Annotation Set."""
        return min((s.start_offset for a in self.annotations() for s in a.spans), default=None)

    @property
    def start_line_index(self):
        """Calculate starting line of this Annotation Set."""
        return self.document.text[0 : self.start_offset].count('\n')

    @property
    def end_offset(self):
        """Calculate the end based on all Annotations currently in this Annotation Set."""
        return max((a.end_offset for a in self.annotations()), default=None)


class LabelSet(Data):
    """A Label Set is a group of Labels."""

    def __init__(
        self,
        project,
        labels=None,
        id_: int = None,
        name: str = None,
        name_clean: str = None,
        is_default=False,
        categories=None,
        has_multiple_annotation_sets=False,
        **kwargs,
    ):
        """
        Create a named Label Set.

        :param project: Project where the Label Set belongs
        :param id_: ID of the Label Set
        :param name: Name of Label Set
        :param name_clean: Normalized name of the Label Set
        :param labels: Labels that belong to the Label Set (IDs)
        :param is_default: Bool for the Label Set to be the default one in the Project
        :param categories: Categories to which the Label Set belongs
        :param has_multiple_annotation_sets: Bool to allow the Label Set to have different Annotation Sets in a Document
        """
        if categories is None:
            categories = []
        if labels is None:
            labels = []
        self.id_local = next(Data.id_iter)
        self.id_ = id_
        self.name = name
        self.name_clean = name_clean
        self.is_default = is_default

        if not categories and "default_label_sets" in kwargs:
            self._default_of_label_set_ids = kwargs["default_label_sets"]
            self.categories = []
        elif not categories and "default_section_labels" in kwargs:
            self._default_of_label_set_ids = kwargs["default_section_labels"]
            self.categories = []
        else:
            self._default_of_label_set_ids = []
            self.categories = categories

        self.has_multiple_annotation_sets = has_multiple_annotation_sets

        if "has_multiple_sections" in kwargs:
            self.has_multiple_annotation_sets = kwargs["has_multiple_sections"]

        self.project: Project = project
        self._force_offline = project._force_offline
        self.labels: List[Label] = []

        # todo allow to create Labels either on Project or Label Set level, so they are (not) shared among Label Sets.
        for label in labels:
            if isinstance(label, int):
                label = self.project.get_label_by_id(id_=label)
            self.add_label(label)

        project.add_label_set(self)
        for category in self.categories:
            category.add_label_set(self)

    def __lt__(self, other: 'LabelSet'):
        """Sort Label Sets by name."""
        try:
            return self.name < other.name
        except TypeError:
            logger.error(f'Cannot sort {self} and {other}.')
            return False

    def __repr__(self):
        """Return string representation of the Label Set."""
        return f"{self.name} ({self.id_})"

    def add_category(self, category: 'Category'):
        """
        Add Category to Project, if it does not exist.

        :param category: Category to add in the Project
        """
        if category not in self.categories:
            self.categories.append(category)
        else:
            raise ValueError(f'In {self} the {category} is a duplicate and will not be added.')

    def add_label(self, label):
        """
        Add Label to Label Set, if it does not exist.

        :param label: Label ID to be added
        """
        if label not in self.labels:
            self.labels.append(label)
            label.add_label_set(self)
        else:
            raise ValueError(f'In {self} the {label} is a duplicate and will not be added.')
        return self

    def get_target_names(self, use_separate_labels: bool):
        """Get target string name for Annotation Label classification."""
        targets = []
        for label in self.labels:
            if use_separate_labels:
                targets.append(self.name + '__' + label.name)
            else:
                targets.append(label.name)
        return targets


class Category(Data):
    """Group Documents in a Project."""

    def __init__(self, project, id_: int = None, name: str = None, name_clean: str = None, *args, **kwargs):
        """Associate Label Sets to relate to Annotations."""
        self.id_local = next(Data.id_iter)
        self.id_ = id_
        self.name = name
        self.name_clean = name_clean
        self.project: Project = project
        self._force_offline = project._force_offline
        self.label_sets: List[LabelSet] = []
        self.project.add_category(category=self)
        self._exclusive_first_page_strings = None
        self._exclusive_span_tokenizer = None

    @property
    def labels(self):
        """Return the Labels that belong to the Category and its Label Sets."""
        labels = []
        # for label in self.project.labels:
        #     if self in label.label_sets:
        #         labels.append(label)
        for label_set in self.label_sets:
            labels += label_set.labels

        return list(set(labels))

    @property
    def fallback_name(self) -> str:
        """Turn the Category name to lowercase, remove parentheses along with their contents, and trim spaces."""
        parentheses_removed = re.sub(r'\([^)]*\)', '', self.name.lower()).strip()
        single_spaces = parentheses_removed.replace("  ", " ")
        return single_spaces

    def documents(self):
        """Filter for Documents of this Category."""
        return [x for x in self.project.documents if x.category == self]

    def test_documents(self):
        """Filter for test Documents of this Category."""
        return [x for x in self.project.test_documents if x.category == self]

    def add_label_set(self, label_set):
        """Add Label Set to Category."""
        if label_set not in self.label_sets:
            self.label_sets.append(label_set)
        else:
            raise ValueError(f'In {self} the {label_set} is a duplicate and will not be added.')

    def _collect_exclusive_first_page_strings(self, tokenizer):
        """
        Collect exclusive first-page string across the Documents within the Category.

        :param tokenizer: A tokenizer to re-tokenize Documents within the Category before gathering the strings.
        """
        cur_first_page_strings = []
        cur_non_first_page_strings = []
        for doc in self.documents():
            doc = deepcopy(doc)
            doc = tokenizer.tokenize(doc)
            for page in doc.pages():
                if page.number == 1:
                    cur_first_page_strings.append({span.offset_string for span in page.spans()})
                else:
                    cur_non_first_page_strings.append({span.offset_string for span in page.spans()})
            doc.delete()
        if cur_first_page_strings:
            true_first_page_strings = set.intersection(*cur_first_page_strings)
        else:
            true_first_page_strings = set()
        if cur_non_first_page_strings:
            true_not_first_page_strings = set.intersection(*cur_non_first_page_strings)
        else:
            true_not_first_page_strings = set()
        true_first_page_strings = true_first_page_strings - true_not_first_page_strings
        self._exclusive_first_page_strings = true_first_page_strings

    def exclusive_first_page_strings(self, tokenizer) -> set:
        """
        Return a set of strings exclusive for first Pages of Documents within the Category.

        :param tokenizer: A tokenizer to process Documents before gathering strings.
        """
        if self._exclusive_span_tokenizer is not None:
            if tokenizer != self._exclusive_span_tokenizer:
                logger.warning(
                    "Assigned tokenizer does not correspond to the one previously used within this instance."
                    "All previously found exclusive first-page strings within each Category will be removed "
                    "and replaced with the newly generated ones."
                )
                self._collect_exclusive_first_page_strings(tokenizer)
        if not self._exclusive_first_page_strings:
            self._collect_exclusive_first_page_strings(tokenizer)
        return self._exclusive_first_page_strings

    def __lt__(self, other: 'Category'):
        """Sort Categories by name."""
        try:
            return self.name < other.name
        except TypeError:
            logger.error(f'Cannot sort {self} and {other}.')
            return False

    def __repr__(self):
        """Return string representation of the Category."""
        return f"{self.name} ({self.id_})"


class CategoryAnnotation(Data):
    """Annotate the Category of a Page."""

    def __init__(
        self,
        category: Category,
        confidence: Optional[float] = None,
        page: Optional[Page] = None,
        document: Optional['Document'] = None,
        id_: Optional[int] = None,
    ):
        """
        Create a CategoryAnnotation and link it to a Document or to a specific Page in a Document.

        :param id_: ID of the CategoryAnnotation.
        :param category: The Category to annotate the Page with.
        :param page: The Page to be annotated. Only use when not providing a Document.
        :param document: The Document to be annotated. Only use when not providing a Page.
        :param confidence: Predicted confidence of the CategoryAnnotation.
        """
        self.id_local = next(Data.id_iter)
        self.id_ = id_
        self.category = category
        self.page = page
        self.document = document
        if page is not None:
            if (document is not None) and (page.document != document):
                raise ValueError(
                    f"The provided {page} comes from {page.document} but the provided {document} does not correspond. "
                    f"You can provide just the Document argument if this CategoryAnnotation is not linked to a Page, "
                    f"otherwise only provide the Page argument; the corresponding Document will be found automatically."
                )
            self.document = self.page.document
        self._confidence = confidence
        # Call add_category_annotation to Page at the end, so all attributes for duplicate checking are available.
        if self.page is not None:
            self.page.add_category_annotation(self)

    def __repr__(self):
        """Return string representation."""
        return f"Category Annotation: ({self.category}, {self.confidence}) in {self.page or self.document}"

    def __eq__(self, other):
        """Define equality condition for CategoryAnnotations.

        A CategoryAnnotation is equal to another if both the linked Page and the predicted Category are the same.
        """
        return (other is not None) and (self.page == other.page) and (self.category == other.category)

    def set_revised(self) -> None:
        """Set this Category Annotation as revised by human, and thus the correct one for the linked Page."""
        if self.page is not None:
            self.page.set_category(self.category)
        elif self.document is not None:
            self.document.set_category(self.category)

    @property
    def confidence(self) -> float:
        """
        Get the confidence of this Category Annotation.

        If the confidence was not set, it means it was never predicted by an AI. Thus, the returned value will
        be 0, unless it was set by a human, in which case it defaults to 1.

        :return: Confidence between 0.0 and 1.0 included.
        """
        # if confidence is None it means it was never predicted by an AI
        if self._confidence is None:
            # if this CategoryAnnotation was added by a human then the confidence is 1
            if (self.page is not None) and (self.page._human_chosen_category_annotation == self):
                return 1.0
            elif (self.document is not None) and (self.document._category == self.category):
                return 1.0
            else:
                # otherwise there is no prediction and no human revision so the confidence is 0
                return 0.0
        return self._confidence


class Label(Data):
    """Group Annotations across Label Sets."""

    def __init__(
        self,
        project,
        id_: Union[int, None] = None,
        text: str = None,
        get_data_type_display: str = 'Text',
        text_clean: str = None,
        description: str = None,
        label_sets=None,
        has_multiple_top_candidates: bool = False,
        threshold: float = 0.1,
        *initial_data,
        **kwargs,
    ):
        """
        Create a named Label.

        :param project: Project where the Label belongs
        :param id_: ID of the Label
        :param text: Name of the Label
        :param get_data_type_display: Data type of the Label
        :param text_clean: Normalized name of the Label
        :param description: Description of the Label
        :param label_sets: Label Sets that use this Label
        """
        self.id_local = next(Data.id_iter)
        self.id_ = id_
        self.name = text
        self.name_clean = text_clean
        self.data_type = get_data_type_display
        self.description = description
        self.has_multiple_top_candidates = has_multiple_top_candidates
        self.threshold = threshold
        self.project: Project = project
        self._force_offline = project._force_offline
        project.add_label(self)

        self.label_sets = []
        for label_set in label_sets or []:
            label_set.add_label(self)

        # Regex features
        self._tokens = {}
        self.tokens_file_path = None
        self._regex = {}  # : List[str] = []
        # self._combined_tokens = None
        self.regex_file_path = os.path.join(self.project.regex_folder, f'{self.name_clean}.json5')
        self._evaluations = {}  # used to do the duplicate check on Annotation level

        self._has_multiline_annotations = None

    def __repr__(self):
        """Return string representation."""
        return f'Label: {self.name}'

    def __lt__(self, other: 'Label'):
        """Sort Spans by start offset."""
        try:
            return self.name < other.name
        except TypeError:
            logger.error(f'Cannot sort {self} and {other}.')
            return False

    def annotations(
        self, categories: List[Category], use_correct=True, ignore_below_threshold=False
    ) -> List['Annotation']:
        """Return related Annotations. Consider that one Label can be used across Label Sets in multiple Categories."""
        annotations = []
        for category in categories:
            for document in category.documents():
                for annotation in document.annotations(
                    label=self, use_correct=use_correct, ignore_below_threshold=ignore_below_threshold
                ):
                    annotations.append(annotation)

        if not annotations:
            logger.warning(f'{self} has no correct annotations.')

        return annotations

    def has_multiline_annotations(self, categories: List[Category] = None) -> bool:
        """Return if any Label annotations are multi-line."""
        if categories is None and self._has_multiline_annotations is None:
            raise TypeError(
                "This value has never been computed. Please provide a value for keyword argument: 'categories'"
            )
        elif type(categories) is list:
            self._has_multiline_annotations = False
            for category in categories:
                for document in category.documents():
                    for annotation in document.annotations(label=self):
                        if len(annotation.spans) > 1:
                            self._has_multiline_annotations = True
                            return True

        return self._has_multiline_annotations

    def add_label_set(self, label_set: "LabelSet"):
        """
        Add Label Set to label, if it does not exist.

        :param label_set: Label Set to add
        """
        if label_set not in self.label_sets:
            self.label_sets.append(label_set)
        else:
            raise ValueError(f'In {self} the {label_set} is a duplicate and will not be added.')

    def evaluate_regex(self, regex, category: Category, annotations: List['Annotation'] = None, regex_quality=0):
        """
        Evaluate a regex on Categories.

        Type of regex allows you to group regex by generality

        Example:
            Three Annotations about the birthdate in two Documents and one regex to be evaluated
            1.doc: "My was born at the 12th of December 1980, you could also say 12.12.1980." (2 Annotations)
            2.doc: "My was born at 12.06.1997." (1 Annotations)
            regex: dd.dd.dddd (without escaped characters for easier reading)
            stats:
                  total_correct_findings: 2
                  correct_label_annotations: 3
                  total_findings: 2 --> precision 100 %
                  num_docs_matched: 2
                  Project.documents: 2  --> Document recall 100%

        """
        evaluations = []
        documents = category.documents()

        for document in documents:
            # todo: potential time saver: make sure we did a duplicate check for the regex before we run the evaluation
            evaluation = document.evaluate_regex(regex=regex, label=self, annotations=annotations)
            evaluations.append(evaluation)

        total_findings = sum(evaluation['count_total_findings'] for evaluation in evaluations)
        num_docs_matched = sum(evaluation['doc_matched'] for evaluation in evaluations)
        correct_findings = [finding for evaluation in evaluations for finding in evaluation['correct_findings']]
        total_correct_findings = sum(evaluation['count_total_correct_findings'] for evaluation in evaluations)
        processing_times = [evaluation['runtime'] for evaluation in evaluations]

        try:
            annotation_precision = total_correct_findings / total_findings
        except ZeroDivisionError:
            annotation_precision = 0

        try:
            annotation_recall = total_correct_findings / len(self.annotations(categories=[category]))
        except ZeroDivisionError:
            annotation_recall = 0

        try:
            document_recall = num_docs_matched / len(documents)
        except ZeroDivisionError:
            document_recall = 0

        try:
            f_score = 2 * (annotation_precision * annotation_recall) / (annotation_precision + annotation_recall)
        except ZeroDivisionError:
            f_score = 0

        if documents:
            evaluation = {
                'regex': regex,
                'regex_len': len(regex),  # the longer the regex the more conservative it is to use
                'runtime': sum(processing_times) / len(processing_times),  # time to process the regex
                'annotation_recall': annotation_recall,
                'annotation_precision': annotation_precision,
                'f1_score': f_score,
                'document_recall': document_recall,
                'regex_quality': regex_quality,
                # other stats
                'correct_findings': correct_findings,
                'total_findings': total_findings,
                'total_annotations': len(self.annotations(categories=[category])),
                'num_docs_matched': num_docs_matched,
                'total_correct_findings': total_correct_findings,
            }
            correct_matches_per_document = {
                f'document_{evaluation["id"]}': evaluation['correct_findings'] for evaluation in evaluations
            }
            evaluation.update(correct_matches_per_document)  # add the matching info per document

            return evaluation
        else:
            return {}

    def base_regex(self, category: 'Category', annotations: List['Annotation'] = None) -> str:
        """Find the best combination of regex in the list of all regex proposed by Annotations."""
        if category.id_ in self._tokens:
            return self._tokens[category.id_]

        logger.info(f"Beginning base regex search for Label {self.name}.")

        if annotations is None:
            all_annotations = self.annotations(categories=[category])  # default is use_correct = True
        else:
            all_annotations = annotations

        evaluated_proposals = []
        for annotation in all_annotations:
            annotation_proposals = annotation.tokens()
            evaluated_proposals += annotation_proposals

        self._evaluations[category.id_] = evaluated_proposals

        try:
            best_proposals = get_best_regex(evaluated_proposals)
        except ValueError:
            logger.error(f'We cannot find regexes for {self} with a f_score > 0.')
            best_proposals = []

        label_regex_token = merge_regex(best_proposals)

        self._tokens[category.id_] = label_regex_token

        return label_regex_token

    def find_regex(self, category: 'Category', max_findings_per_page=100) -> List[str]:
        """Find the best combination of regex for Label with before and after context."""
        all_annotations = self.annotations(categories=[category])  # default is use_correct = True
        if all_annotations == []:
            logger.error(f"We cannot find annotations for Label {self} and Category {category}.")
            return []

        label_regex_token = self.base_regex(category=category, annotations=all_annotations)

        search = [1, 3, 5]
        regex_to_remove_groupnames = re.compile(r'<.*?>')
        regex_to_remove_groupnames_full = re.compile(r'\?P<.*?>')

        naive_proposal = label_regex_token
        regex_made = []
        regex_found = set()

        for annotation in all_annotations:
            new_proposals = []
            annotation.document.spans(fill=True)
            for span in annotation.spans:
                before_reg_dict = {}
                after_reg_dict = {}
                for spacer in search:  # todo fix this search, so that we take regex token from other spans into account
                    before_regex = ''
                    bef_spacer = spacer * 3 if spacer > 1 else spacer
                    before_start_offset = span.start_offset - bef_spacer  # spacer**2
                    for before_span in annotation.document.spans(
                        fill=True, start_offset=before_start_offset, end_offset=span.start_offset
                    ):
                        if before_span.annotation.label is self.project.no_label:
                            to_rep_offset_string = before_span.annotation.document.text[
                                max(before_start_offset, before_span.start_offset) : before_span.end_offset
                            ]
                            before_regex += suggest_regex_for_string(to_rep_offset_string, replace_characters=True)
                        else:
                            base_before_regex = before_span.annotation.label.base_regex(category)
                            stripped_base_before_regex = re.sub(regex_to_remove_groupnames_full, '', base_before_regex)
                            before_regex += stripped_base_before_regex
                    before_reg_dict[spacer] = before_regex

                    after_regex = ''
                    after_end_offset = span.end_offset + spacer
                    for after_span in annotation.document.spans(
                        fill=True, start_offset=span.end_offset, end_offset=after_end_offset
                    ):
                        if after_span.annotation.label is self.project.no_label:
                            to_rep_offset_string = after_span.annotation.document.text[
                                after_span.start_offset : min(after_end_offset, after_span.end_offset)
                            ]
                            after_regex += suggest_regex_for_string(to_rep_offset_string, replace_characters=True)
                        else:
                            base_after_regex = after_span.annotation.label.base_regex(category)
                            stripped_base_after_regex = re.sub(regex_to_remove_groupnames_full, '', base_after_regex)
                            after_regex += stripped_base_after_regex

                    after_reg_dict[spacer] = after_regex

                    spacer_proposals = [
                        before_regex + label_regex_token + after_regex,
                        before_reg_dict[search[0]] + label_regex_token + after_regex,
                        before_regex + label_regex_token + after_reg_dict[search[0]],
                    ]

                    # check for duplicates
                    for proposal in spacer_proposals:
                        new_regex = re.sub(regex_to_remove_groupnames, '', proposal)
                        if new_regex not in regex_found:
                            if max_findings_per_page:
                                num_matches = len(regex_matches(regex=proposal, doctext=annotation.document.text))
                                if num_matches / (annotation.document.number_of_pages) < max_findings_per_page:
                                    new_proposals.append(proposal)
                                else:
                                    logger.info(
                                        f'Skip to evaluate regex {repr(proposal)} as it finds {num_matches} in\
                                            {annotation.document}.'
                                    )
                            else:
                                new_proposals.append(proposal)
            for proposal in new_proposals:
                new_regex = re.sub(regex_to_remove_groupnames, '', proposal)
                if new_regex not in regex_found:
                    regex_made.append(proposal)
                    regex_found.add(new_regex)

        logger.info(
            f'For Label {self.name} we found {len(regex_made)} regex proposals for {len(all_annotations)} Annotations.'
        )

        # todo replace by compare
        evaluations = [
            self.evaluate_regex(_regex_made, category=category, annotations=all_annotations)
            for _regex_made in regex_made
        ]

        logger.info(
            f'We compare {len(evaluations)} regex for {len(all_annotations)} correct Annotations for Category '
            f'{category}.'
        )

        try:
            logger.info(f'Evaluate {self} for best regex.')
            best_regex = get_best_regex(evaluations)
        except ValueError:
            logger.exception(f'We cannot find regex for {self} with a f_score > 0.')
            best_regex = []

        if best_regex == []:
            best_regex = [naive_proposal]

        return best_regex

    def regex(self, categories: List[Category], update=False) -> List:
        """Calculate regex to be used in the Extraction AI."""
        # if not is_file(self.regex_file_path, raise_exception=False) or update:
        logger.info(f'Build regexes for Label {self.name}.')
        regex = {}
        for category in categories:
            if category.id_ not in self._regex or update:
                regex_category_file_path = os.path.join(
                    self.project.regex_folder, f'{category.name}_{self.name_clean}_tokens.json5'
                )
                if not is_file(regex_category_file_path, raise_exception=False) or update:
                    category_regex = self.find_regex(category=category)
                    if os.path.exists(self.project.regex_folder):
                        with open(regex_category_file_path, 'w') as f:
                            json.dump(category_regex, f, indent=2, sort_keys=True)
                else:
                    logger.info(f'Start loading existing regexes for Label {self.name}.')
                    with open(regex_category_file_path, 'r') as f:
                        category_regex = json.load(f)
                regex[category.id_] = category_regex
            else:
                regex[category.id_] = self._regex[category.id_]

        self._regex = regex

        logger.info(f'Regexes are ready for Label {self.name}.')

        categories_ids = [category.id_ for category in categories]
        return {k: v for k, v in self._regex.items() if k in categories_ids}

    def spans_not_found_by_tokenizer(self, tokenizer, categories: List[Category], use_correct=False) -> List['Span']:
        """Find Label Spans that are not found by a tokenizer."""
        spans_not_found = []
        label_annotations = self.annotations(categories=categories, use_correct=use_correct)
        for annotation in label_annotations:
            for span in annotation.spans:
                if not tokenizer.span_match(span):
                    spans_not_found.append(span)
        return spans_not_found

    def lose_weight(self):
        """Delete data of the instance."""
        super().lose_weight()
        self._evaluations = {}
        self._tokens = {}
        self._regex = {}

    # def save(self) -> bool:
    #     """
    #     Save Label online.
    #
    #     If no Label Sets are specified, the Label is associated with the first default Label Set of the Project.
    #
    #     :return: True if the new Label was created.
    #     """
    #     if len(self.label_sets) == 0:
    #         prj_label_sets = self.project.label_sets
    #         label_set = [t for t in prj_label_sets if t.is_default][0]
    #         label_set.add_label(self)
    #
    #     response = create_label(
    #         project_id=self.project.id_,
    #         label_name=self.name,
    #         description=self.description,
    #         has_multiple_top_candidates=self.has_multiple_top_candidates,
    #         data_type=self.data_type,
    #         label_sets=self.label_sets,
    #     )
    #
    #     return True


class Span(Data):
    """A Span is a sequence of characters or whitespaces without line break."""

    def __init__(self, start_offset: int, end_offset: int, annotation=None, strict_validation: bool = True):
        """
        Initialize the Span without bbox, to save storage.

        If Bbox should be calculated the bbox file of the Document will be automatically downloaded.

        :param start_offset: Start of the offset string (int)
        :param end_offset: Ending of the offset string (int)
        :param annotation: The Annotation the Span belong to
        :param strict_validation: Whether to apply strict validation rules.
        See https://dev.konfuzio.com/sdk/data_validation.html.
        """
        self.id_local = next(Data.id_iter)
        self.annotation: Annotation = annotation
        self.start_offset = start_offset
        self.end_offset = end_offset
        self.top = None
        self.bottom = None
        self._line_index = None
        self._page: Union[Page, None] = None
        self._bbox: Union[Bbox, None] = None
        self.regex_matching = []
        annotation and annotation.add_span(self)  # only add if Span has access to an Annotation
        self._valid(strict_validation)

    def _valid(self, strict: bool = True, handler: str = "sdk_validation"):
        """
        Validate containted data.

        :param strict: If False, it allows Spans to have zero length, or span more than one visual line. For more
        details see https://dev.konfuzio.com/sdk/data_validations.html#span-validation-rules.
        """
        if self.end_offset == self.start_offset == 0:
            logger.error(f"{self} is intentionally left empty.")
        elif self.start_offset < 0 or self.end_offset < 0:
            exception_or_log_error(
                msg=f"{self} must span text.",
                fail_loudly=strict,
                exception_type=ValueError,
                handler=handler,
            )
        elif self.start_offset == self.end_offset:
            exception_or_log_error(
                msg=f"{self} must span text: Start {self.start_offset} equals end.",
                fail_loudly=strict,
                exception_type=ValueError,
                handler=handler,
            )
        elif self.end_offset < self.start_offset:
            exception_or_log_error(
                msg=f"{self} length must be positive.",
                fail_loudly=strict,
                exception_type=ValueError,
                handler=handler,
            )
        elif self.offset_string and ("\n" in self.offset_string or "\f" in self.offset_string):
            exception_or_log_error(
                msg=f"{self} must not span more than one visual line.",
                fail_loudly=strict,
                exception_type=ValueError,
                handler=handler,
            )
        return True

    @property
    def page(self) -> Page:
        """Return Page of Span."""
        if self.annotation is None or self.annotation.document is None:
            raise NotImplementedError
        elif self.annotation.document.text is None:
            logger.error(f'{self.annotation.document} does not provide text.')
            pass
        elif self._page is None and self.annotation.document.pages():
            text = self.annotation.document.text[: self.start_offset]
            page_index = len(text.split('\f')) - 1
            self._page = self.annotation.document.get_page_by_index(page_index=page_index)
        return self._page

    @property
    def line_index(self) -> int:
        """Return index of the line of the Span."""
        self._valid()
        if self.annotation.document.text and self._line_index is None:
            line_number = len(self.annotation.document.text[: self.start_offset].replace('\f', '\n').split('\n'))
            self._line_index = line_number - 1

        return self._line_index

    def __eq__(self, other) -> bool:
        """Twp Spans are equal if their start_offset and end_offset are both equal."""
        return (
            type(self) == type(other)
            and self.start_offset == other.start_offset
            and self.end_offset == other.end_offset
        )

    def __lt__(self, other: 'Span'):
        """If we sort spans we do so by start offset."""
        return self.start_offset < other.start_offset

    def __repr__(self):
        """Return string representation."""
        return f"{self.__class__.__name__} ({self.start_offset}, {self.end_offset})"

    def __hash__(self):
        """Make any online or local concept hashable. See https://stackoverflow.com/a/7152650."""
        if not self.annotation:
            raise NotImplementedError('Span without Annotation is not hashable.')
        else:
            return hash((self.annotation, self.start_offset, self.end_offset))

    def regex(self):
        """Suggest a Regex for the offset string."""
        if self.annotation:
            # todo make the options to replace characters and string more granular
            full_replace = suggest_regex_for_string(self.offset_string, replace_characters=True, replace_numbers=True)
            return merge_regex([full_replace])
        else:
            raise NotImplementedError('A Span needs a Annotation and Document relation to suggest a Regex.')

    def bbox(self) -> Bbox:
        """Calculate the bounding box of a text sequence."""
        if not self.annotation:
            raise NotImplementedError
        if not self.page:
            logger.warning(f'{self} does not have a Page.')
            return None
        if not self.annotation.document.bboxes_available:
            logger.warning(f'{self.annotation.document} of {self} does not provide Bboxes.')
            return None
        _ = self.line_index  # quick validate if start and end is in the same line of text

        if self._bbox is None:
            warn('WIP: Modifications before the next stable release expected.', FutureWarning, stacklevel=2)
            # todo: verify that one Span relates to Character in on line of text
            character_range = range(self.start_offset, self.end_offset)
            document = self.annotation.document
            characters = {key: document.bboxes.get(key) for key in character_range if document.text[key] != ' '}
            if not all(characters.values()):
                logger.error(
                    f'{self} in {self.annotation.document} contains Characters that don\'t provide a Bounding Box.'
                )
            self._bbox = Bbox(
                x0=min([ch.x0 for c, ch in characters.items() if ch is not None]),
                x1=max([ch.x1 for c, ch in characters.items() if ch is not None]),
                y0=min([ch.y0 for c, ch in characters.items() if ch is not None]),
                y1=max([ch.y1 for c, ch in characters.items() if ch is not None]),
                page=self.page,
                validation=self.annotation.document._bbox_validation_type,
            )
        return self._bbox

    def bbox_dict(self) -> Dict:
        """Return Span Bbox info as a serializable Dict format for external integration with the Konfuzio Server."""
        span_dict = {
            'start_offset': self.start_offset,
            'end_offset': self.end_offset,
            'line_number': self.line_index + 1,
            'offset_string': self.offset_string,
            'offset_string_original': self.offset_string,
            'page_index': self.bbox().page.index,
            'top': self.bbox().page.height - self.bbox().y1,
            'bottom': self.bbox().page.height - self.bbox().y0,
            'x0': self.bbox().x0,
            'x1': self.bbox().x1,
            'y0': self.bbox().y0,
            'y1': self.bbox().y1,
        }
        return span_dict

    @property
    def normalized(self):
        """Normalize the offset string."""
        return normalize(self.offset_string, self.annotation.label.data_type)

    @property
    def offset_string(self) -> Union[str, None]:
        """Calculate the offset string of a Span."""
        if self.annotation and self.annotation.document and self.annotation.document.text:
            return self.annotation.document.text[self.start_offset : self.end_offset]
        else:
            return None

    def eval_dict(self):
        """Return any information needed to evaluate the Span."""
        if self.start_offset == self.end_offset == 0:
            span_dict = {
                "id_local": None,
                "id_": None,
                "confidence": None,
                "offset_string": None,
                "normalized": None,
                "start_offset": 0,  # to support compare function to evaluate True and False
                "end_offset": 0,  # to support compare function to evaluate True and False
                "is_correct": None,
                "created_by": None,
                "revised_by": None,
                "custom_offset_string": None,
                "revised": None,
                "label_threshold": None,
                "label_id": None,
                "label_set_id": None,
                "annotation_id": None,
                "annotation_set_id": 0,  # to allow grouping to compare boolean
                "document_id": 0,
                "document_id_local": 0,
                "category_id": 0,
                "x0": 0,
                "x1": 0,
                "y0": 0,
                "y1": 0,
                "line_index": 0,
                "page_index": None,
                "page_width": 0,
                "page_height": 0,
                "x0_relative": None,
                "x1_relative": None,
                "y0_relative": None,
                "y1_relative": None,
                "page_index_relative": None,
                "area_quadrant_two": 0,
                "area": 0,
                "label_name": None,
                "label_set_name": None,
                "data_type": None,
            }
        else:
            span_dict = {
                "id_local": self.annotation.id_local,
                "id_": self.annotation.id_,
                "confidence": self.annotation.confidence,
                "offset_string": self.offset_string,
                "normalized": self.normalized,
                "start_offset": self.start_offset,  # to support multiline
                "end_offset": self.end_offset,  # to support multiline
                "is_correct": self.annotation.is_correct,
                "created_by": self.annotation.created_by,
                "revised_by": self.annotation.revised_by,
                "custom_offset_string": self.annotation.custom_offset_string,
                "revised": self.annotation.revised,
                "label_threshold": self.annotation.label.threshold,  # todo: allow to optimize threshold
                "label_id": self.annotation.label.id_,
                "label_set_id": self.annotation.label_set.id_,
                "annotation_id": self.annotation.id_,
                "annotation_set_id": self.annotation.annotation_set.id_,
                "document_id": self.annotation.document.id_,
                "document_id_local": self.annotation.document.id_local,
                "category_id": self.annotation.document.category.id_,
                "line_index": self.line_index,
                "data_type": self.annotation.label.data_type,
            }

            if self.bbox():
                span_dict["x0"] = self.bbox().x0
                span_dict["x1"] = self.bbox().x1
                span_dict["y0"] = self.bbox().y0
                span_dict["y1"] = self.bbox().y1

                # https://www.cuemath.com/geometry/quadrant/
                span_dict["area_quadrant_two"] = self.bbox().x0 * self.bbox().y0
                span_dict["area"] = self.bbox().area

            if self.page:  # todo separate as eval_dict on Page level
                span_dict["page_index"] = self.page.index
                span_dict["page_width"] = self.page.width
                span_dict["page_height"] = self.page.height
                span_dict["x0_relative"] = self.bbox().x0 / self.page.width
                span_dict["x1_relative"] = self.bbox().x1 / self.page.width
                span_dict["y0_relative"] = self.bbox().y0 / self.page.height
                span_dict["y1_relative"] = self.bbox().y1 / self.page.height
                span_dict["page_index_relative"] = self.page.index / self.annotation.document.number_of_pages

            document_id = (
                self.annotation.document.id_
                if self.annotation.document.id_ is not None
                else self.annotation.document.copy_of_id
            )
            span_dict["document_id"] = document_id
            span_dict["label_name"] = self.annotation.label.name if self.annotation.label else None
            span_dict["label_set_name"] = self.annotation.label_set.name if self.annotation.label_set else None

        return span_dict


class Annotation(Data):
    """Hold information that a Label, Label Set and Annotation Set has been assigned to and combines Spans."""

    def __init__(
        self,
        document: 'Document',
        annotation_set_id: Union[int, None] = None,  # support to init from API output
        annotation_set: Union[AnnotationSet, None] = None,  # support to init from API output
        label: Union[int, Label, None] = None,
        label_set_id: Union[None, int] = None,
        label_set: Union[None, LabelSet] = None,
        is_correct: bool = False,
        revised: bool = False,
        normalized=None,
        id_: int = None,
        spans=None,
        accuracy: float = None,
        confidence: float = None,
        created_by: int = None,
        revised_by: int = None,
        translated_string: str = None,
        custom_offset_string: bool = False,
        offset_string: str = False,
        *args,
        **kwargs,
    ):
        """
        Initialize the Annotation.

        :param label: ID of the Annotation
        :param is_correct: If the Annotation is correct or not (bool)
        :param revised: If the Annotation is revised or not (bool)
        :param id_: ID of the Annotation (int)
        :param accuracy: Accuracy of the Annotation (float) which is the Confidence
        :param document: Document to annotate
        :param annotation: Annotation Set of the Document where the Label belongs
        :param label_set_text: Name of the Label Set where the Label belongs
        :param translated_string: Translated string
        :param custom_offset_string: String as edited by a user
        :param label_set_id: ID of the Label Set where the Label belongs
        """
        self.id_local = next(Data.id_iter)
        self.is_correct = is_correct
        self.revised = revised
        self.normalized = normalized
        self.translated_string = translated_string
        self.document = document
        self._force_offline = self.document._force_offline
        self.created_by = created_by
        self.revised_by = revised_by
        if custom_offset_string:
            self.custom_offset_string = offset_string
        else:
            self.custom_offset_string = None
        self.id_ = id_  # Annotations can have None id_, if they are not saved online and are only available locally
        self._spans: List[Span] = []

        if accuracy is not None:  # it's a confidence
            self.confidence = accuracy
        elif confidence is not None:
            self.confidence = confidence
        elif self.id_ is not None and accuracy is None:  # hotfix: it's an online Annotation crated by a human
            self.confidence = 1
        elif accuracy is None and confidence is None:
            self.confidence = None
        else:
            raise ValueError('Annotation has an id_ but does not provide a confidence.')

        if isinstance(label, int):
            self.label: Label = self.document.project.get_label_by_id(label)
        elif sdk_isinstance(label, Label):
            self.label: Label = label
        else:
            raise ValueError(f'{self.__class__.__name__} {self.id_local} has no Label.')

        # if no label_set_id we check if is passed by section_label_id
        if label_set_id is None and kwargs.get("section_label_id") is not None:
            label_set_id = kwargs.get("section_label_id")

        # handles association to an Annotation Set if the Annotation belongs to a Category
        if isinstance(label_set_id, int):
            self.label_set: LabelSet = self.document.project.get_label_set_by_id(label_set_id)
        elif sdk_isinstance(label_set, LabelSet):
            self.label_set = label_set
        else:
            self.label_set = None
            logger.info(f'{self.__class__.__name__} {self.id_local} has no Label Set.')

        # make sure an Annotation Set is available
        if isinstance(annotation_set_id, int):
            self.annotation_set: AnnotationSet = self.document.get_annotation_set_by_id(annotation_set_id)
        elif sdk_isinstance(annotation_set, AnnotationSet):
            # it's a safe way to look up the Annotation Set first. Otherwise users can add Annotation Sets which
            # do not relate to the Document
            self.annotation_set: AnnotationSet = self.document.get_annotation_set_by_id(annotation_set.id_)
        else:
            self.annotation_set = None
            logger.warning(f'{self} in {self.document} created but without Annotation Set information.')

        for span in spans or []:
            self.add_span(span)

        self.selection_bbox = kwargs.get("selection_bbox", None)

        # TODO START LEGACY to support multiline Annotations
        bboxes = kwargs.get("bboxes", None)
        if bboxes and len(bboxes) > 0:
            for bbox in bboxes:
                if "start_offset" in bbox.keys() and "end_offset" in bbox.keys():
                    Span(start_offset=bbox["start_offset"], end_offset=bbox["end_offset"], annotation=self)
                else:
                    raise ValueError(f'SDK cannot read bbox of Annotation {self.id_} in {self.document}: {bbox}')
        elif (
            bboxes is None
            and kwargs.get("start_offset", None) is not None
            and kwargs.get("end_offset", None) is not None
        ):
            # Legacy support for creating Annotations with a single offset
            bbox = kwargs.get('bbox', {})
            _ = Span(start_offset=kwargs.get("start_offset"), end_offset=kwargs.get("end_offset"), annotation=self)
            # self.add_span(sa)

            logger.warning(f'{self} is empty')

        self.top = None
        self.top = None
        self.x0 = None
        self.x1 = None
        self.y0 = None
        self.y1 = None

        # todo: remove this Annotation single Bbox
        bbox = kwargs.get('bbox')
        if bbox:
            self.top = bbox.get('top')
            self.bottom = bbox.get('bottom')
            self.x0 = bbox.get('x0')
            self.x1 = bbox.get('x1')
            self.y0 = bbox.get('y0')
            self.y1 = bbox.get('y1')

        self.selection_bbox = kwargs.get('selection_bbox', None)
        self.page_number = kwargs.get('page_number', None)
        # END LEGACY -

        # regex features
        self._tokens = []
        self._regex = None

        # Call add_annotation to document at the end, so all attributes for duplicate checking are available.
        self.document.add_annotation(self)

        if not self.document:
            raise NotImplementedError(f'{self} has no Document and cannot be created.')
        if not self.label_set:
            raise NotImplementedError(f'{self} has no Label Set and cannot be created.')
        if not self.label:
            raise NotImplementedError(f'{self} has no Label and cannot be created.')
        if not self.spans:
            exception_or_log_error(
                msg=f'{self} has no Spans and cannot be created.',
                fail_loudly=self.document.project._strict_data_validation,
                exception_type=NotImplementedError,
            )

    def __repr__(self):
        """Return string representation."""
        if self.label and self.document:
            span_str = ', '.join(f'{x.start_offset, x.end_offset}' for x in self._spans)
            return f"Annotation ({self.get_link()}) {self.label.name} {span_str}"
        elif self.label:
            return f"Annotation ({self.get_link()}) {self.label.name} ({self._spans})"
        else:
            return f"Annotation ({self.get_link()}) without Label ({self.start_offset}, {self.end_offset})"

    def __eq__(self, other):
        """We compare an Annotation based on it's Label, Label-Sets if it's online otherwise on the id_local."""
        result = False
        if self.document and other.document and self.document == other.document:  # same Document
            # if self.is_correct and other.is_correct:  # for correct Annotations check if they are identical
            if self.label and other.label and self.label == other.label:  # same Label
                if self.spans == other.spans:  # logic changed from "one Span is identical" to "all Spans identical"
                    return True

        return result

    def __lt__(self, other):
        """If we sort Annotations we do so by start offset."""
        return min([span.start_offset for span in self.spans]) < min([span.start_offset for span in other.spans])

    def __hash__(self):
        """Identity of Annotation that does not change over time."""
        return hash((self.start_offset, self.end_offset, self.label_set, self.document, self.label))

    @property
    def is_multiline(self) -> int:
        """Calculate if Annotation spans multiple lines of text."""
        logger.error('We cannot calculate this. The indicator is unreliable.')
        return self.offset_string.count('\n')

    @property
    def normalize(self) -> str:
        """Provide one normalized offset string due to legacy."""
        logger.warning('You use normalize on Annotation Level which is legacy.')
        return normalize(self.offset_string, self.label.data_type)

    @property
    def start_offset(self) -> int:
        """Legacy: One Annotation can have multiple start offsets."""
        logger.warning('You use start_offset on Annotation Level which is legacy.')
        return min([sa.start_offset for sa in self._spans], default=None)

    @property
    def end_offset(self) -> int:
        """Legacy: One Annotation can have multiple end offsets."""
        logger.warning('You use end_offset on Annotation Level which is legacy.')
        return max([sa.end_offset for sa in self._spans], default=None)

    @property
    def offset_string(self) -> List[str]:
        """View the string representation of the Annotation."""
        if len(self.spans) > 1:
            logger.warning(f'You use offset string on {self} level which is legacy.')
        if not self.custom_offset_string and self.document.text:
            result = [span.offset_string for span in self.spans]
        elif self.custom_offset_string:
            result = self.custom_offset_string
        else:
            result = []
        return result

    @property
    def eval_dict(self) -> List[dict]:
        """Calculate the Span information to evaluate the Annotation."""
        return [span.eval_dict() for span in self.spans]

    def add_span(self, span: Span):
        """Add a Span to an Annotation incl. a duplicate check per Annotation."""
        if span not in self._spans:
            # add the Span first to make sure to bea able to do a duplicate check
            self._spans.append(span)  # one Annotation can span multiple Spans
            if span.annotation is not None and self != span.annotation:
                raise ValueError(f'{span} should be added to {self} but relates to {span.annotation}.')
            else:
                span.annotation = self  # todo feature to link one Span to many Annotations
        else:
            raise ValueError(f'In {self} the {span} is a duplicate and will not be added.')
        return self

    def get_link(self):
        """Get link to the Annotation in the SmartView."""
        if self.is_online:
            return get_annotation_view_url(self.id_)
        else:
            return None

    def save(self, document_annotations: list = None) -> bool:
        """
        Save Annotation online.

        If there is already an Annotation in the same place as the current one, we will not be able to save the current
        annotation.

        In that case, we get the id_ of the original one to be able to track it.
        The verification of the duplicates is done by checking if the offsets and Label match with any Annotations
        online.
        To be sure that we are comparing with the information online, we need to have the Document updated.
        The update can be done after the request (per annotation) or the updated Annotations can be passed as input
        of the function (advisable when dealing with big Documents or Documents with many Annotations).

        :param document_annotations: Annotations in the Document (list)
        :return: True if new Annotation was created
        """
        if self.label == self.document.project.no_label:
            raise ValueError("You cannot save Annotations with Label NO_LABEL.")
        if self.document.category == self.document.project.no_category:
            raise ValueError(f"You cannot save Annotations of Documents with {self.document.category}.")
        new_annotation_added = False
        if not self.label_set:
            label_set_id = None
        else:
            label_set_id = self.label_set.id_
        if self.is_online:
            raise ValueError(f"You cannot update Annotations once saved online: {self.get_link()}")
            # update_annotation(id_=self.id_, document_id=self.document.id_, project_id=self.project.id_)

        if not self.is_online:
            response = post_document_annotation(
                project_id=self.document.project.id_,
                document_id=self.document.id_,
                start_offset=self.start_offset,
                end_offset=self.end_offset,
                label_id=self.label.id_,
                label_set_id=label_set_id,
                confidence=self.confidence,
                is_correct=self.is_correct,
                revised=self.revised,
                annotation_set=self.annotation_set,
                # bboxes=self.bboxes,
                # selection_bbox=self.selection_bbox,
                page_number=self.page_number,
            )
            if response.status_code == 201:
                json_response = json.loads(response.text)
                self.id_ = json_response["id"]
                new_annotation_added = True
            elif response.status_code == 403:
                logger.error(response.text)
                try:
                    if "In one Project you cannot label the same text twice." in response.text:
                        if document_annotations is None:
                            # get the Annotation
                            self.document.update()
                            document_annotations = self.document.annotations()
                        # get the id_ of the existing annotation
                        is_duplicated = False
                        for annotation in document_annotations:
                            if (
                                annotation.start_offset == self.start_offset
                                and annotation.end_offset == self.end_offset
                                and annotation.label == self.label
                            ):
                                logger.error(f"ID of annotation online: {annotation.id_}")
                                self.id_ = annotation.id_
                                is_duplicated = True
                                break

                        # if there isn't a perfect match, the current Annotation is considered incorrect
                        if not is_duplicated:
                            self.is_correct = False

                        new_annotation_added = False
                    else:
                        logger.exception(f"Unknown issue to create Annotation {self} in {self.document}")
                except KeyError:
                    logger.error(f"Not able to save Annotation online: {response}")
        return new_annotation_added

    def regex_annotation_generator(self, regex_list) -> List[Span]:
        """
        Build Spans without Labels by regexes.

        :return: Return sorted list of Spans by start_offset
        """
        spans: List[Span] = []
        for regex in regex_list:
            dict_spans = regex_matches(doctext=self.document.text, regex=regex)
            for offset in list(set((x['start_offset'], x['end_offset']) for x in dict_spans)):
                try:
                    span = Span(start_offset=offset[0], end_offset=offset[1], annotation=self)
                    spans.append(span)
                except ValueError as e:
                    logger.error(str(e))
        spans.sort()
        return spans

    def token_append(self, new_regex, regex_quality: int):
        """Append token if it is not a duplicate."""
        category = self.document.category
        regex_to_remove_group_names = re.compile('<.*?>')
        previous_matchers = [re.sub(regex_to_remove_group_names, '', t['regex']) for t in self._tokens]
        found_for_label = [
            re.sub(regex_to_remove_group_names, '', t['regex']) for t in (self.label._evaluations.get(category.id_, []))
        ]
        new_matcher = re.sub(regex_to_remove_group_names, '', new_regex)
        if new_matcher not in previous_matchers + found_for_label:  # only run evaluation if the token is truly new
            evaluation = self.label.evaluate_regex(new_regex, regex_quality=regex_quality, category=category)
            self._tokens.append(evaluation)
            logger.debug(f'Added new regex Token {new_matcher}.')
        else:
            logger.debug(f'Annotation Token {repr(new_matcher)} or regex {repr(new_regex)} does exist.')

    def tokens(self) -> List[str]:
        """Create a list of potential tokens based on Spans of this Annotation."""
        if not self._tokens:
            for span in self.spans:
                # the original string, with harmonized whitespaces
                harmonized_whitespace = suggest_regex_for_string(span.offset_string, replace_numbers=False)
                regex_w = f'(?P<Label_{self.label.id_}_W_{self.id_}_{span.start_offset}>{harmonized_whitespace})'
                self.token_append(new_regex=regex_w, regex_quality=0)
                # the original string, with numbers replaced
                numbers_replaced = suggest_regex_for_string(span.offset_string)
                regex_n = f'(?P<Label_{self.label.id_}_N_{self.id_}_{span.start_offset}>{numbers_replaced})'
                self.token_append(new_regex=regex_n, regex_quality=1)
                # the original string, with characters and numbers replaced
                full_replacement = suggest_regex_for_string(span.offset_string, replace_characters=True)
                regex_f = f'(?P<Label_{self.label.id_}_F_{self.id_}_{span.start_offset}>{full_replacement})'
                self.token_append(new_regex=regex_f, regex_quality=2)
        return self._tokens

    # todo can we circumvent the combined tokens
    def regex(self):
        """Return regex of this Annotation."""
        return self.label.combined_tokens(categories=[self.document.category])

    def delete(self, delete_online: bool = True) -> None:
        """Delete Annotation.

        :param delete_online: Whether the Annotation is deleted online or only locally.
        """
        if self.document.is_online and delete_online:
            delete_document_annotation(self.document.id_, self.id_, self.document.project.id_)
            self.document.update()
        else:
            self.document._annotations.remove(self)

    @property
    def spans(self) -> List[Span]:
        """Return default entry to get all Spans of the Annotation."""
        return sorted(self._spans)

    @property
    def bboxes(self) -> List[Dict]:
        """Return the Bbox information for all Spans in serialized format.

        This is useful for external integration (e.g. Konfuzio Server)."
        """
        return [span.bbox_dict() for span in self.spans]

    def lose_weight(self):
        """Delete data of the instance."""
        super().lose_weight()
        self._tokens = []


class Document(Data):
    """Access the information about one Document, which is available online."""

    def __init__(
        self,
        project: 'Project',
        id_: Union[int, None] = None,
        file_url: str = None,
        status: List[Union[int, str]] = None,  # ?
        data_file_name: str = None,
        is_dataset: bool = None,
        dataset_status: int = None,
        updated_at: str = None,
        assignee: int = None,
        category_template: int = None,  # fix for Konfuzio Server API, it's actually an ID of a Category
        category: Category = None,
        category_confidence: Optional[float] = None,
        category_is_revised: bool = False,
        text: str = None,
        bbox: dict = None,
        bbox_validation_type=None,
        pages: list = None,
        update: bool = None,
        copy_of_id: Union[int, None] = None,
        *args,
        **kwargs,
    ):
        """
        Create a Document and link it to its Project.

        :param id_: ID of the Document
        :param project: Project where the Document belongs to
        :param file_url: URL of the Document
        :param status: Status of the Document
        :param data_file_name: File name of the Document
        :param is_dataset: Is dataset or not. (bool)
        :param dataset_status: Dataset status of the Document (e.g. Training)
        :param updated_at: Updated information
        :param assignee: Assignee of the Document
        :param bbox: Bounding box information per character in the PDF (dict)
        :param bbox_validation_type: One of ALLOW_ZERO_SIZE (default), STRICT, or DISABLED. Also see the `Bbox` class.
        :param pages: List of page sizes.
        :param update: Annotations, Annotation Sets will not be loaded by default. True will load it from the API.
                        False from local files
        :param copy_of_id: ID of the Document that originated the current Document
        """
        self._no_label_annotation_set = None
        self.id_local = next(Data.id_iter)
        self.id_ = id_
        self.assignee = assignee
        self._annotations: List[Annotation] = None
        self._annotation_sets: List[AnnotationSet] = None
        self.file_url = file_url
        self.is_dataset = is_dataset
        self.dataset_status = dataset_status
        self._update = update
        self.copy_of_id = copy_of_id

        # The following variables come from the Server API
        # self._category -> document level category from the "category" field
        # self._category_confidence -> document level category confidence from the "category_confidence" field
        # self.category_is_revised -> document level boolean flag from the "category_is_revised" field
        if project and category_template:
            self._category = project.get_category_by_id(category_template)
        elif category:
            self._category = category
        else:
<<<<<<< HEAD
            self.category = project.no_category
=======
            self._category = None
        self._category_confidence = category_confidence
        self.category_is_revised = category_is_revised
>>>>>>> 5dd652bf

        if updated_at:
            self.updated_at = dateutil.parser.isoparse(updated_at)
        else:
            self.updated_at = None

        self.name = data_file_name
        self.status = status  # status of Document online
        self.project = project
        self._force_offline = project._force_offline
        project.add_document(self)  # check for duplicates by ID before adding the Document to the project

        # use hidden variables to store low volume information in instance
        self._text: str = text
        self._text_hash = None
        self._characters: Dict[int, Bbox] = None
        self._bbox_hash = None
        self._bbox_json = bbox
        self.bboxes_available: bool = True if (self.is_online or self._bbox_json) else False
        self._bbox_validation_type = bbox_validation_type
        if bbox_validation_type is None:
            if self.project._strict_data_validation:
                self._bbox_validation_type = BboxValidationTypes.ALLOW_ZERO_SIZE
            else:
                self._bbox_validation_type = BboxValidationTypes.DISABLED
        self._hocr = None
        self._pages: List[Page] = []
        self._n_pages = None

        # prepare local setup for Document
        if self.is_online:
            pathlib.Path(self.document_folder).mkdir(parents=True, exist_ok=True)
        self.annotation_file_path = os.path.join(self.document_folder, "annotations.json5")
        self.annotation_set_file_path = os.path.join(self.document_folder, "annotation_sets.json5")
        self.txt_file_path = os.path.join(self.document_folder, "document.txt")
        self.hocr_file_path = os.path.join(self.document_folder, "document.hocr")
        self.pages_file_path = os.path.join(self.document_folder, "pages.json5")
        self.bbox_file_path = os.path.join(self.document_folder, "bbox.zip")
        self.bio_scheme_file_path = os.path.join(self.document_folder, "bio_scheme.txt")

        bbox_file_exists = is_file(self.bbox_file_path, raise_exception=False)
        self.bboxes_available: bool = self.is_online or self._bbox_json or bbox_file_exists

        if pages:
            self.pages()  # create Page instances

    def __repr__(self):
        """Return the name of the Document incl. the ID."""
        if self.id_ is None:
            return f"Virtual Document {self.name} ({self.copy_of_id})"
        else:
            return f"Document {self.name} ({self.id_})"

    def update_meta_data(
        self,
        assignee: int = None,
        category_template: int = None,
        category: Category = None,
        data_file_name: str = None,
        dataset_status: int = None,
        status: List[Union[int, str]] = None,
        **kwargs,
    ):
        """Update document metadata information."""
        self.assignee = assignee

        if self.project and category_template:
            self._category = self.project.get_category_by_id(category_template)
        elif category:
            self._category = category
        else:
            self._category = None

        self.name = data_file_name

        self.status = status

        self.dataset_status = dataset_status

    def save_meta_data(self):
        """Save local changes to Document metadata to server."""
        update_document_konfuzio_api(
            document_id=self.id_, file_name=self.name, dataset_status=self.dataset_status, assignee=self.assignee
        )

    def save(self):
        """Save all local changes to Document to server."""
        self.save_meta_data()

        for annotation in self.annotations(use_correct=False):
            if not annotation.is_online:
                annotation.save()

    @classmethod
    def from_file_sync(
        self,
        path: str,
        project: 'Project',
        dataset_status: int = 0,
        category_id: Union[None, int] = None,
        callback_url: str = '',
    ) -> 'Document':
        """
        Initialize Document from file with synchronous API call.

        This class method will wait for the document to be processed by the server
        and then return the new Document. This may take a bit of time. When uploading
        many documents, it is advised to use the Document.from_file_async method.

        :param path: Path to file to be uploaded
        :param project: If to filter by correct annotations
        :param dataset_status: Dataset status of the document (None: 0 Preparation: 1 Training: 2 Test: 3 Excluded: 4)
        :param category_id: Category the Document belongs to (if unset, it will be assigned one by the server)
        :param callback_url: Callback URL receiving POST call once extraction is done
        :return: New Document
        """
        response = upload_file_konfuzio_api(
            path,
            project_id=project.id_,
            dataset_status=dataset_status,
            category_id=category_id,
            callback_url=callback_url,
            sync=True,
        )

        new_document_id = json.loads(response.text)['id']

        project.init_or_update_document(from_online=True)
        doc = project.get_document_by_id(new_document_id)

        return doc

    @classmethod
    def from_file_async(
        self,
        path: str,
        project: 'Project',
        dataset_status: int = 0,
        category_id: Union[None, int] = None,
        callback_url: str = '',
    ) -> int:
        """
        Initialize Document from file with asynchrinous API call.

        This class method asynchronously uploads a file, to the Konfuzio API and returns the ID of
        the newly created document. Use this method to create a new Document and don't want to wait
        for the document to be processed by the server. This requires to update the Project at a
        later point to be able to work with the new Document.

        :param path: Path to file to be uploaded
        :param project: If to filter by correct annotations
        :param dataset_status: Dataset status of the document (None: 0 Preparation: 1 Training: 2 Test: 3 Excluded: 4)
        :param category_id: Category the Document belongs to (if unset, it will be assigned one by the server)
        :param callback_url: Callback URL receiving POST call once extraction is done
        :return: ID of new Document
        """
        response = upload_file_konfuzio_api(
            path,
            project_id=project.id_,
            dataset_status=dataset_status,
            category_id=category_id,
            callback_url=callback_url,
            sync=False,
        )

        new_document_id = json.loads(response.text)['id']

        return new_document_id

    @property
    def file_path(self):
        """Return path to file."""
        return os.path.join(self.document_folder, amend_file_name(self.name))

    @property
    def category_annotations(self) -> List[CategoryAnnotation]:
        """
        Collect Category Annotations and average confidence across all Pages.

        :return: List of Category Annotations, one for each Category.
        """
        category_annotations = []
        for category in self.project.categories:
            confidence = 0
            for page in self.pages():
                confidence += page.get_category_annotation(category).confidence
            confidence /= self.number_of_pages
            if (confidence == 0.0) and (category == self._category):
                confidence = self._category_confidence
            category_annotation = CategoryAnnotation(category=category, document=self, confidence=confidence)
            category_annotations.append(category_annotation)
        return category_annotations

    @property
    def maximum_confidence_category_annotation(self) -> Optional[CategoryAnnotation]:
        """
        Get the human revised Category Annotation of this Document, or the highest confidence one if not revised.

        :return: The found Category Annotation, or None if not present.
        """
        if self._category is not None:
            # there is a unique Category Annotation per Category associated to this Document
            # by construction in Document.category_annotations
            return [
                category_annotation
                for category_annotation in self.category_annotations
                if category_annotation.category == self._category
            ][0]
        category_annotation = sorted(self.category_annotations, key=lambda x: x.confidence)[-1]
        if category_annotation.confidence != 0.0:
            return category_annotation
        return None

    @property
    def maximum_confidence_category(self) -> Optional[Category]:
        """
        Get the human revised Category of this Document, or the highest confidence one if not revised.

        :return: The found Category, or None if not present.
        """
        if self.maximum_confidence_category_annotation is not None:
            return self.maximum_confidence_category_annotation.category
        return None

    @property
    def category(self) -> Optional[Category]:
        """
        Return the Category of the Document.

        The Category of a Document is only defined as long as all Pages have the same Category. Otherwise, the Document
        should probably be split into multiple Documents with a consistent Category assignment within their Pages, or
        the Category for each Page should be manually revised.
        """
        if not self.pages():
            return self._category
        all_pages_have_same_category = len(set([page.category for page in self.pages()]) - {None}) == 1
        if all_pages_have_same_category:
            self._category = self.pages()[0].category
        else:
            self._category = None
        return self._category

    def set_category(self, category: Union[None, Category]) -> None:
        """Set the Category of the Document and the Category of all of its Pages as revised."""
        if (self._category is not None) and (category != self._category) and (category is not None):
            raise ValueError(
                "We forbid changing Category when already existing, because this requires some validations that are "
                "currently implemented in the Konfuzio Server. We recommend changing the Category of a Document via "
                "the Konfuzio Server."
            )
        for page in self.pages():
            page.set_category(category)
        self._category = category
        self.category_is_revised = True

    @property
    def ocr_file_path(self):
        """Return path to OCR PDF file."""
        return os.path.join(self.document_folder, amend_file_name(self.name, append_text="ocr", new_extension=".pdf"))

    @property
    def number_of_pages(self) -> int:
        """Calculate the number of Pages."""
        if self._n_pages is None:
            self._n_pages = len(self.text.split('\f'))
        return self._n_pages

    @property
    def number_of_lines(self) -> int:
        """Calculate the number of lines."""
        return len(self.text.replace('\f', '\n').split('\n'))

    @property
    def no_label_annotation_set(self) -> AnnotationSet:
        """
        Return the Annotation Set for project.no_label Annotations.

        We need to load the Annotation Sets from Server first (call self.annotation_sets()).
        If we create the no_label_annotation_set in the first place, the data from the Server is not be loaded
        anymore because _annotation_sets will no longer be None.
        """
        if self._no_label_annotation_set is None:
            self.annotation_sets()
            self._no_label_annotation_set = AnnotationSet(document=self, label_set=self.project.no_label_set)

        return self._no_label_annotation_set

    def spans(
        self,
        label: Label = None,
        use_correct: bool = False,
        start_offset: int = 0,
        end_offset: int = None,
        fill: bool = False,
    ) -> List[Span]:
        """Return all Spans of the Document."""
        spans = []

        annotations = self.annotations(
            label=label, use_correct=use_correct, start_offset=start_offset, end_offset=end_offset, fill=fill
        )

        for annotation in annotations:
            for span in annotation.spans:
                if span not in spans:
                    spans.append(span)

        # if self.spans() == list(set(self.spans())):
        #     # todo deduplicate Spans. One text offset in a Document can ber referenced by many Spans of Annotations
        #     raise NotImplementedError

        return sorted(spans)

    def eval_dict(self, use_correct=False) -> List[dict]:
        """Use this dict to evaluate Documents. The speciality: For every Span of an Annotation create one entry."""
        result = []
        annotations = self.annotations(use_correct=use_correct)
        if not annotations:  # if there are no Annotations in this Documents
            result.append(Span(start_offset=0, end_offset=0).eval_dict())
        else:
            for annotation in annotations:
                result += annotation.eval_dict

        return result

    def check_bbox(self) -> None:
        """
        Run validation checks on the Document text and bboxes.

        This is run when the Document is initialized, and usually it's not needed to be run again because a Document's
        text and bboxes are not expected to change within the Konfuzio Server.

        You can run this manually instead if your pipeline allows changing the text or the bbox during the lifetime of
        a document. Will raise ValueError if the bboxes don't match with the text of the document, or if bboxes have
        invalid coordinates (outside page borders) or invalid size (negative width or height).

        This check is usually slow, and it can be made faster by calling Document.set_text_bbox_hashes() right after
        initializing the Document, which will enable running a hash comparison during this check.
        """
        warn('WIP: Modifications before the next stable release expected.', FutureWarning, stacklevel=2)
        if self._check_text_or_bbox_modified():
            self._characters = None
            _ = self.bboxes

    def __deepcopy__(self, memo) -> 'Document':
        """Create a new Document of the instance."""
        copy_id = self.id_ if self.id_ else self.copy_of_id
        document = Document(
            id_=None,
            project=self.project,
            category=self.category,
            text=self.text,
            copy_of_id=copy_id,
            bbox=self.get_bbox(),
        )
        for page in self.pages():
            _ = Page(
                id_=None,
                document=document,
                start_offset=page.start_offset,
                end_offset=page.end_offset,
                number=page.number,
                original_size=(page.width, page.height),
            )
        return document

    def check_annotations(self, update_document: bool = False) -> bool:
        """Check if Annotations are valid - no duplicates and correct Category."""
        valid = True
        assignee = None

        try:
            self.get_annotations()

        except ValueError as error_message:
            valid = False

            if "is a duplicate of" in str(error_message):
                logger.error(f'{self} has duplicated Annotations.')
                assignee = 1101  # duplicated-annotation@konfuzio.com

            elif "related to" in str(error_message):
                logger.error(f'{self} has Annotations from an incorrect Category.')
                assignee = 1118  # category-issue@konfuzio.com

            else:
                raise ValueError('Error not expected.')

        if update_document and assignee is not None:
            # set the dataset status of the Document to Excluded
            update_document_konfuzio_api(document_id=self.id_, file_name=self.name, dataset_status=4, assignee=assignee)

        return valid

    def annotation_sets(self):
        """Return Annotation Sets of Documents."""
        if self._annotation_sets is not None:
            return self._annotation_sets
        if self.is_online and not is_file(self.annotation_set_file_path, raise_exception=False):
            self.download_document_details()
        if is_file(self.annotation_set_file_path, raise_exception=False):
            with open(self.annotation_set_file_path, "r") as f:
                raw_annotation_sets = json.load(f)
            # first load all Annotation Sets before we create Annotations
            for raw_annotation_set in raw_annotation_sets:
                _ = AnnotationSet(
                    id_=raw_annotation_set["id"],
                    document=self,
                    label_set=self.project.get_label_set_by_id(raw_annotation_set["section_label"]),
                )
        elif self._annotation_sets is None:
            self._annotation_sets = []  # Annotation sets cannot be loaded from Konfuzio Server
        return self._annotation_sets

    def annotations(
        self,
        label: Label = None,
        use_correct: bool = True,
        ignore_below_threshold: bool = False,
        start_offset: int = 0,
        end_offset: int = None,
        fill: bool = False,
    ) -> List[Annotation]:
        """
        Filter available annotations.

        :param label: Label for which to filter the Annotations.
        :param use_correct: If to filter by correct Annotations.
        :param ignore_below_threshold: To filter out Annotations with confidence below Label prediction threshold.
        :return: Annotations in the document.
        """
        self.get_annotations()
        start_offset = max(start_offset, 0)
        if end_offset:
            end_offset = min(end_offset, len(self.text))
        annotations: List[Annotation] = []
        add = False
        for annotation in self._annotations:
            # filter by correct information
            if not annotation.is_correct:
                if ignore_below_threshold and (
                    not annotation.confidence or annotation.confidence < annotation.label.threshold
                ):
                    continue
            for span in annotation.spans:
                if (use_correct and annotation.is_correct) or not use_correct:
                    # todo: add option to filter for overruled Annotations where mult.=F
                    # todo: add option to filter for overlapping Annotations, `add_annotation` just checks for identical
                    # filter by start and end offset, include Annotations that extend into the offset
                    if start_offset is not None and end_offset is not None:  # if the start and end offset are specified
                        latest_start = max(span.start_offset, start_offset)
                        earliest_end = min(span.end_offset, end_offset)
                        is_overlapping = latest_start - earliest_end < 0
                    else:
                        is_overlapping = True

                    if label is not None:  # filter by Label
                        if label == annotation.label and is_overlapping:
                            add = True
                    elif is_overlapping:
                        add = True
            # as multiline Annotations will be added twice
            if add:
                annotations.append(annotation)
                add = False

        if fill:
            # todo: we cannot assure that the Document has a Category, so Annotations must not require label_set
            spans = [range(span.start_offset, span.end_offset) for anno in annotations for span in anno.spans]
            if end_offset is None:
                end_offset = len(self.text)
            missings = get_missing_offsets(start_offset=start_offset, end_offset=end_offset, annotated_offsets=spans)

            for missing in missings:
                new_spans = []
                offset_text = self.text[missing.start : missing.stop]
                # we split Spans which span multiple lines, so that one Span comprises one line
                offset_of_offset = 0
                line_breaks = [
                    offset_line for offset_line in re.split(r'(\n|\f)', offset_text) if offset_line != ''
                ]  # , '\n', '\f'}]
                if not line_breaks:
                    continue
                for offset in line_breaks:
                    start = missing.start + offset_of_offset
                    offset_of_offset += len(offset)
                    end = missing.start + offset_of_offset
                    new_span = Span(start_offset=start, end_offset=end)
                    new_spans.append(new_span)

                new_annotation = Annotation(
                    document=self,
                    annotation_set=self.no_label_annotation_set,
                    label=self.project.no_label,
                    label_set=self.project.no_label_set,
                    spans=new_spans,
                )

                annotations.append(new_annotation)

        return sorted(annotations)

    def view_annotations(self, start_offset: int = 0, end_offset: int = None) -> List[Annotation]:
        """Get the best Annotations, where the Spans are not overlapping."""
        self.get_annotations()
        annotations: List[Annotation] = []

        filled = 0  # binary number keeping track of filled offsets
        priority_annotations = sorted(
            self.annotations(use_correct=False, start_offset=start_offset, end_offset=end_offset),
            key=lambda x: (
                not x.is_correct,  # x.is_correct == True first
                -x.confidence if x.confidence else 0,  # higher confidence first
                min([span.start_offset for span in x.spans]),
            ),
        )

        no_label_duplicates = set()  # for top Annotation filter
        for annotation in priority_annotations:
            if annotation.confidence is not None and annotation.label.threshold > annotation.confidence:
                continue
            if not annotation.is_correct and annotation.revised:  # if marked as incorrect by user
                continue
            if annotation.label is self.project.no_label:
                continue
            spans_num = 0
            for span in annotation.spans:
                for i in range(span.start_offset, span.end_offset):
                    spans_num |= 1 << i
            if spans_num & filled:
                # if there's overlap
                continue
            # if (
            #     annotation.is_correct is False
            #     and annotation.label.has_multiple_top_candidates is False
            #     and annotation.label.id_ in no_label_duplicates
            # ):
            #     continue
            annotations.append(annotation)
            filled |= spans_num
            if not annotation.label.has_multiple_top_candidates:
                no_label_duplicates.add(annotation.label.id_)

        return sorted(annotations)

    def lose_weight(self):
        """Remove NO_LABEL, wrong and below threshold Annotations."""
        super().lose_weight()
        self._bbox_json = None
        self._characters = None
        for annotation in self.annotations(use_correct=False, ignore_below_threshold=False):
            if annotation.label is self.project.no_label:
                annotation.delete(delete_online=False)
            elif not annotation.is_correct and (
                not annotation.confidence or annotation.label.threshold > annotation.confidence or annotation.revised
            ):
                annotation.delete(delete_online=False)
            else:
                annotation.lose_weight()

    @property
    def document_folder(self):
        """Get the path to the folder where all the Document information is cached locally."""
        return os.path.join(self.project.documents_folder, str(self.id_))

    def get_file(self, ocr_version: bool = True, update: bool = False):
        """
        Get OCR version of the original file.

        :param ocr_version: Bool to get the ocr version of the original file
        :param update: Update the downloaded file even if it is already available
        :return: Path to the selected file.
        """
        if ocr_version:
            file_path = self.ocr_file_path
        else:
            file_path = self.file_path

        if self.status[0] == 2 and (not file_path or not is_file(file_path, raise_exception=False) or update):
            pdf_content = download_file_konfuzio_api(self.id_, ocr=ocr_version, session=self.session)
            with open(file_path, "wb") as f:
                f.write(pdf_content)

        return file_path

    def get_images(self, update: bool = False):
        """
        Get Document Pages as PNG images.

        :param update: Update the downloaded images even they are already available
        :return: Path to PNG files.
        """
        return [page.get_image(update=update) for page in self.pages()]

    def download_document_details(self):
        """Retrieve data from a Document online in case Document has finished processing."""
        if self.is_online and self.status and self.status[0] == 2:
            data = get_document_details(document_id=self.id_, project_id=self.project.id_, session=self.session)

            # write a file, even there are no annotations to support offline work
            with open(self.annotation_file_path, "w") as f:
                json.dump(data["annotations"], f, indent=2, sort_keys=True)

            with open(self.annotation_set_file_path, "w") as f:
                json.dump(data["sections"], f, indent=2, sort_keys=True)

            with open(self.txt_file_path, "w", encoding="utf-8") as f:
                f.write(data["text"])

            with open(self.pages_file_path, "w") as f:
                json.dump(data["pages"], f, indent=2, sort_keys=True)
        else:
            raise NotImplementedError

        return self

    def add_annotation(self, annotation: Annotation):
        """Add an Annotation to a Document.

        The Annotation is only added to the Document if the data validation tests are passing for this Annotation.
        See https://dev.konfuzio.com/sdk/data_validations.html#annotation-validation-rules.

        :param annotation: Annotation to add in the Document
        :return: Input Annotation.
        """
        if self._annotations is None:
            self.annotations()
        if annotation not in self._annotations:
            # Hotfix Text Annotation Server:
            #  Annotation belongs to a Label / Label Set that does not relate to the Category of the Document.
            # todo: add test that the Label and Label Set of an Annotation belong to the Category of the Document
            if self.category != self.project.no_category:
                if annotation.label_set is not None:
                    if annotation.label_set.categories:
                        if self.category in annotation.label_set.categories:
                            self._annotations.append(annotation)
                        else:
                            exception_or_log_error(
                                msg=f'We cannot add {annotation} related to {annotation.label_set.categories} to {self}'
                                f' as the document has {self.category}',
                                fail_loudly=self.project._strict_data_validation,
                                exception_type=ValueError,
                            )
                    else:
                        raise ValueError(f'{annotation} uses Label Set without Category, cannot be added to {self}.')
                else:
                    raise ValueError(f'{annotation} has no Label Set, which cannot be added to {self}.')
            else:
<<<<<<< HEAD
                if annotation.label.name == "NO_LABEL" and annotation.label_set.name_clean == "NO_LABEL_SET":
                    self._annotations.append(annotation)
                else:
                    raise ValueError(f'We cannot add {annotation} to {self} where the category is {self.category}')
=======
                raise ValueError(f'We cannot add {annotation} to {self} where the Category is {self.category}')
>>>>>>> 5dd652bf
        else:
            duplicated = [x for x in self._annotations if x == annotation]
            exception_or_log_error(
                msg=f'In {self} the {annotation} is a duplicate of {duplicated} and will not be added.',
                fail_loudly=self.project._strict_data_validation,
                exception_type=ValueError,
            )

        return self

    def get_annotation_by_id(self, annotation_id: int) -> Annotation:
        """
        Return an Annotation by ID, searching within the Document.

        :param annotation_id: ID of the Annotation to get.
        """
        result = None
        if self._annotations is None:
            self.annotations()
        for annotation in self._annotations:
            if annotation.id_ == annotation_id:
                result = annotation
                break
        if result:
            return result
        else:
            raise IndexError(f"Annotation {annotation_id} is not part of {self}.")

    def add_annotation_set(self, annotation_set: AnnotationSet):
        """Add the Annotation Sets to the Document."""
        if annotation_set.document and annotation_set.document != self:
            raise ValueError('One Annotation Set must only belong to one Document.')
        if self._annotation_sets is None:
            self._annotation_sets = []
        if annotation_set not in self._annotation_sets:
            self._annotation_sets.append(annotation_set)
        else:
            raise ValueError(f'In {self} the {annotation_set} is a duplicate and will not be added.')
        return self

    def get_annotation_set_by_id(self, id_: int) -> AnnotationSet:
        """
        Return an Annotation Set by ID.

        :param id_: ID of the Annotation Set to get.
        """
        result = None
        if self._annotation_sets is None:
            self.annotation_sets()
        for annotation_set in self._annotation_sets:
            if annotation_set.id_ == id_:
                result = annotation_set
        if result:
            return result
        else:
            logger.error(f"Annotation Set {id_} is not part of Document {self.id_}.")
            raise IndexError

    def get_text_in_bio_scheme(self, update=False) -> List[Tuple[str, str]]:
        """
        Get the text of the Document in the BIO scheme.

        :param update: Update the bio annotations even they are already available
        :return: list of tuples with each word in the text and the respective label
        """
        converted_text = []
        if not is_file(self.bio_scheme_file_path, raise_exception=False) or update:
            converted_text = convert_to_bio_scheme(self)
            with open(self.bio_scheme_file_path, "w", encoding="utf-8") as f:
                for word, tag in converted_text:
                    f.writelines(word + " " + tag + "\n")
                f.writelines("\n")
        else:
            with open(self.bio_scheme_file_path, "r", encoding="utf-8") as f:
                for line in f.readlines():
                    if not line.strip():
                        continue
                    split_line = line.strip().split(' ')
                    word = split_line[0]
                    tag = ' '.join(split_line[1:])  # tag allowed to have multiple words
                    converted_text.append((word, tag))

        return converted_text

    def get_bbox(self) -> Dict:
        """
        Get bbox information per character of file. We don't store bbox as an attribute to save memory.

        :return: Bounding box information per character in the Document.
        """
        if self._bbox_json:
            bbox = self._bbox_json
        elif is_file(self.bbox_file_path, raise_exception=False):
            with zipfile.ZipFile(self.bbox_file_path, "r") as archive:
                bbox = json.loads(archive.read('bbox.json5'))
        elif self.is_online and self.status and self.status[0] == 2:
            # todo check for self.project.id_ and self.id_ and ?
            logger.warning(f'Start downloading bbox files of {len(self.text)} characters for {self}.')
            bbox = get_document_details(document_id=self.id_, project_id=self.project.id_, extra_fields="bbox")['bbox']
            # Use the `zipfile` module: `compresslevel` was added in Python 3.7
            with zipfile.ZipFile(
                self.bbox_file_path, mode="w", compression=zipfile.ZIP_DEFLATED, compresslevel=9
            ) as zip_file:
                # Dump JSON data
                dumped: str = json.dumps(bbox, indent=2, sort_keys=True)
                # Write the JSON data into `data.json` *inside* the ZIP file
                zip_file.writestr('bbox.json5', data=dumped)
                # Test integrity of compressed archive
                zip_file.testzip()
        else:
            self.bboxes_available = False
            bbox = {}

        return bbox

    @property
    def _hashable_characters(self) -> Optional[frozenset]:
        """Convert bbox dict into a hashable type."""
        return frozenset(self._characters) if self._characters is not None else None

    def set_text_bbox_hashes(self) -> None:
        """Update hashes of Document text and bboxes. Can be used for checking later on if any changes happened."""
        self._text_hash = hash(self._text)
        self._bbox_hash = hash(self._hashable_characters)

    def _check_text_or_bbox_modified(self) -> bool:
        """Check if either the Document text or its bboxes have been modified in memory."""
        text_modified = self._text_hash != hash(self._text)
        bbox_modified = self._bbox_hash != hash(self._hashable_characters)
        return text_modified or bbox_modified

    @property
    def bboxes(self) -> Dict[int, Bbox]:
        """Use the cached bbox version."""
        warn('WIP: Modifications before the next stable release expected.', FutureWarning, stacklevel=2)
        if self.bboxes_available and self._characters is None:
            bbox = self.get_bbox()
            boxes = {}
            for character_index, box in bbox.items():
                x0 = box.get('x0')
                x1 = box.get('x1')
                y0 = box.get('y0')
                y1 = box.get('y1')
                page_index = box.get('page_number') - 1
                page = self.get_page_by_index(page_index=page_index)
                box_character = box.get('text')
                document_character = self.text[int(character_index)]
                if box_character not in [' ', '\f', '\n'] and box_character != document_character:
                    exception_or_log_error(
                        msg=f'{self} Bbox provides Character "{box_character}" document text refers to '
                        f'"{document_character}" with ID "{character_index}".',
                        fail_loudly=self.project._strict_data_validation,
                        exception_type=ValueError,
                    )
                boxes[int(character_index)] = Bbox(
                    x0=x0, x1=x1, y0=y0, y1=y1, page=page, validation=self._bbox_validation_type
                )
            self._characters = boxes
        return self._characters

    def set_bboxes(self, characters: Dict[int, Bbox]):
        """Set character Bbox dictionary."""
        characters = {int(key): bbox for key, bbox in characters.items()}

        for key, bbox in characters.items():
            bbox._valid(self._bbox_validation_type)

        self._characters = characters
        self.bboxes_available = True

    @property
    def text(self):
        """Get Document text. Once loaded stored in memory."""
        if self._text is not None:
            return self._text
        if self.is_online and not is_file(self.txt_file_path, raise_exception=False):
            self.download_document_details()
        if is_file(self.txt_file_path, raise_exception=False):
            with open(self.txt_file_path, "r", encoding="utf-8") as f:
                self._text = f.read()
        return self._text

    def add_page(self, page: Page):
        """Add a Page to a Document."""
        if page not in self._pages:
            self._pages.append(page)
        else:
            raise ValueError(f'In {self} the {page} is a duplicate and will not be added.')

    def get_page_by_index(self, page_index: int):
        """Return the Page by index."""
        for page in self.pages():
            if page.index == page_index:
                return page
        raise IndexError(f'Page with Index {page_index} not available in {self}')

    def pages(self) -> List[Page]:
        """Get Pages of Document."""
        if self._pages:
            return self._pages
        if self.is_online and not is_file(self.pages_file_path, raise_exception=False):
            self.download_document_details()
            is_file(self.pages_file_path)
        if is_file(self.pages_file_path, raise_exception=False):
            with open(self.pages_file_path, "r") as f:
                pages_data = json.loads(f.read())

            page_texts = self.text.split('\f')
            assert len(page_texts) == len(pages_data)
            start_offset = 0
            for page_index, page_data in enumerate(pages_data):
                page_text = page_texts[page_index]
                end_offset = start_offset + len(page_text)
                _ = Page(
                    id_=page_data['id'],
                    document=self,
                    number=page_data['number'],
                    original_size=page_data['original_size'],
                    start_offset=start_offset,
                    end_offset=end_offset,
                )
                start_offset = end_offset + 1

        return self._pages

    @property
    def hocr(self):
        """Get HOCR of Document. Once loaded stored in memory."""
        if self._hocr:
            pass
        elif is_file(self.hocr_file_path, raise_exception=False):
            # hocr might not be available (depends on the Project settings)
            with open(self.hocr_file_path, "r", encoding="utf-8") as f:
                self._hocr = f.read()
        else:
            if self.status[0] == 2:
                data = get_document_details(
                    document_id=self.id_, project_id=self.project.id_, session=self.session, extra_fields="hocr"
                )

                if 'hocr' in data.keys() and data['hocr']:
                    self._hocr = data['hocr']
                    with open(self.hocr_file_path, "w", encoding="utf-8") as f:
                        f.write(self._hocr)
                else:
                    logger.warning(f'Please enable HOCR in {self.project} and upload {self} again to create HOCR.')

        return self._hocr

    def update(self):
        """Update document information."""
        self.delete_document_details()
        self.download_document_details()
        return self

    def delete_document_details(self):
        """Delete all local content information for the document."""
        try:
            shutil.rmtree(self.document_folder)
        except FileNotFoundError:
            pass
        pathlib.Path(self.document_folder).mkdir(parents=True, exist_ok=True)
        self._annotations = None
        self._annotation_sets = None
        self._text = None
        self._pages = []

    def delete(self, delete_online: bool = False):
        """Delete Document."""
        self.project.del_document_by_id(self.id_, delete_online=delete_online)

    def merge_vertical(self, only_multiline_labels=True):
        """
        Merge Annotations with the same Label.

        See more details at https://dev.konfuzio.com/sdk/explanations.html#vertical-merge

        :param only_multiline_labels: Only merge if a multiline Label Annotation is in the Category Training set
        """
        logger.info("Vertical merging Annotations.")
        labels_dict = {}
        for label in self.category.labels:
            if not only_multiline_labels or label.has_multiline_annotations():
                labels_dict[label.name] = []

        for annotation in self.annotations(use_correct=False, ignore_below_threshold=True):
            if annotation.label.name in labels_dict:
                labels_dict[annotation.label.name].append(annotation)

        for label_id in labels_dict:
            buffer = []
            for annotation in labels_dict[label_id]:
                for span in annotation.spans:
                    # remove all spans in buffer more than 1 line apart
                    while buffer and span.line_index > buffer[0].line_index + 1:
                        buffer.pop(0)

                    if buffer and buffer[-1].page != span.page:
                        buffer = [span]
                        continue

                    # Do not merge new Span if Annotation is part of an AnnotationSet with more than 1 Annotation
                    # (except default AnnotationSet)
                    if (
                        span.annotation.annotation_set
                        and not span.annotation.annotation_set.label_set.is_default
                        and len(
                            span.annotation.annotation_set.annotations(use_correct=False, ignore_below_threshold=True)
                        )
                        > 1
                    ):
                        buffer.append(span)
                        continue
                    if len(annotation.spans) > 1:
                        buffer.append(span)
                        continue

                    for candidate in buffer:
                        # only looking for elements in line above
                        if candidate.line_index == span.line_index:
                            break
                        # overlap in x
                        # or next line
                        if (
                            not (span.bbox().x0 > candidate.bbox().x1 or span.bbox().x1 < candidate.bbox().x0)
                        ) or self.text[candidate.end_offset : span.start_offset].replace(' ', '').replace(
                            '\n', ''
                        ) == '':
                            span.annotation.delete(delete_online=False)
                            span.annotation = None
                            candidate.annotation.add_span(span)
                            buffer.remove(candidate)
                    buffer.append(span)

    def evaluate_regex(self, regex, label: Label, annotations: List['Annotation'] = None):
        """Evaluate a regex based on the Document."""
        start_time = time.time()
        findings_in_document = regex_matches(
            doctext=self.text,
            regex=regex,
            keep_full_match=False,
            filtered_group=f'Label_{label.id_}'
            # filter by name of Label: one regex can match multiple Labels
        )
        processing_time = time.time() - start_time
        correct_findings = []

        label_annotations = self.annotations(label=label)

        label_annotations_offsets = {
            (span.start_offset, span.end_offset): ann for ann in label_annotations for span in ann.spans
        }

        for finding in findings_in_document:
            key = (finding['start_offset'], finding['end_offset'])
            if key in label_annotations_offsets:
                correct_findings.append(label_annotations_offsets[key])

        try:
            annotation_precision = len(correct_findings) / len(findings_in_document)
        except ZeroDivisionError:
            annotation_precision = 0

        try:
            annotation_recall = len(correct_findings) / len(label_annotations)
        except ZeroDivisionError:
            annotation_recall = 0

        try:
            f1_score = 2 * (annotation_precision * annotation_recall) / (annotation_precision + annotation_recall)
        except ZeroDivisionError:
            f1_score = 0
        return {
            'id': self.id_local,
            'regex': regex,
            # processing_time time can vary slightly between runs, round to ms so that this variation does not affect
            # the choice of regexes when values are below ms and metrics are the same
            'runtime': round(processing_time, 3),
            'count_total_findings': len(findings_in_document),
            'count_total_correct_findings': len(correct_findings),
            'count_correct_annotations': len(label_annotations),
            'count_correct_annotations_not_found': len(correct_findings) - len(label_annotations),
            'doc_matched': len(correct_findings) > 0,
            'annotation_precision': annotation_precision,
            'document_recall': 0,  # keep this key to be able to use the function get_best_regex
            'annotation_recall': annotation_recall,
            'f1_score': f1_score,
            'correct_findings': correct_findings,
        }

    def get_annotations(self) -> List[Annotation]:
        """Get Annotations of the Document."""
        annotation_file_exists = is_file(self.annotation_file_path, raise_exception=False)
        annotation_set_file_exists = is_file(self.annotation_set_file_path, raise_exception=False)

        if self._update or (self.is_online and (self._annotations is None or self._annotation_sets is None)):

            if self.is_online and (not annotation_file_exists or not annotation_set_file_exists or self._update):
                self.update()  # delete the meta of the Document details and download them again
                self._update = None  # Make sure we don't repeat to load once updated.

            self._annotation_sets = None  # clean Annotation Sets to not create duplicates
            self.annotation_sets()

            self._annotations = []  # clean Annotations to not create duplicates
            # We read the annotation file that we just downloaded
            with open(self.annotation_file_path, 'r') as f:
                raw_annotations = json.load(f)

            if self.category == self.project.no_category:
                raw_annotations = [
                    annotation for annotation in raw_annotations if annotation['label_text'] == 'NO_LABEL'
                ]

            if raw_annotations:
                for raw_annotation in raw_annotations:
                    raw_annotation['annotation_set_id'] = raw_annotation.pop('section')
                    raw_annotation['label_set_id'] = raw_annotation.pop('section_label_id')
                    _ = Annotation(document=self, id_=raw_annotation['id'], **raw_annotation)
                self._update = None  # Make sure we don't repeat to load once loaded.

        if self._annotations is None:
            self.annotation_sets()
            self._annotations = []
            # We load the annotation file if it exists
            if annotation_file_exists:
                with open(self.annotation_file_path, 'r') as f:
                    raw_annotations = json.load(f)

                if self.category == self.project.no_category:
                    raw_annotations = [
                        annotation for annotation in raw_annotations if annotation['label_text'] == 'NO_LABEL'
                    ]

                if raw_annotations:
                    for raw_annotation in raw_annotations:
                        raw_annotation['annotation_set_id'] = raw_annotation.pop('section')
                        raw_annotation['label_set_id'] = raw_annotation.pop('section_label_id')
                        _ = Annotation(document=self, id_=raw_annotation['id'], **raw_annotation)

        return self._annotations

    def propose_splitting(self, splitting_ai) -> List:
        """Propose splitting for a multi-file Document.

        :param splitting_ai: An initialized SplittingAI class
        """
        proposed = splitting_ai.propose_split_documents(self)
        return proposed

    def create_subdocument_from_page_range(self, start_page: Page, end_page: Page, include=False):
        """
        Create a shorter Document from a Page range of an initial Document.

        :param start_page: A Page that the new sub-Document starts with.
        :type start_page: Page
        :param end_page: A Page that the new sub-Document ends with, if include is True.
        :type end_page: Page
        :param include: Whether end_page is included into the new sub-Document.
        :type include: bool
        :returns: A new sub-Document.
        """
        if include:
            pages_text = self.text[start_page.start_offset : end_page.end_offset]
        else:
            pages_text = self.text[start_page.start_offset : end_page.start_offset]
        new_doc = Document(project=self.project, id_=None, text=pages_text)
        i = 1
        start_offset = 0
        for page in self.pages():
            end_offset = start_offset + len(page.text)
            if include:
                if page.number in range(start_page.number, end_page.number + 1):
                    _ = Page(
                        id_=None,
                        original_size=(page.height, page.width),
                        document=new_doc,
                        start_offset=start_offset,
                        end_offset=end_offset,
                        number=i,
                    )
                    i += 1
                    start_offset = end_offset + 1
            else:
                if page.number in range(start_page.number, end_page.number):
                    _ = Page(
                        id_=None,
                        original_size=(page.height, page.width),
                        document=new_doc,
                        start_offset=start_offset,
                        end_offset=end_offset,
                        number=i,
                    )
                    i += 1
                    start_offset = end_offset + 1
        return new_doc


class Project(Data):
    """Access the information of a Project."""

    def __init__(
        self,
        id_: Union[int, None],
        project_folder=None,
        update=False,
        max_ram=None,
        strict_data_validation: bool = True,
        **kwargs,
    ):
        """
        Set up the Data using the Konfuzio Host.

        :param id_: ID of the Project
        :param project_folder: Set a Project root folder, if empty "data_<id_>" will be used.
        :param update: Whether to sync local files with the Project online.
        :param max_ram: Maximum RAM used by AI models trained on this Project.
        :param strict_data_validation: Whether to apply strict data validation rules.
        See https://dev.konfuzio.com/sdk/data_validations.html.
        """
        self.id_local = next(Data.id_iter)
        self.id_ = id_  # A Project with None ID is not retrieved from the HOST
        if self.id_ is None:
            self.set_offline()
        self._project_folder = project_folder
        self.categories: List[Category] = []
        self._label_sets: List[LabelSet] = []
        self._labels: List[Label] = []
        self._documents: List[Document] = []
        self._meta_data = []
        self._max_ram = max_ram
        self._strict_data_validation = strict_data_validation

        # paths
        self.meta_file_path = os.path.join(self.project_folder, "documents_meta.json5")
        self.labels_file_path = os.path.join(self.project_folder, "labels.json5")
        self.label_sets_file_path = os.path.join(self.project_folder, "label_sets.json5")

        self.no_category = None

        if self.id_ or self._project_folder:
            self.get(update=update)

        # todo: list of Categories related to NO LABEL SET can be outdated, i.e. if the number of Categories changes
        self.no_label_set = LabelSet(project=self, categories=self.categories)
        self.no_label_set.name_clean = 'NO_LABEL_SET'
        self.no_label_set.name = 'NO_LABEL_SET'
        self.no_label = Label(project=self, text='NO_LABEL', label_sets=[self.no_label_set])
        self.no_label.name_clean = 'NO_LABEL'

    def __repr__(self):
        """Return string representation."""
        return f"Project {self.id_}"

    @property
    def documents(self):
        """Return Documents with status training."""
        return [doc for doc in self._documents if doc.dataset_status == 2]

    @property
    def online_documents_dict(self) -> Dict:
        """Return a dictionary of online documents using their id as key."""
        return {doc.id_: doc for doc in self._documents if isinstance(doc.id_, int)}

    @property
    def virtual_documents(self):
        """Return Documents created virtually."""
        return [doc for doc in self._documents if doc.dataset_status is None or doc.id_ is None]

    @property
    def test_documents(self):
        """Return Documents with status test."""
        return [doc for doc in self._documents if doc.dataset_status == 3]

    @property
    def excluded_documents(self):
        """Return Documents which have been excluded."""
        return [doc for doc in self._documents if doc.dataset_status == 4]

    @property
    def preparation_documents(self):
        """Return Documents with status test."""
        return [doc for doc in self._documents if doc.dataset_status == 1]

    @property
    def no_status_documents(self):
        """Return Documents with status test."""
        return [doc for doc in self._documents if doc.dataset_status == 0]

    @property
    def project_folder(self) -> str:
        """Calculate the data document_folder of the Project."""
        if self._project_folder is not None:
            return self._project_folder
        else:
            return f"data_{self.id_}"

    @property
    def regex_folder(self) -> str:
        """Calculate the regex folder of the Project."""
        return os.path.join(self.project_folder, "regex")

    @property
    def documents_folder(self) -> str:
        """Calculate the regex folder of the Project."""
        return os.path.join(self.project_folder, "documents")

    @property
    def model_folder(self) -> str:
        """Calculate the model folder of the Project."""
        return os.path.join(self.project_folder, "models")

    @property
    def max_ram(self):
        """Return maximum memory used by AI models."""
        return self._max_ram

    def write_project_files(self):
        """Overwrite files with Project, Label, Label Set information."""
        data = get_project_details(project_id=self.id_)
        with open(self.label_sets_file_path, "w") as f:
            json.dump(data['section_labels'], f, indent=2, sort_keys=True)
        with open(self.labels_file_path, "w") as f:
            json.dump(data['labels'], f, indent=2, sort_keys=True)

        self.write_meta_of_files()

        return self

    def write_meta_of_files(self):
        """Overwrite meta-data of Documents in Project."""
        meta_data = get_meta_of_files(project_id=self.id_, session=self.session)
        with open(self.meta_file_path, "w") as f:
            json.dump(meta_data, f, indent=2, sort_keys=True)

    def get(self, update=False):
        """
        Access meta information of the Project.

        :param update: Update the downloaded information even it is already available
        """
        pathlib.Path(self.project_folder).mkdir(parents=True, exist_ok=True)
        pathlib.Path(self.documents_folder).mkdir(parents=True, exist_ok=True)
        pathlib.Path(self.regex_folder).mkdir(parents=True, exist_ok=True)
        pathlib.Path(self.model_folder).mkdir(parents=True, exist_ok=True)
        if self.id_ and (not is_file(self.meta_file_path, raise_exception=False) or update):
            self.write_project_files()
        self.get_meta(reload=True)
        self.get_labels(reload=True)
        self.get_label_sets(reload=True)
        self.get_categories()
        self.init_or_update_document()
        return self

    def add_label_set(self, label_set: LabelSet):
        """
        Add Label Set to Project, if it does not exist.

        :param label_set: Label Set to add in the Project
        """
        if label_set not in self._label_sets:
            self._label_sets.append(label_set)
        else:
            raise ValueError(f'In {self} the {label_set} is a duplicate and will not be added.')

    def add_category(self, category: Category):
        """
        Add Category to Project, if it does not exist.

        :param category: Category to add in the Project
        """
        if category not in self.categories:
            self.categories.append(category)
        else:
            raise ValueError(f'In {self} the {category} is a duplicate and will not be added.')

    def add_label(self, label: Label):
        """
        Add Label to Project, if it does not exist.

        :param label: Label to add in the Project
        """
        if label not in self._labels:
            self._labels.append(label)
        else:
            raise ValueError(f'In {self} the {label} is a duplicate and will not be added.')

    def add_document(self, document: Document):
        """Add Document to Project, if it does not exist."""
        if document not in self._documents:
            self._documents.append(document)
        else:
            raise ValueError(f'In {self} the {document} is a duplicate and will not be added.')

    def get_meta(self, reload=False):
        """
        Get the list of all Documents in the Project and their information.

        :return: Information of the Documents in the Project.
        """
        if not self._meta_data or reload:
            if self._meta_data:
                self.old_meta_data = self._meta_data
            with open(self.meta_file_path, "r") as f:
                self._meta_data = json.load(f)

        return self._meta_data

    @property
    def meta_data(self):
        """Return Project meta data."""
        if not self._meta_data:
            self.get_meta()
        return self._meta_data

    def get_categories(self):
        """Load Categories for all Label Sets in the Project."""
        for label_set in self.label_sets:
            if label_set.is_default:
                # the _default_of_label_set_ids are the Label Sets used by the Category
                pass
            else:
                # the _default_of_label_set_ids are the Categories the Label Set is used in
                for label_set_id in label_set._default_of_label_set_ids:
                    category = self.get_category_by_id(label_set_id)
                    label_set.add_category(category)  # The Label Set is linked to a Category it created
                    category.add_label_set(label_set)

    def get_label_sets(self, reload=False):
        """Get LabelSets in the Project."""
        if not self._label_sets or reload:
            with open(self.label_sets_file_path, "r") as f:
                label_sets_data = json.load(f)

            self._label_sets = []  # clean up Label Sets to not create duplicates
            self.categories = []  # clean up Labels to not create duplicates

            # adding a NO_CATEGORY at this step because we need to preserve it after Project is updated
            if "NO_CATEGORY" not in [category.name for category in self.categories]:
                self.no_category = Category(project=self)
                self.no_category.name_clean = "NO_CATEGORY"
                self.no_category.name = "NO_CATEGORY"
            for label_set_data in label_sets_data:
                label_set = LabelSet(project=self, id_=label_set_data['id'], **label_set_data)
                if label_set.is_default:
                    category = Category(project=self, id_=label_set_data['id'], **label_set_data)
                    category.label_sets.append(label_set)
                    label_set.categories.append(category)  # Konfuzio Server mixes the concepts, we use two instances
                    # self.add_category(category)

        return self._label_sets

    @property
    def label_sets(self):
        """Return Project LabelSets."""
        if not self._label_sets:
            self.get_label_sets()
        return self._label_sets

    def get_labels(self, reload=False) -> Label:
        """Get ID and name of any Label in the Project."""
        if not self._labels or reload:
            with open(self.labels_file_path, "r") as f:
                labels_data = json.load(f)
            self._labels = []  # clean up Labels to not create duplicates
            for label_data in labels_data:
                # Remove the Project from label_data
                label_data.pop("project", None)
                Label(project=self, id_=label_data['id'], **label_data)

        return self._labels

    @property
    def labels(self):
        """Return Project Labels."""
        if not self._labels:
            self.get_labels()
        return self._labels

    def init_or_update_document(self, from_online=False):
        """
        Initialize or update Documents from local files to then decide about full, incremental or no update.

        :param from_online: If True, all Document metadata info is first reloaded with latest changes in the server
        """
        local_docs_dict = self.online_documents_dict
        if from_online:
            self.write_meta_of_files()
            self.get_meta(reload=True)
        updated_docs_ids_set = set()  # delete all docs not in the list at the end
        for document_data in self.meta_data:
            updated_docs_ids_set.add(document_data['id'])
            if document_data['status'][0] == 2:  # NOQA - hotfix for Text Annotation Server # todo add test

                new_date = document_data["updated_at"]
                updated = False
                new = document_data["id"] not in local_docs_dict
                if not new:
                    last_date = local_docs_dict[document_data['id']].updated_at
                    updated = dateutil.parser.isoparse(new_date) > last_date if last_date is not None else True

                if updated:
                    doc = local_docs_dict[document_data['id']]
                    doc.update_meta_data(**document_data)
                    doc.update()
                    logger.info(f'{doc} was updated, we will download it again as soon you use it.')
                elif new:
                    doc = Document(project=self, update=True, id_=document_data['id'], **document_data)
                    logger.info(f'{doc} is not available on your machine, we will download it as soon you use it.')
                else:
                    doc = local_docs_dict[document_data['id']]
                    doc.update_meta_data(**document_data)  # reset any Document level meta data changes
                    logger.debug(f'Unchanged local version of {doc} from {new_date}.')
            else:
                logger.debug(f"Not loading Document {[document_data['id']]} with status {document_data['status'][0]}.")

        to_delete_ids = set(local_docs_dict.keys()) - updated_docs_ids_set
        for to_del_id in to_delete_ids:
            local_docs_dict[to_del_id].delete(delete_online=False)

    def get_document_by_id(self, document_id: int) -> Document:
        """Return Document by its ID."""
        for document in self._documents:
            if document.id_ == document_id:
                return document
        raise IndexError(f'Document id {document_id} was not found in {self}.')

    def del_document_by_id(self, document_id: int, delete_online: bool = False) -> Document:
        """Delete Document by its ID."""
        document = self.get_document_by_id(document_id)

        self._documents.remove(document)

        if delete_online:
            delete_file_konfuzio_api(document_id)
            self.write_meta_of_files()
            self.get_meta(reload=True)
            try:
                shutil.rmtree(document.document_folder)
            except FileNotFoundError:
                pass
        return None

    def get_label_by_name(self, name: str) -> Label:
        """Return Label by its name."""
        for label in self.labels:
            if label.name == name:
                return label
        raise IndexError(f'Label name {name} was not found in {self}.')

    def get_label_by_id(self, id_: int) -> Label:
        """
        Return a Label by ID.

        :param id_: ID of the Label to get.
        """
        for label in self.labels:
            if label.id_ == id_:
                return label
        raise IndexError(f'Label id {id_} was not found in {self}.')

    def get_label_set_by_name(self, name: str) -> LabelSet:
        """Return a Label Set by ID."""
        for label_set in self.label_sets:
            if label_set.name == name:
                return label_set
        raise IndexError(f'LabelSet name {name} was not found in {self}.')

    def get_label_set_by_id(self, id_: int) -> LabelSet:
        """
        Return a Label Set by ID.

        :param id_: ID of the Label Set to get.
        """
        for label_set in self.label_sets:
            if label_set.id_ == id_:
                return label_set
        raise IndexError(f'LabelSet id {id_} was not found in {self}.')

    def get_category_by_id(self, id_: int) -> Category:
        """
        Return a Category by ID.

        :param id_: ID of the Category to get.
        """
        for category in self.categories:
            if category.id_ == id_:
                return category
        raise IndexError(f'Category id {id_} was not found in {self}.')

    def delete(self):
        """Delete the Project folder."""
        shutil.rmtree(self.project_folder)

    def lose_weight(self):
        """Delete data of the instance."""
        super().lose_weight()
        for category in self.categories:
            category.lose_weight()
        for label_set in self.label_sets:
            label_set.lose_weight()
        for label in self.labels:
            label.lose_weight()
        self._documents = []
        self._meta_data = []
        return self


def download_training_and_test_data(id_: int):
    """
    Migrate your Project to another HOST.

    See https://help.konfuzio.com/integrations/migration-between-konfuzio-server-instances/index.html
        #migrate-projects-between-konfuzio-server-instances
    """
    prj = Project(id_=id_, update=True)

    if len(prj.documents + prj.test_documents) == 0:
        raise ValueError("No Documents in the training or test set. Please add them.")

    for document in tqdm(prj.documents + prj.test_documents):
        document.download_document_details()
        document.get_file()
        document.get_file(ocr_version=False)
        document.get_bbox()
        document.get_images()

    print("[SUCCESS] Data downloading finished successfully!")<|MERGE_RESOLUTION|>--- conflicted
+++ resolved
@@ -2007,13 +2007,9 @@
         elif category:
             self._category = category
         else:
-<<<<<<< HEAD
             self.category = project.no_category
-=======
-            self._category = None
         self._category_confidence = category_confidence
         self.category_is_revised = category_is_revised
->>>>>>> 5dd652bf
 
         if updated_at:
             self.updated_at = dateutil.parser.isoparse(updated_at)
@@ -2662,14 +2658,10 @@
                 else:
                     raise ValueError(f'{annotation} has no Label Set, which cannot be added to {self}.')
             else:
-<<<<<<< HEAD
                 if annotation.label.name == "NO_LABEL" and annotation.label_set.name_clean == "NO_LABEL_SET":
                     self._annotations.append(annotation)
                 else:
-                    raise ValueError(f'We cannot add {annotation} to {self} where the category is {self.category}')
-=======
-                raise ValueError(f'We cannot add {annotation} to {self} where the Category is {self.category}')
->>>>>>> 5dd652bf
+                    raise ValueError(f'We cannot add {annotation} to {self} where the Сategory is {self.category}')
         else:
             duplicated = [x for x in self._annotations if x == annotation]
             exception_or_log_error(
@@ -3062,6 +3054,9 @@
 
     def get_annotations(self) -> List[Annotation]:
         """Get Annotations of the Document."""
+        if self.category is None:
+            raise ValueError(f'Document {self} without Category must not have Annotations')
+
         annotation_file_exists = is_file(self.annotation_file_path, raise_exception=False)
         annotation_set_file_exists = is_file(self.annotation_set_file_path, raise_exception=False)
 
@@ -3315,6 +3310,7 @@
         pathlib.Path(self.documents_folder).mkdir(parents=True, exist_ok=True)
         pathlib.Path(self.regex_folder).mkdir(parents=True, exist_ok=True)
         pathlib.Path(self.model_folder).mkdir(parents=True, exist_ok=True)
+
         if self.id_ and (not is_file(self.meta_file_path, raise_exception=False) or update):
             self.write_project_files()
         self.get_meta(reload=True)
