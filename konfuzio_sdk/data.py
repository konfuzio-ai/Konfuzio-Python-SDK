"""Handle data from the API."""
import itertools
import json
import logging
import os
import pathlib
import re
import shutil
import zipfile

from copy import deepcopy
import time
from datetime import tzinfo
from typing import Optional, List, Union, Tuple

import dateutil.parser
from tqdm import tqdm

from konfuzio_sdk import KONFUZIO_HOST
from konfuzio_sdk.api import (
    _konfuzio_session,
    download_file_konfuzio_api,
    get_meta_of_files,
    get_project_details,
    post_document_annotation,
    delete_document_annotation,
    create_label,
    get_document_details,
)
from konfuzio_sdk.evaluate import compare
from konfuzio_sdk.utils import get_bbox, get_missing_offsets
from konfuzio_sdk.normalize import normalize
from konfuzio_sdk.regex import get_best_regex, regex_spans, suggest_regex_for_string, merge_regex
from konfuzio_sdk.utils import is_file, convert_to_bio_scheme, amend_file_name

logger = logging.getLogger(__name__)


class Data:
    """Collect general functionality to work with data from API."""

    id_iter = itertools.count()
    id_ = None
    id_local = None
    session = _konfuzio_session()

    def __eq__(self, other) -> bool:
        """Compare any point of data with their ID, overwrite if needed."""
        return self.id_ and other and other.id_ and self.id_ == other.id_

    def __hash__(self):
        """Make any online or local concept hashablele. See https://stackoverflow.com/a/7152650."""
        return hash(str(self.id_local))

    # todo review function to be defined as @abstractmethod
    def lose_weight(self):
        """Delete data of the instance."""
        if self.project:
            self.project = None
        return self


class AnnotationSet(Data):
    """Represent an Annotation Set - group of Annotations."""

    def __init__(self, document, label_set: 'LabelSet', id_: Union[int, None] = None, **kwargs):
        """
        Create an Annotation Set.

        :param id: ID of the Annotation Set
        :param document: Document where the Annotation Set belongs
        :param label_set: Label set where the Annotation Set belongs to
        :param annotations: Annotations of the Annotation Set
        """
        self.id_local = next(Data.id_iter)
        self.id_ = id_
        self.label_set: LabelSet = label_set
        self.document: Document = document  # we don't add it to the Document as it's added via get_annotations
        if document:
            document.add_annotation_set(self)

    def __repr__(self):
        """Return string representation of the Annotation Set."""
        return f"{self.__class__.__name__}({self.id_}) of {self.label_set} in {self.document}."

    def lose_weight(self):
        """Delete data of the instance."""
        self.label_set = None
        self.document = None

    @property
    def annotations(self):
        """All Annotations currently in this Annotation Set."""
        related_annotation = []
        # todo discuss [x for x in self.document.annotations() if x.label]:
        for annotation in self.document.annotations():
            if annotation.annotation_set == self:
                related_annotation.append(annotation)
        return related_annotation

    @property
    def start_offset(self):
        """Calculate earliest start based on all Annotations currently in this Annotation Set."""
        return min((a.start_offset for a in self.annotations), default=None)

    @property
    def end_offset(self):
        """Calculate the end based on all Annotations currently in this Annotation Set."""
        return max((a.end_offset for a in self.annotations), default=None)


class LabelSet(Data):
    """A Label Set is a group of labels."""

    def __init__(
        self,
        project,
        labels=None,
        id_: int = None,
        name: str = None,
        name_clean: str = None,
        is_default=False,
        categories: List["Category"] = [],
        has_multiple_annotation_sets=False,
        **kwargs,
    ):
        """
        Create a named Label Set.

        :param project: Project where the Label Set belongs
        :param id_: ID of the Label Set
        :param name: Name of Label Set
        :param name_clean: Normalized name of the Label Set
        :param labels: Labels that belong to the Label Set (IDs)
        :param is_default: Bool for the Label Set to be the default one in the project
        :param categories: Categories to which the Label Set belongs
        :param has_multiple_annotation_sets: Bool to allow the Label Set to have different Annotation Sets in a Document
        """
        if labels is None:
            labels = []
        self.id_local = next(Data.id_iter)
        self.id_ = id_
        self.name = name
        self.name_clean = name_clean
        self.is_default = is_default
        if "default_label_sets" in kwargs:
            self.categories = kwargs["default_label_sets"]
        elif "default_section_labels" in kwargs:
            self.categories = kwargs["default_section_labels"]
        else:
            self.categories = categories
        self.has_multiple_annotation_sets = has_multiple_annotation_sets

        if "has_multiple_sections" in kwargs:
            self.has_multiple_annotation_sets = kwargs["has_multiple_sections"]

        self.project: Project = project
        self.labels: List[Label] = []

        for label in labels:
            if isinstance(label, int):
                label = self.project.get_label_by_id(id_=label)
            self.add_label(label)
        # todo why?
        self.has_multiple_sections = self.has_multiple_annotation_sets
        self.default_templates = self.categories

    def __repr__(self):
        """Return string representation of the Label Set."""
        return f"{self.name} ({self.id_})"

    def add_label(self, label):
        """
        Add Label to Label Set, if it does not exist.

        :param label: Label ID to be added
        """
        if label not in self.labels:
            self.labels.append(label)
        else:
            logger.error(f'{self} already has {label}, which cannot be added twice.')

    # todo: In how far we need it
    # def evaluate(self, doc_model):
    #     """Evaluate templates."""
    #     if self.is_default:
    #         return None
    #     if not self.has_multiple_sections:
    #         return None
    #     if not hasattr(self, 'pattern') or not self.pattern:
    #         return None
    #
    #     evaluation_df = pandas.DataFrame()
    #     for test_doc in self.project.test_docs:
    #         res = doc_model.extract(test_doc.text)
    #         evaluation_df = self.evaluate_document_templates(test_doc, doc_model, evaluation_df, res)
    #
    # def evaluate_document_templates(
    #     self, test_doc, doc_model, evaluation_df: pandas.DataFrame, res: Dict
    # ) -> pandas.DataFrame:
    #     """Evaluate templates for a  Document."""
    #     if self.is_default:
    #         return evaluation_df
    #     if not self.has_multiple_sections:
    #         return evaluation_df
    #     item_annotations = [x for x in test_doc.annotations() if x.section_label.id_ == self.id_]
    #     item_section_ids = set(x.section for x in item_annotations)
    #
    #     if self.name in res.keys() and len(item_section_ids) == len(res[self.name]):
    #         evaluation = True
    #         length = len(item_section_ids)
    #         length_predicted = len(res[self.name])
    #     else:
    #         evaluation = False
    #         length = len(item_section_ids)
    #         length_predicted = len(res[self.name]) if self.name in res.keys() else 0
    #
    #     evaluation_df = evaluation_df.append(
    #         {
    #             'evaluation': evaluation,
    #             'section_label': self.name,
    #             ' Document': test_doc.id_,
    #             'length': length,
    #             'length_predicted': length_predicted,
    #         },
    #         ignore_index=True,
    #     )
    #     evaluation_df['document'] = evaluation_df.document.astype(int)
    #     evaluation_df['length'] = evaluation_df.length.astype(int)
    #     evaluation_df['length_predicted'] = evaluation_df.length_predicted.astype(int)
    #     return evaluation_df


class Category(LabelSet):
    """A Category is used to group Documents."""

    def __init__(self, *args, **kwargs):
        """Define a Category that is also a Label Set but cannot have other Categories associated to it."""
        LabelSet.__init__(self, *args, **kwargs)
        self.id_local = next(Data.id_iter)
        self.is_default = True
        self.has_multiple_annotation_sets = False
        self.categories = []
        self.project.add_category(self)

    def documents(self):
        """Filter for Documents of this Category."""
        return [x for x in self.project.documents if x.category == self]

    def test_documents(self):
        """Filter for test Documents of this Category."""
        return [x for x in self.project.test_documents if x.category == self]


class Label(Data):
    """A Label is the name of a group of individual pieces of information annotated in a type of document."""

    def __init__(
        self,
        project,
        id_: Union[int, None] = None,
        text: str = None,
        get_data_type_display: str = None,
        text_clean: str = None,
        description: str = None,
        label_sets=None,
        has_multiple_top_candidates: bool = False,
        threshold: float = None,  # todo should we really add the default 0.1?
        *initial_data,
        **kwargs,
    ):
        """
        Create a named Label.

        :param project: Project where the Label belongs
        :param id_: ID of the label
        :param text: Name of the label
        :param get_data_type_display: Data type of the label
        :param text_clean: Normalized name of the label
        :param description: Description of the label
        :param label_sets: Label sets that use this label
        """
        if label_sets is None:
            label_sets = []
        self.id_local = next(Data.id_iter)
        self.id_ = id_
        self.name = text
        self.name_clean = text_clean
        self.data_type = get_data_type_display
        self.description = description
        self.has_multiple_top_candidates = has_multiple_top_candidates
        self.threshold = threshold
        self.project: Project = project
        project.add_label(self)
        if label_sets:  # todo why?
            [x.add_label(self) for x in label_sets]

        # Regex features
        self._tokens = None
        self.tokens_file_path = None
        self._regex: List[str] = []
        self.regex_file_path = None
        self._combined_tokens = None
        self.regex_file_path = os.path.join(self.project.regex_folder, f'{self.name_clean}.json5')
        self._correct_annotations = []

    def __repr__(self):
        """Return string representation."""
        return self.name

    @property
    def label_sets(self):
        """Get the Label Sets in which this Label is used."""
        label_sets = [x for x in self.project.label_sets if self in x.labels]
        return label_sets

    @property
    def translations(self):
        """Create a translation dictionary between offset string and business relevant representation."""
        return {
            annotation.offset_string: annotation.translated_string
            for annotation in self.annotations
            if annotation.translated_string
        }

    @property
    def annotations(self):
        """
        Add Annotation to Label.

        :return: Annotations
        """
        annotations = []
        for document in self.project.documents:
            annotations += document.annotations(label=self)
        return annotations

    def add_label_set(self, label_set: "LabelSet"):
        """
        Add Label Set to label, if it does not exist.

        :param label_set: Label set to add
        """
        if label_set not in self.label_sets:
            self.label_sets.append(label_set)
        else:
            logger.warning(f'{self} already has Label Set {label_set}.')
        return self

    @property
    def correct_annotations(self):
        """Return correct Annotations."""
        if not self._correct_annotations:
            logger.info(f'Find all correct Annotations of {self}.')
            self._correct_annotations = [annotation for annotation in self.annotations if annotation.is_correct]
        return self._correct_annotations

    @property
    def documents(self) -> List["Document"]:
        """Return all Documents which contain Annotations of this Label."""
        relevant_id = list(set([anno.document.id_ for anno in self.annotations]))
        return [doc for doc in self.project.documents if (doc.id_ in relevant_id)]

    # todo move to regex.py so it runs on a list of Annotations, run on Annotations
    def find_tokens(self):
        """Calculate the regex token of a label, which matches all offset_strings of all correct Annotations."""
        self._evaluations = []  # used to do the duplicate check on Annotation level
        for annotation in self.correct_annotations:
            self._evaluations += annotation.tokens()
        try:
            tokens = get_best_regex(self._evaluations, log_stats=True)
        except ValueError:
            logger.error(f'We cannot find tokens for {self} with a f_score > 0.')
            tokens = []
        return tokens

    def tokens(self, update=False) -> List[str]:
        """Calculate tokens to be used in the regex of the Label."""
        if not self._tokens or update:
            self.tokens_file_path = os.path.join(self.project.regex_folder, f'{self.name_clean}_tokens.json5')
            if not is_file(self.tokens_file_path, raise_exception=False) or update:

                logger.info(f'Build tokens for Label {self.name}.')
                self._tokens = self.find_tokens()

                with open(self.tokens_file_path, 'w') as f:
                    json.dump(self._tokens, f, indent=2, sort_keys=True)
            else:
                logger.info(f'Load existing tokens for Label {self.name}.')
                with open(self.tokens_file_path, 'r') as f:
                    self._tokens = json.load(f)
        return self._tokens

    def check_tokens(self):
        """Check if a list of regex do find the annotations. Log Annotations that we cannot find."""
        not_found = []
        for annotation in self.correct_annotations:
            for span in annotation.spans:
                valid_offset = span.offset_string.replace('\n', '').replace('\t', '').replace('\f', '').replace(' ', '')
                if valid_offset and span not in annotation.regex_annotation_generator(self.tokens()):
                    logger.error(
                        f'Please check Annotation ({span.annotation.get_link()}) >>{repr(span.offset_string)}<<.'
                    )
                    not_found.append(span)
        return not_found

    @property
    def combined_tokens(self):
        """Create one OR Regex for all relevant Annotations tokens."""
        if not self._combined_tokens:
            self._combined_tokens = merge_regex(self.tokens())
        return self._combined_tokens

    def evaluate_regex(self, regex, filtered_group=None, regex_quality=0):
        """
        Evaluate a regex on overall project data.

        Type of regex allows you to group regex by generality

        Example:
            Three Annotations about the birth date in two Documents and one regex to be evaluated
            1.doc: "My was born at the 12th of December 1980, you could also say 12.12.1980." (2 Annotations)
            2.doc: "My was born at 12.06.1997." (1 Annotations)
            regex: dd.dd.dddd (without escaped characters for easier reading)
            stats:
                  total_correct_findings: 2
                  correct_label_annotations: 3
                  total_findings: 2 --> precision 100 %
                  num_docs_matched: 2
                  project.documents: 2  --> Document recall 100%

        """
        evaluations = [
            document.evaluate_regex(regex=regex, filtered_group=filtered_group, label=self)
            for document in self.project.documents
        ]

        total_findings = sum(evaluation['count_total_findings'] for evaluation in evaluations)
        correct_findings = [finding for evaluation in evaluations for finding in evaluation['correct_findings']]
        total_correct_findings = sum(evaluation['count_total_correct_findings'] for evaluation in evaluations)
        processing_times = [evaluation['runtime'] for evaluation in evaluations]

        try:
            annotation_precision = total_correct_findings / total_findings
        except ZeroDivisionError:
            annotation_precision = 0

        try:
            annotation_recall = total_correct_findings / len(self.correct_annotations)
        except ZeroDivisionError:
            annotation_recall = 0

        try:
            f_score = 2 * (annotation_precision * annotation_recall) / (annotation_precision + annotation_recall)
        except ZeroDivisionError:
            f_score = 0

        if self.project.documents:
            evaluation = {
                'regex': regex,
                'regex_len': len(regex),  # the longer the regex the more conservative it is to use
                'runtime': sum(processing_times) / len(processing_times),  # time to process the regex
                'annotation_recall': annotation_recall,
                'annotation_precision': annotation_precision,
                'f1_score': f_score,
                'regex_quality': regex_quality,
                # other stats
                'correct_findings': correct_findings,
                'total_findings': total_findings,
                'total_correct_findings': total_correct_findings,
            }
            return evaluation
        else:
            return {}

    def find_regex(self) -> List[str]:
        """Find the best combination of regex in the list of all regex proposed by Annotations."""
        if not self.correct_annotations:
            logger.warning(f'{self} has no correct annotations.')
            return []

        # todo: start duplicate check
        regex_made = []
        for annotation in self.annotations:
            for span in annotation._spans:
                proposals = annotation.document.regex(start_offset=span.start_offset, end_offset=span.end_offset)
                for proposal in proposals:
                    regex_to_remove_groupnames = re.compile('<.*?>')
                    regex_found = [re.sub(regex_to_remove_groupnames, '', reg) for reg in regex_made]
                    new_regex = re.sub(regex_to_remove_groupnames, '', proposal)
                    if new_regex not in regex_found:
                        regex_made.append(proposal)

        logger.info(
            f'For Label {self.name} we found {len(regex_made)} regex proposals for {len(self.correct_annotations)}'
            f' annotations.'
        )

        evaluations = [self.evaluate_regex(_regex_made, f'{self.name_clean}_') for _regex_made in regex_made]
        logger.info(f'We compare {len(evaluations)} regex for {len(self.correct_annotations)} correct Annotations.')

        try:
            logger.info(f'Evaluate {self} for best regex.')
            best_regex = get_best_regex(evaluations)
        except ValueError:
            logger.exception(f'We cannot find regex for {self} with a f_score > 0.')
            best_regex = []
        # todo: end duplicate check

        # for annotation in self.annotations:
        #     for span in annotation._spans:
        #         for regex in best_regex:
        #             _, _, spans = generic_candidate_function(regex)(annotation.document.text)
        #             if (span.start_offset, span.end_offset) in spans:
        #                 break
        #         else:
        #             logger.error(f'Fallback regex added for >>{span}<<.')
        #             _suggest = annotation.document.regex(span.start_offset, span.end_offset)
        #             match = check_for_match(
        #                 annotation.document.text, _suggest[:1], span.start_offset, span.end_offset
        #             )
        #             if match:
        #                 best_regex += _suggest

        # Final check.
        # for annotation in self.annotations:
        #     for regex in best_regex:
        #         x = generic_candidate_function(regex)(annotation.document.text)
        #         if (annotation.start_offset, annotation.end_offset) in x[2]:
        #             break
        #     else:
        #         logger.error(f'{annotation} could not be found by any regex.')
        return best_regex

    def regex(self, update=False) -> List:
        """Calculate regex to be used in the LabelExtractionModel."""
        if not self._regex or update:
            if not is_file(self.regex_file_path, raise_exception=False) or update:
                logger.info(f'Build regexes for Label {self.name}.')
                self._regex = self.find_regex()
                with open(self.regex_file_path, 'w') as f:
                    json.dump(self._regex, f, indent=2, sort_keys=True)
            else:
                logger.info(f'Start loading existing regexes for Label {self.name}.')
                with open(self.regex_file_path, 'r') as f:
                    self._regex = json.load(f)
        logger.info(f'Regexes are ready for Label {self.name}.')
        return self._regex

    def save(self) -> bool:
        """
        Save Label online.

        If no Label Sets are specified, the Label is associated with the first default Label Set of the project.

        :return: True if the new Label was created.
        """
        new_label_added = False
        try:
            if len(self.label_sets) == 0:
                prj_label_sets = self.project.label_sets
                label_set = [t for t in prj_label_sets if t.is_default][0]
                label_set.add_label(self)

            response = create_label(
                project_id=self.project.id_,
                label_name=self.name,
                description=self.description,
                has_multiple_top_candidates=self.has_multiple_top_candidates,
                data_type=self.data_type,
                label_sets=self.label_sets,
            )
            self.id_ = response
            new_label_added = True
        except Exception:
            logger.error(f"Not able to save Label {self.name}.")

        return new_label_added


class Span(Data):
    """An Span is a single sequence of characters."""

    def __init__(self, start_offset: int, end_offset: int, annotation=None):
        """
        Initialize the Span without bbox, to save storage.

        If Bbox should be calculated the bbox file of the Document will be automatically downloaded.

        :param start_offset: Start of the offset string (int)
        :param end_offset: Ending of the offset string (int)
        :param annotation: The Annotation the Span belong to
        """
        if start_offset == end_offset:
            logger.warning(f"You created a {self.__class__.__name__} with start {start_offset} and no Text.")
        self.id_local = next(Data.id_iter)
        self.annotation = annotation
        self.start_offset = start_offset
        self.end_offset = end_offset
        self.page_index = None
        self.top = None
        self.bottom = None
        self.x0 = None
        self.x1 = None
        self.y0 = None
        self.y1 = None

    def __eq__(self, other) -> bool:
        """Compare any point of data with their position is equal."""
        return (
            type(self) == type(other)
            and self.start_offset == other.start_offset
            and self.end_offset == other.end_offset
        )

    def __lt__(self, other: 'Span'):
        """If we sort spans we do so by start offset."""
        # todo check for overlapping
        return self.start_offset < other.start_offset

    def __repr__(self):
        """Return string representation."""
        return f"{self.__class__.__name__} ({self.start_offset}, {self.end_offset})"

    def bbox(self) -> 'Span':
        """Calculate the bounding box of a text sequence."""
        if self.annotation:
            b = get_bbox(self.annotation.document.get_bbox(), self.start_offset, self.end_offset)
            self.page_index = b['page_index']
            self.top = b['top']
            self.bottom = b['bottom']
            self.x0 = b['x0']
            self.x1 = b['x1']
            self.y0 = b['y0']
            self.y1 = b['y1']
        return self

    @property
    def normalized(self):
        """Normalize the offset string."""
        return normalize(self.offset_string, self.annotation.label.data_type)

    @property
    def offset_string(self) -> Union[str, None]:
        """Calculate the offset string of a Span."""
        if self.annotation and self.annotation.document and self.annotation.document.text:
            return self.annotation.document.text[self.start_offset : self.end_offset]
        else:
            return None

    def eval_dict(self):
        """Return any information needed to evaluate the Span."""
        if self.start_offset == 0 and self.end_offset == 0:
            eval = {
                "id_local": None,
                "id_": None,
                "confidence": None,
                "start_offset": 0,  # to support compare function to evaluate True and False
                "end_offset": 0,  # to support compare function to evaluate True and False
                "is_correct": None,
                "revised": None,
                "label_threshold": None,
                "label_id": None,
                "label_set_id": None,
                "annotation_set_id": 0,  # to allow grouping to compare boolean
            }
        else:
            eval = {
                "id_local": self.annotation.id_local,
                "id_": self.annotation.id_,
                "confidence": self.annotation.confidence,
                "start_offset": self.start_offset,  # to support multiline
                "end_offset": self.end_offset,  # to support multiline
                "is_correct": self.annotation.is_correct,
                "revised": self.annotation.revised,
                "label_threshold": self.annotation.label.threshold,  # todo: allow to optimize threshold
                "label_id": self.annotation.label.id_,
                "label_set_id": self.annotation.label_set.id_,
                "annotation_set_id": self.annotation.annotation_set.id_,
            }
        return eval


class Annotation(Data):
    """An Annotation holds information that a Label and Annotation Set has been assigned by a list of Spans."""

    def __init__(
        self,
        document: 'Document',
        annotation_set_id: Union[int, None] = None,  # support to init from API output
        annotation_set: Union[AnnotationSet, None] = None,  # support to init from API output
        label: Union[int, Label, None] = None,
        label_set_id: Union[None, int] = None,
        label_set: Union[None, LabelSet] = None,
        is_correct: bool = False,
        revised: bool = False,
        normalized=None,
        id_: int = None,
        spans=None,
        accuracy: float = None,
        translated_string=None,
        *initial_data,
        **kwargs,
    ):
        """
        Initialize the Annotation.

        :param label: ID of the Annotation
        :param is_correct: If the Annotation is correct or not (bool)
        :param revised: If the Annotation is revised or not (bool)
        :param id_: ID of the Annotation (int)
        :param accuracy: Accuracy of the Annotation (float) which is the Confidence
        :param document: Document to annotate
        :param annotation: Annotation Set of the Document where the Label belongs
        :param label_set_text: Name of the Label Set where the Label belongs
        :param translated_string: Translated string
        :param label_set_id: ID of the Label Set where the Label belongs
        """
        self.id_local = next(Data.id_iter)
        self.is_correct = is_correct
        self.revised = revised
        self.normalized = normalized
        self.translated_string = translated_string
        self.document = document
        self.id_ = id_  # Annotations can have None id_, if they are not saved online and are only available locally
        self._spans = []

        if accuracy:  # its a confidence
            self.confidence = accuracy
        elif self.id_ is not None and accuracy is None:  # todo hotfix: it's an online annotation crated by a human
            self.confidence = 1
        else:
            self.confidence = None

        if isinstance(label, int):
            self.label: Label = self.document.project.get_label_by_id(label)
        elif isinstance(label, Label):
            self.label: Label = label
        else:
            self.label: Label = None
            logger.info(f'{self.__class__.__name__} {self.id_local} has no Label.')

        # if no label_set_id we check if is passed by section_label_id
        if label_set_id is None and kwargs.get("section_label_id") is not None:
            label_set_id = kwargs.get("section_label_id")

        # handles association to an Annotation Set if the Annotation belongs to a Category
        if isinstance(label_set_id, int):
            self.label_set: LabelSet = self.document.project.get_label_set_by_id(label_set_id)
        elif isinstance(label_set, LabelSet):
            self.label_set = label_set
        else:
            self.label_set = None
            logger.info(f'{self.__class__.__name__} {self.id_local} has no Label Set.')

        # make sure an Annotation Set is available
        if isinstance(annotation_set_id, int):
            self.annotation_set = self.document.get_annotation_set_by_id(annotation_set_id)
        elif isinstance(annotation_set, AnnotationSet):
            self.annotation_set = annotation_set
        else:
            self.annotation_set = None
            logger.debug(f'{self} in {self.document} created but without Annotation Set information.')

        if self.document:
            self.document.add_annotation(self)
        for span in spans or []:
            self.add_span(span)

        self.selection_bbox = kwargs.get("selection_bbox", None)
        # self.page_number = kwargs.get("page_number", None)

        bboxes = kwargs.get("bboxes", None)
        if bboxes and len(bboxes) > 0:
            for bbox in bboxes:
                if "start_offset" in bbox.keys() and "end_offset" in bbox.keys():
                    sa = Span(start_offset=bbox["start_offset"], end_offset=bbox["end_offset"], annotation=self)
                    self.add_span(sa)
                else:
                    logger.error(f'SDK cannot read bbox of Annotation {self.id_} in {self.document}: {bbox}')
        elif (
            bboxes is None
            and kwargs.get("start_offset", None) is not None
            and kwargs.get("end_offset", None) is not None
        ):
            # Legacy support for creating Annotations with a single offset
            bbox = kwargs.get('bbox', {})
            sa = Span(start_offset=kwargs.get("start_offset"), end_offset=kwargs.get("end_offset"), annotation=self)
            self.add_span(sa)

            logger.warning(f'{self} is empty')
        else:
            logger.debug(f'{self} created but without bbox information.')
            # raise NotImplementedError
            # todo is it ok to have no bbox ? raise NotImplementedError

        # TODO START LEGACY -
        self.top = None
        self.top = None
        self.x0 = None
        self.x1 = None
        self.y0 = None
        self.y1 = None
        bbox = kwargs.get('bbox')
        if bbox:
            self.top = bbox.get('top')
            self.bottom = bbox.get('bottom')
            self.x0 = bbox.get('x0')
            self.x1 = bbox.get('x1')
            self.y0 = bbox.get('y0')
            self.y1 = bbox.get('y1')

        self.bboxes = kwargs.get('bboxes', None)  # todo: smoothen implementation of multiple bboxes
        self.selection_bbox = kwargs.get('selection_bbox', None)
        self.page_number = kwargs.get('page_number', None)
        # TODO END LEGACY -

        # regex features
        self._tokens = []
        self._regex = None

    def __repr__(self):
        """Return string representation."""
        if self.label and self.document:
            span_str = ', '.join(f'{x.start_offset, x.end_offset}' for x in self._spans)
            return f"{self.__class__.__name__} {self.label.name} {span_str}"
        elif self.label:
            return f"{self.__class__.__name__} {self.label.name} ({self._spans})"
        else:
            return f"{self.__class__.__name__} without Label ({self.start_offset}, {self.end_offset})"

    def __eq__(self, other):
        """We compare a Annotation based on it's Label, Label-Sets."""
        result = False
        if self.document and other.document and self.document == other.document:
            if self.label and other.label and self.label == other.label:
                if self.label_set and other.label_set and self.label_set == other.label_set:
                    if self.spans == other.spans:
                        result = True
        return result

    def __lt__(self, other):
        """If we sort Annotations we do so by start offset."""
        # logger.warning('Legacy: Annotations can not be sorted consistently by start offset.')
        return min([span.start_offset for span in self.spans]) < min([span.start_offset for span in other.spans])

    def __hash__(self):
        """Identity of Annotation that does not change over time."""
        return hash((self.start_offset, self.end_offset, self.label_set, self.document, self.label))

    @property
    def is_multiline(self) -> int:
        """Calculate if Annotation spans multiple lines of text."""
        logger.error('We cannot calculate this. The indicator is unreliable.')
        return self.offset_string.count('\n')

    @property
    def normalize(self) -> str:
        """Provide one normalized offset string due to legacy."""
        logger.warning('You use normalize on Annotation Level which is legacy.')
        return normalize(self.offset_string, self.label.data_type)

    @property
    def start_offset(self) -> int:
        """Legacy: One Annotations can have multiple start offsets."""
        logger.warning('You use start_offset on Annotation Level which is legacy.')
        return min([sa.start_offset for sa in self._spans], default=None)

    @property
    def end_offset(self) -> int:
        """Legacy: One Annotations can have multiple end offsets."""
        logger.warning('You use end_offset on Annotation Level which is legacy.')
        return max([sa.end_offset for sa in self._spans], default=None)

    @property
    def is_online(self) -> Optional[int]:
        """Define if the Annotation is saved to the server."""
        return self.id_ is not None

    @property
    def offset_string(self) -> List[str]:
        """View the string representation of the Annotation."""
        if self.document.text:
            result = [span.offset_string for span in self.spans]
        else:
            result = []
        return result

    @property
    def eval_dict(self) -> List[dict]:
        """Calculate the Span information to evaluate the Annotation."""
        result = []
        if not self._spans:
            result.append(Span(start_offset=0, end_offset=0).eval_dict())
        else:
            for sa in self._spans:
                result.append(sa.eval_dict())
        return result

    def add_span(self, span: Span):
        """Add an Span to an Annotation."""
        if span not in self._spans:
            self._spans.append(span)
        else:
            logger.error(f'In {self} the Span {span} is a duplicate and will not be added.')
        return self

    def get_link(self):
        """Get link to the Annotation in the SmartView."""
        return KONFUZIO_HOST + "/a/" + str(self.id_)

    def save(self, document_annotations: list = None) -> bool:
        """
        Save Annotation online.

        If there is already an Annotation in the same place as the current one, we will not be able to save the current
        annotation.

        In that case, we get the id_ of the original one to be able to track it.
        The verification of the duplicates is done by checking if the offsets and Label match with any Annotations
        online.
        To be sure that we are comparing with the information online, we need to have the Document updated.
        The update can be done after the request (per annotation) or the updated Annotations can be passed as input
        of the function (advisable when dealing with big Documents or Documents with many Annotations).

        :param document_annotations: Annotations in the Document (list)
        :return: True if new Annotation was created
        """
        new_annotation_added = False
        if not self.label_set:
            label_set_id = None
        else:
            label_set_id = self.label_set.id_
        if self.is_online:
            logger.error("You cannot update Annotations once saved online.")
            # update_annotation(id_=self.id_, document_id=self.document.id_, project_id=self.project.id_)

        if not self.is_online:
            response = post_document_annotation(
                document_id=self.document.id_,
                start_offset=self.start_offset,
                end_offset=self.end_offset,
                label_id=self.label.id_,
                label_set_id=label_set_id,
                accuracy=self.confidence,
                is_correct=self.is_correct,
                revised=self.revised,
                annotation_set=self.annotation_set,
                # bboxes=self.bboxes,
                # selection_bbox=self.selection_bbox,
                page_number=self.page_number,
            )
            if response.status_code == 201:
                json_response = json.loads(response.text)
                self.id_ = json_response["id"]
                new_annotation_added = True
            elif response.status_code == 403:
                logger.error(response.text)
                try:
                    if "In one project you cannot label the same text twice." in response.text:
                        if document_annotations is None:
                            # get the Annotation
                            self.document.update()
                            document_annotations = self.document.annotations()
                        # get the id_ of the existing annotation
                        is_duplicated = False
                        for annotation in document_annotations:
                            if (
                                annotation.start_offset == self.start_offset
                                and annotation.end_offset == self.end_offset
                                and annotation.label == self.label
                            ):
                                logger.error(f"ID of annotation online: {annotation.id_}")
                                self.id_ = annotation.id_
                                is_duplicated = True
                                break

                        # if there isn't a perfect match, the current Annotation is considered incorrect
                        if not is_duplicated:
                            self.is_correct = False

                        new_annotation_added = False
                    else:
                        logger.exception(f"Unknown issue to create Annotation {self} in {self.document}")
                except KeyError:
                    logger.error(f"Not able to save annotation online: {response}")
        return new_annotation_added

    def regex_annotation_generator(self, regex_list) -> List[Span]:
        """
        Build Spans without Labels by regexes.

        :return: Return sorted list of Spans by start_offset
        """
        spans: List[Span] = []
        for regex in regex_list:
            dict_spans = regex_spans(doctext=self.document.text, regex=regex)
            for offset in list(set((x['start_offset'], x['end_offset']) for x in dict_spans)):
                span = Span(start_offset=offset[0], end_offset=offset[1], annotation=self)
                spans.append(span)
        spans.sort()
        return spans

    # def toJSON(self):
    #     """Convert Annotation to dict."""
    #     res_dict = {
    #         'start_offset': self.start_offset,
    #         'end_offset': self.end_offset,
    #         'label': self.label.id_,
    #         'revised': self.revised,
    #         'annotation_set': self.annotation_set,
    #         'label_set_id': self.label_set.id_,
    #         'accuracy': self.confidence,
    #         'is_correct': self.is_correct,
    #     }
    #
    #     res = {k: v for k, v in res_dict.items() if v is not None}
    #     return res

    # @property
    # def page_index(self) -> int:
    #     """Calculate the index of the page on which the Annotation starts, first page has index 0."""
    #     return self.document.text[0: self.start_offset].count('\f')
    #
    # @property
    # def line_index(self) -> int:
    #     """Calculate the index of the page on which the Annotation starts, first page has index 0."""
    #     return self.document.text[0: self.start_offset].count('\n')

    def token_append(self, evaluation, new_regex):
        """Append token if it is not a duplicate."""
        regex_to_remove_groupnames = re.compile('<.*?>')
        matchers = [re.sub(regex_to_remove_groupnames, '', t['regex']) for t in self._tokens]
        new_matcher = re.sub(regex_to_remove_groupnames, '', new_regex)
        if new_matcher not in matchers:
            self._tokens.append(evaluation)
        else:
            logger.info(f'Annotation Token {repr(new_matcher)} or regex {repr(new_regex)} does exist.')

    def tokens(self) -> List:
        """Create a list of potential tokens based on this annotation."""
        if not self._tokens:
            for span in self._spans:
                harmonized_whitespace = suggest_regex_for_string(span.offset_string, replace_numbers=False)
                numbers_replaced = suggest_regex_for_string(span.offset_string)
                full_replacement = suggest_regex_for_string(span.offset_string, replace_characters=True)

                # the original string, with harmonized whitespaces
                regex_w = f'(?P<{self.label.name_clean}_W_{self.id_}_{span.start_offset}>{harmonized_whitespace})'
                evaluation_w = self.label.evaluate_regex(regex_w, regex_quality=0)
                if evaluation_w['total_correct_findings'] > 1:
                    self.token_append(evaluation=evaluation_w, new_regex=regex_w)
                # the original string, numbers replaced
                if harmonized_whitespace != numbers_replaced:
                    regex_n = f'(?P<{self.label.name_clean}_N_{self.id_}_{span.start_offset}>{numbers_replaced})'
                    self.token_append(evaluation=self.label.evaluate_regex(regex_n, regex_quality=1), new_regex=regex_n)
                # numbers and characters replaced
                if numbers_replaced != full_replacement:
                    regex_f = f'(?P<{self.label.name_clean}_F_{self.id_}_{span.start_offset}>{full_replacement})'
                    self.token_append(evaluation=self.label.evaluate_regex(regex_f, regex_quality=2), new_regex=regex_f)
                if not self._tokens:  # fallback if every proposed token is equal
                    regex_w = f'(?P<{self.label.name_clean}_W_{self.id_}_fallback>{harmonized_whitespace})'
                    self.token_append(evaluation=self.label.evaluate_regex(regex_w, regex_quality=0), new_regex=regex_w)

                    regex_n = f'(?P<{self.label.name_clean}_N_{self.id_}_fallback>{numbers_replaced})'
                    self.token_append(evaluation=self.label.evaluate_regex(regex_n, regex_quality=1), new_regex=regex_n)
                    regex_f = f'(?P<{self.label.name_clean}_F_{self.id_}_fallback>{full_replacement})'
                    self.token_append(evaluation=self.label.evaluate_regex(regex_f, regex_quality=2), new_regex=regex_f)
        return self._tokens

    def regex(self):
        """Return regex of this annotation."""
        return self.label.combined_tokens

    def delete(self) -> None:
        """Delete Annotation online."""
        for index, annotation in enumerate(self.document._annotations):
            if annotation == self:
                del self.document._annotations[index]

        if self.is_online:
            response = delete_document_annotation(document_id=self.document.id_, annotation_id=self.id_)
            if response.status_code == 204:
                self.id_ = None
            else:
                logger.exception(response.text)

    @property
    def spans(self):
        """Return default entry to get all Spans of the Annotation."""
        return self._spans


class Document(Data):
    """Access the information about one document, which is available online."""

    def __init__(
        self,
        project,
        id_: Union[int, None] = None,
        file_path: str = None,
        file_url: str = None,
        status=None,
        data_file_name: str = None,
        is_dataset: bool = None,
        dataset_status: int = None,
        updated_at: tzinfo = None,
        category_template: int = None,
        text: str = None,
        bbox: dict = None,
        needs_update: bool = None,
        *args,
        **kwargs,
    ):
        """
        Check if the Document document_folder is available, otherwise create it.

        :param id_: ID of the Document
        :param project: Project where the Document belongs to
        :param file_url: URL of the document
        :param status: Status of the document
        :param data_file_name: File name of the document
        :param is_dataset: Is dataset or not. (bool)
        :param dataset_status: Dataset status of the Document (e.g. training)
        :param updated_at: Updated information
        :param bbox: Bounding box information per character in the PDF (dict)
        :param number_of_pages: Number of pages in the document
        """
        self.id_local = next(Data.id_iter)
        self.id_ = id_
        self._annotations: List[Annotation] = []
        self._annotation_sets: List[AnnotationSet] = []
        self.file_url = file_url
        self.is_dataset = is_dataset
        self.dataset_status = dataset_status
        self.needs_update = needs_update  # the default is None: True will load it from the API, False from local files

        if project and category_template:
            self.category = project.get_category_by_id(category_template)
        else:
            self.category = None

        if updated_at:
            self.updated_at = dateutil.parser.isoparse(updated_at)
        else:
            self.updated_at = None

        self.name = data_file_name
        self.status = status  # status of document online
        self.project = project
        # project.add_document(self)  # check for duplicates by ID before adding the Document to the project

        # use hidden variables to store low volume information in instance
        self._text = text
        self._bbox = bbox
        self._hocr = None
        self._pages = None

        # prepare local setup for document
        if self.id_:
            pathlib.Path(self.document_folder).mkdir(parents=True, exist_ok=True)
        self.image_paths = []  # Path to the images  # todo implement pages
        self.annotation_file_path = os.path.join(self.document_folder, "annotations.json5")
        self.annotation_set_file_path = os.path.join(self.document_folder, "annotation_sets.json5")
        self.txt_file_path = os.path.join(self.document_folder, "document.txt")
        self.hocr_file_path = os.path.join(self.document_folder, "document.hocr")
        self.pages_file_path = os.path.join(self.document_folder, "pages.json5")
        self.bbox_file_path = os.path.join(self.document_folder, "bbox.json5")
        self.bio_scheme_file_path = os.path.join(self.document_folder, "bio_scheme.txt")

    def __repr__(self):
        """Return the name of the Document incl. the ID."""
        return f"{self.name}: {self.id_}"

    @property
    def file_path(self):
        """Return path to file."""
        return os.path.join(self.document_folder, amend_file_name(self.name))

    @property
    def ocr_file_path(self):
        """Return path to OCR PDF file."""
        return os.path.join(self.document_folder, amend_file_name(self.name, append_text="ocr", new_extension=".pdf"))

    @property
    def number_of_pages(self):
        """Calculate the number of pages."""
        return len(self.text.split('\f'))

    # todo goes to Trainer extract Method of AI Models
    def add_extractions_as_annotations(
        self, label: Label, extractions, label_set: LabelSet, annotation_set: AnnotationSet
    ):
        """Add the extraction of a model to the document."""
        annotations = extractions[extractions['Accuracy'] > 0.1][
            ['Start', 'End', 'Accuracy', 'page_index', 'x0', 'x1', 'y0', 'y1', 'top', 'bottom']
        ].sort_values(by='Accuracy', ascending=False)
        annotations.rename(columns={'Start': 'start_offset', 'End': 'end_offset'}, inplace=True)
        for annotation in annotations.to_dict('records'):  # todo ask Ana: are Start and End always ints
            anno = Annotation(
                document=self,
                label=label,
                accuracy=annotation['Accuracy'],
                label_set=label_set,
                annotation_set=annotation_set,
                bboxes=[annotation],
            )
            self.add_annotation(anno)
        return self

    # todo: Goes to Trainer extract AI method
    def evaluate_extraction_model(self, path_to_model: str):
        """Run and evaluate model on this document."""
        # todo: tbd local import to prevent circular import - Can only be used by konfuzio Trainer users
        from konfuzio.load_data import load_pickle

        model = load_pickle(path_to_model)

        # build the doc from model results
        virtual_doc = Document(
            project=self.project, text=self.text, bbox=self.get_bbox(), number_of_pages=len(self.text.split('\f'))
        )
        extraction_result = model.extract(document=virtual_doc)

        virtual_annotation_set_id = 0  # counter for accross mult. Annotation Set groups of a Label Set

        # define Annotation Set for the Category Label Set
        category_label_set = self.project.get_label_set_by_id(self.category.id_)
        virtual_default_annotation_set = AnnotationSet(
            document=virtual_doc, label_set=category_label_set, id_=virtual_annotation_set_id
        )

        # TODO: not needed once extract returns a document
        for label_or_label_set_name, information in extraction_result.items():
            if not isinstance(information, list):
                # annotations belong to the default Annotation Set
                # add default Annotation Set if there is any prediction for it
                if virtual_default_annotation_set not in virtual_doc.annotation_sets:
                    virtual_doc.add_annotation_set(virtual_default_annotation_set)

                label = self.project.get_label_by_name(label_or_label_set_name)
                virtual_doc.add_extractions_as_annotations(
                    label=label,
                    extractions=information,
                    label_set=self.category,
                    annotation_set=virtual_default_annotation_set,
                )

            else:  # process multi Annotation Sets where multiline is True
                label_set = self.project.get_label_set_by_name(label_or_label_set_name)
                for entry in information:  # represents one of pot. multiple annotation-sets belonging of one LabelSet
                    virtual_annotation_set_id += 1
                    virtual_annotation_set = AnnotationSet(
                        document=virtual_doc, label_set=label_set, id_=virtual_annotation_set_id
                    )
                    virtual_doc.add_annotation_set(virtual_annotation_set)

                    for label_name, extractions in entry.items():
                        label = self.project.get_label_by_name(label_name)
                        virtual_doc.add_extractions_as_annotations(
                            label=label,
                            extractions=extractions,
                            label_set=label_set,
                            annotation_set=virtual_annotation_set,
                        )

        return compare(self, virtual_doc)

    def eval_dict(self, use_correct=False) -> dict:
        """Use this dict to evaluate Documents. The speciality: For ever Span of an Annotation create one entry."""
        result = []
        annotations = self.annotations(use_correct=use_correct)
        if not annotations:  # if there are no annotations in this Documents
            result.append(Span(start_offset=0, end_offset=0).eval_dict())
        else:
            for annotation in annotations:
                result += annotation.eval_dict

        return result

    @property
    def is_online(self) -> Optional[int]:
        """Define if the Document is saved to the server."""
        return self.id_ is not None

    @property
    def ocr_file_path(self):
        """
        Return a valid filename to the sandwich PDF (a PDF with text embeddings.

        The filetype is always PDF.
        """
        return amend_file_name(self.name, append_text="ocr", new_extension=".pdf")

    @property
    def original_file_path(self):
        """
        Return a valid filename to the original file.

        The filetype can be any supported file.
        """
        return amend_file_name(self.name)

    @property
    def annotation_sets(self):
        """Return Annotation Sets of Documents."""
        return self._annotation_sets

    def annotations(
        self,
        label: Label = None,
        use_correct: bool = True,
        start_offset: int = 0,
        end_offset: int = None,
        fill: bool = False,
    ) -> List[Annotation]:
        """
        Filter available annotations.

        :param label: Label for which to filter the Annotations.
        :param use_correct: If to filter by correct annotations.
        :return: Annotations in the document.
        """
        # make sure the Document has all required information
        if self.needs_update is None:
            pass
        elif self.needs_update:
            self.update()
            self.needs_update = None  # Make sure we don't repeat to load once loaded.
        else:
            self.get_annotations()  # get_annotations has a fallback, if you deleted the raw json files
            self.needs_update = None  # Make sure we don't repeat to load once loaded.

        annotations = []
        add = False
        for annotation in self._annotations:
            for span in annotation.spans:
                # filter by correct information
                if (use_correct and annotation.is_correct) or not use_correct:
                    # todo: add option to filter for overruled Annotations where mult.=F
                    # todo: add option to filter for overlapping Annotations, `add_annotation` just checks for identical
                    # filter by start and end offset, include annotations that extend into the offset
                    if start_offset and end_offset:  # if the start and end offset are specified
                        latest_start = max(span.start_offset, start_offset)
                        earliest_end = min(span.end_offset, end_offset)
                        is_overlapping = latest_start - earliest_end <= 0
                    else:
                        is_overlapping = True

                    if label is not None:  # filter by label
                        if label == annotation.label and is_overlapping:
                            add = True
                    elif is_overlapping:
                        add = True
            # as multiline Annotations will be added twice
            if add:
                annotations.append(annotation)
                add = False

        if fill:
            # add a None Label to the default Label Set of the Document
            # todo: we cannot assure that the Document has a Category, so Annotations must not require label_set
            default_label_set = self.project.get_label_set_by_id(self.category.id_)
            no_label = Label(project=self.project, label_sets=[default_label_set])

            spans = [range(span.start_offset, span.end_offset) for anno in annotations for span in anno.spans]
            if end_offset is None:
                end_offset = len(self.text)
            missings = get_missing_offsets(start_offset=start_offset, end_offset=end_offset, annotated_offsets=spans)

            for missing in missings:
                new_spans = []
                offset_text = self.text[missing.start : missing.stop]
                new_annotation = Annotation(document=self, label=no_label, label_set=default_label_set)
                # we split Spans which apan multiple lines, so that one Span comprises one line
                offset_of_offset = 0
                line_breaks = [offset_line for offset_line in re.split(r'(\n)', offset_text) if offset_line != '']
                for offset in line_breaks:
                    start = missing.start + offset_of_offset
                    offset_of_offset += len(offset)
                    end = missing.start + offset_of_offset
                    new_span = Span(start_offset=start, end_offset=end, annotation=new_annotation)
                    new_spans.append(new_span)
                if new_spans:
                    new_annotation._spans = new_spans
                    annotations.append(new_annotation)

        return annotations

    @property
    def document_folder(self):
        """Get the path to the folder where all the Document information is cached locally."""
        return os.path.join(self.project.documents_folder, str(self.id_))

    def get_file(self, ocr_version: bool = True, update: bool = False):
        """
        Get OCR version of the original file.

        :param ocr_version: Bool to get the ocr version of the original file
        :param update: Update the downloaded file even if it is already available
        :return: Path to the selected file.
        """
        if ocr_version:
<<<<<<< HEAD
            valid_file_name = self.ocr_file_path
        else:
            valid_file_name = self.original_file_path
        file_path = os.path.join(self.document_folder, valid_file_name)
=======
            file_path = self.ocr_file_path
        else:
            file_path = self.file_path

>>>>>>> f0091a84
        if self.status[0] == 2 and (not file_path or not is_file(file_path, raise_exception=False) or update):
            if not is_file(file_path, raise_exception=False) or update:
                pdf_content = download_file_konfuzio_api(self.id_, ocr=ocr_version, session=self.session)
                with open(file_path, "wb") as f:
                    f.write(pdf_content)

        return file_path

    def get_images(self, update: bool = False):
        """
        Get Document pages as png images.

        :param update: Update the downloaded images even they are already available
        :return: Path to OCR file.
        """
        self.image_paths = []
        for page in self.pages:

            if is_file(page["image"], raise_exception=False):
                self.image_paths.append(page["image"])
            else:
                page_path = os.path.join(self.document_folder, f'page_{page["number"]}.png')
                self.image_paths.append(page_path)

                if not is_file(page_path, raise_exception=False) or update:
                    url = f'{KONFUZIO_HOST}{page["image"]}'
                    res = self.session.get(url)
                    with open(page_path, "wb") as f:
                        f.write(res.content)

    def download_document_details(self):
        """
        Retrieve data from a Document online in case documented has finished processing.

        :param update: Update the downloaded information even it is already available
        """
        if self.status[0] == 2:
            data = get_document_details(document_id=self.id_, project_id=self.project.id_, session=self.session)

            # write a file, even there are no annotations to support offline work
            with open(self.annotation_file_path, "w") as f:
                json.dump(data["annotations"], f, indent=2, sort_keys=True)

            with open(self.annotation_set_file_path, "w") as f:
                json.dump(data["sections"], f, indent=2, sort_keys=True)

            with open(self.txt_file_path, "w", encoding="utf-8") as f:
                f.write(data["text"])

            with open(self.pages_file_path, "w") as f:
                json.dump(data["pages"], f, indent=2, sort_keys=True)
        else:
            logger.error(f'{self} is not available for download.')

        return self

    def add_annotation(self, annotation: Annotation):
        """Add an annotation to a document.

        :param annotation: Annotation to add in the document
        :param check_duplicate: If to check if the Annotation already exists in the document
        :return: Input annotation.
        """
        if annotation not in self._annotations:
            self._annotations.append(annotation)
        else:
            # todo raise NotImplementedError
            logger.error(f'In {self} the {annotation} is a duplicate and will not be added.')
        return self

    def add_annotation_set(self, annotation_set: AnnotationSet):
        """Add the Annotation Sets to the document."""
        if annotation_set not in self._annotation_sets:
            # todo: skip Annotation Sets that don't belong to the Category: not possible via current API
            # if annotation_set.label_set.category == self.category:
            self._annotation_sets.append(annotation_set)
        else:
            # todo raise NotImplementedError
            logger.error(f'In {self} the {annotation_set} is a duplicate and will not be added.')
        return self

    def get_annotation_set_by_id(self, id_: int) -> AnnotationSet:
        """
        Return a Label Set by ID.

        :param id_: ID of the Label Set to get.
        """
        result = None
        for annotation_set in self._annotation_sets:
            if annotation_set.id_ == id_:
                result = annotation_set
        if result:
            return result
        else:
            raise IndexError

    def get_text_in_bio_scheme(self, update=False) -> List[Tuple[str, str]]:
        """
        Get the text of the Document in the BIO scheme.

        :param update: Update the bio annotations even they are already available
        :return: list of tuples with each word in the text an the respective label
        """
        # if not is_file(self.bio_scheme_file_path, raise_exception=False) or update:
        annotations_in_doc = []
        for annotation in self.annotations():
            for span in annotation.spans:
                annotations_in_doc.append((span.start_offset, span.end_offset, annotation.label.name))
        converted_text = convert_to_bio_scheme(self.text, annotations_in_doc)
        with open(self.bio_scheme_file_path, "w", encoding="utf-8") as f:
            for word, tag in converted_text:
                f.writelines(word + " " + tag + "\n")
            f.writelines("\n")

        return converted_text
        #
        # bio_annotations = []
        #
        # with open(self.bio_scheme_file_path, "r", encoding="utf-8") as f:
        #     for line in f.readlines():
        #         if line == "\n":
        #             continue
        #         word, tag = line.replace("\n", "").split(" ")
        #         bio_annotations.append((word, tag))

    def get_bbox(self):
        """
        Get bbox information per character of file. We don't store bbox as an attribute to save memory.

        :return: Bounding box information per character in the document.
        """
        if self._bbox:
            return self._bbox
        if is_file(self.bbox_file_path, raise_exception=False):
            with open(self.bbox_file_path, "r", encoding="utf-8") as f:
                bbox = json.loads(f.read())
        elif is_file(self.bbox_file_path + '.zip', raise_exception=False):
            with zipfile.ZipFile(self.bbox_file_path + '.zip', "r") as archive:
                bbox = json.loads(archive.read('bbox.json5'))
        else:
            logger.warning(f'Start downloading bbox files of all characters {self}.')
            if self.status[0] == 2:
                data = get_document_details(
                    document_id=self.id_, project_id=self.project.id_, session=self.session, extra_fields="bbox"
                )
                bbox = data['bbox']
                # Use the `zipfile` module
                # `compresslevel` was added in Python 3.7
                with zipfile.ZipFile(self.bbox_file_path + ".zip", mode="w", compression=zipfile.ZIP_DEFLATED,
                                     compresslevel=9) as zip_file:
                    # Dump JSON data
                    dumped_JSON: str = json.dumps(bbox, indent=2, sort_keys=True)
                    # Write the JSON data into `data.json` *inside* the ZIP file
                    zip_file.writestr('bbox.json5', data=dumped_JSON)
                    # Test integrity of compressed archive
                    zip_file.testzip()


        return bbox

    @property
    def text(self):
        """Get Document text. Once loaded stored in memory."""
        if self._text:
            pass
        elif is_file(self.txt_file_path, raise_exception=False):
            with open(self.txt_file_path, "r", encoding="utf-8") as f:
                self._text = f.read()
        else:
            logger.error(f'{self} does not provide a text.')

        return self._text

    @property
    def pages(self):
        """Get Pages of document. Once loaded stored in memory."""
        if self._pages:
            pass
        elif is_file(self.pages_file_path, raise_exception=False):
            with open(self.pages_file_path, "r") as f:
                self._pages = json.loads(f.read())
        else:
            logger.error(f'{self} does not provide information about pages.')
        return self._pages

    @property
    def hocr(self):
        """Get HOCR of document. Once loaded stored in memory."""
        if self._hocr:
            pass
        elif is_file(self.hocr_file_path, raise_exception=False):
            # hocr might not be available (depends on the project settings)
            with open(self.hocr_file_path, "r", encoding="utf-8") as f:
                self._hocr = f.read()
        else:
            if self.status[0] == 2:
                data = get_document_details(
                    document_id=self.id_, project_id=self.project.id_, session=self.session, extra_fields="hocr"
                )

            if 'hocr' in data.keys() and data['hocr']:
                self._hocr = data['hocr']
                with open(self.hocr_file_path, "w", encoding="utf-8") as f:
                    f.write(self._hocr)
            else:
                logger.warning(f'Please enable HOCR in {self.project} and upload {self} again to create HOCR.')

        return self._hocr

    # todo: add real workflow to add a new document to a project
    # def save(self) -> bool:
    #     """
    #     Save or edit Document online.
    #
    #     :return: True if the new document was created or existing document was updated.
    #     """
    #     document_saved = False
    #     category_id = None
    #
    #     if hasattr(self, "category") and self.category is not None:
    #         category_id = self.category.id_
    #
    #     if not self.is_online:
    #         response = upload_file_konfuzio_api(
    #             filepath=self.file_path,
    #             project_id=self.project.id_,
    #             dataset_status=self.dataset_status,
    #             category_id=category_id,
    #         )
    #         if response.status_code == 201:
    #             self.id_ = json.loads(response.text)["id"]
    #             document_saved = True
    #         else:
    #             logger.error(f"Not able to save document {self.file_path} online: {response.text}")
    #     else:
    #         response = update_file_konfuzio_api(
    #             document_id=self.id_, file_name=self.name, dataset_status=self.dataset_status, category_id=category_id
    #         )
    #         if response.status_code == 200:
    #             self.project.update_document(document=self)
    #             document_saved = True
    #         else:
    #             logger.error(f"Not able to update document {self.id_} online: {response.text}")
    #
    #     return document_saved

    def update(self):
        """Update document information."""
        self.delete()
        self.download_document_details()
        self.get_annotations()
        return self

    def delete(self):
        """Delete all local information for the document."""
        try:
            shutil.rmtree(self.document_folder)
        except FileNotFoundError:
            pass
        pathlib.Path(self.document_folder).mkdir(parents=True, exist_ok=True)
        self._annotations = []
        self._annotation_sets = []

    # def regex_new(self, label, start_offset: int, end_offset: int, max_findings_per_page=15) -> List[str]:
    #     """Suggest a list of regex which can be used to get the specified offset of a document."""
    #     proposals = []
    #     for spacer in [0, 1, 3, 5, 8, 10]:
    #         proposal = ''
    #         for annotation in self.annotations():
    #             for span in annotation._spans:
    #                 proposal += f'(?:(?P<{label.name_clean}_SUGGEST>{suggest_regex_for_string(span.offset_string)}))'
    #
    #         # do not add duplicates
    #         if re.sub(r'_\d+\>', r'\>', proposal) not in [re.sub(r'_\d+\>', r'\>', cor) for cor in proposals]:
    #             try:
    #                 num_matches = len(re.findall(proposal, self.text))
    #                 if num_matches / (self.text.count('\f') + 1) < max_findings_per_page:
    #                     proposals.append(proposal)
    #                 else:
    #                    logger.info(f'Skip to evaluate regex {repr(proposal)} as it finds {num_matches} in {self}.')
    #             except re.error:
    #                 logger.error('Not able to run regex. Probably the same token is used twice in proposal.')
    #
    #     return proposals

    def regex(self, start_offset: int, end_offset: int, max_findings_per_page=15) -> List[str]:
        """Suggest a list of regex which can be used to get the Span of a document."""
        proposals = []
        regex_to_remove_groupnames = re.compile('<.*?>')
        annotations = self.annotations(start_offset=start_offset, end_offset=end_offset)
        for annotation in annotations:
            for spacer in [1, 3, 5, 15]:
                before_regex = suggest_regex_for_string(self.text[start_offset - spacer ** 2 : start_offset])
                after_regex = suggest_regex_for_string(self.text[end_offset : end_offset + spacer])
                proposal = before_regex + annotation.regex() + after_regex

                # check for duplicates
                regex_found = [re.sub(regex_to_remove_groupnames, '', reg) for reg in proposals]
                new_regex = re.sub(regex_to_remove_groupnames, '', proposal)
                if new_regex not in regex_found:
                    if max_findings_per_page:
                        num_matches = len(re.findall(proposal, self.text))
                        if num_matches / (self.text.count('\f') + 1) < max_findings_per_page:
                            proposals.append(proposal)
                        else:
                            logger.info(f'Skip to evaluate regex {repr(proposal)} as it finds {num_matches} in {self}.')
                    else:
                        proposals.append(proposal)

        return proposals

    def evaluate_regex(self, regex, label: Label, filtered_group=None):
        """Evaluate a regex based on the document."""
        start_time = time.time()
        findings_in_document = regex_spans(
            doctext=self.text,
            regex=regex,
            keep_full_match=False,
            # filter by name of label: one regex can match multiple labels
            filtered_group=filtered_group,
        )
        processing_time = time.time() - start_time
        correct_findings = []

        label_annotations = self.annotations(label=label)
        for finding in findings_in_document:
            for annotation in label_annotations:
                for span in annotation._spans:
                    if span.start_offset == finding['start_offset'] and span.end_offset == finding['end_offset']:
                        correct_findings.append(annotation)

        try:
            annotation_precision = len(correct_findings) / len(findings_in_document)
        except ZeroDivisionError:
            annotation_precision = 0

        try:
            annotation_recall = len(correct_findings) / len(self.annotations(label=label))
        except ZeroDivisionError:
            annotation_recall = 0

        try:
            f1_score = 2 * (annotation_precision * annotation_recall) / (annotation_precision + annotation_recall)
        except ZeroDivisionError:
            f1_score = 0
        return {
            'id_': self.id_,
            'regex': regex,
            'runtime': processing_time,
            'count_total_findings': len(findings_in_document),
            'count_total_correct_findings': len(correct_findings),
            'count_correct_annotations': len(self.annotations(label=label)),
            'count_correct_annotations_not_found': len(correct_findings) - len(self.annotations(label=label)),
            # 'doc_matched': len(correct_findings) > 0,
            'annotation_precision': annotation_precision,
            'document_recall': 0,  # keep this key to be able to use the function get_best_regex
            'annotation_recall': annotation_recall,
            'f1_score': f1_score,
            'correct_findings': correct_findings,
        }

    def get_annotations(self):
        """
        Get Annotations of the Document.

        :param update: Update the downloaded information even it is already available
        :return: Annotations
        """
        # Check JSON for Annotation Sets as a fallback if needs_update is False or None but the files do not exist
        if not is_file(self.annotation_set_file_path, raise_exception=False) or not is_file(
            self.annotation_file_path, raise_exception=False
        ):
            self.update()

        with open(self.annotation_set_file_path, "r") as f:
            raw_annotation_sets = json.load(f)

        # first load all Annotation Sets before we create Annotations
        for raw_annotation_set in raw_annotation_sets:
            # todo add parent to define default Annotation Set
            _ = AnnotationSet(
                id_=raw_annotation_set["id"],
                document=self,
                label_set=self.project.get_label_set_by_id(raw_annotation_set["section_label"]),
            )

        with open(self.annotation_file_path, 'r') as f:
            raw_annotations = json.load(f)

        for raw_annotation in raw_annotations:
            raw_annotation['annotation_set_id'] = raw_annotation.pop('section')
            raw_annotation['label_set_id'] = raw_annotation.pop('section_label_id')
            _ = Annotation(document=self, id_=raw_annotation['id'], **raw_annotation)
            # if raw_annotation["custom_offset_string"]:
            #     real_string = self.text[raw_annotation['start_offset'] : raw_annotation['end_offset']]
            #     if real_string == raw_annotation['offset_string']:
            #
            #         # self.add_annotation(annotation)
            #     else:
            #         logger.warning(
            #             f'Annotation {raw_annotation["id"]} has custom string and is not used '
            #             f'in training {KONFUZIO_HOST}/a/{raw_annotation["id"]}.'
            #         )
            # else:
            #
            #
            #     self.add_annotation(Annotation(document=self, id_=raw_annotation['id'], **raw_annotation))

        return self._annotations

    # todo: please add tests before adding this functionality
    # def check_annotations(self):
    #     """Check for annotations width more values than allowed."""
    #     labels = self.project.labels
    #     # Labels that can only have 1 value.
    #     labels_to_check = [label.name_clean for label in labels if not Label.has_multiple_top_candidates]
    #
    #     # Check is done per annotation_set.
    #     for annotation_set in self.annotation_sets:
    #         values_annotations = {}
    #         for annotation in annotation_set.annotations:
    #             annotation_label = annotation.label.name_clean
    #
    #             if annotation_label in labels_to_check:
    #                 annotation_value = annotation.normalize
    #
    #                 if annotation.normalized is None:
    #                     annotation_value = annotation.offset_string
    #
    #                 if annotation_label in values_annotations.keys():
    #                     if annotation_value not in values_annotations[annotation_label]:
    #                         values_annotations[annotation_label].extend([annotation_value])
    #
    #                 else:
    #                     values_annotations[annotation_label] = [annotation_value]
    #
    #         for label, values in values_annotations.items():
    #             if len(values) > 1:
    #                 logger.info(
    #                     f'[Warning] Doc {self.id_} - '
    #                     f'AnnotationSet {annotation.label_set.name_clean} ({annotation.label_set.id_})- '
    #                     f'Label "{label}" shouldn\'t have more than 1 value. Values = {values}'
    #                 )


class Project(Data):
    """Access the information of a project."""

    def __init__(self, id_: Union[int, None], update=False, **kwargs):
        """
        Set up the data using the Konfuzio Host.

        :param id_: ID of the project
        by default.
        """
        self.id_local = next(Data.id_iter)
        self.id_ = id_  # A Project with None ID is not retrieved from the HOST

        self.categories: List[Category] = []
        self.label_sets: List[LabelSet] = []
        self.labels: List[Label] = []
        self._documents: List[Document] = []

        # paths
        self.meta_data = []
        self.meta_file_path = os.path.join(self.project_folder, "documents_meta.json5")
        self.labels_file_path = os.path.join(self.project_folder, "labels.json5")
        self.label_sets_file_path = os.path.join(self.project_folder, "label_sets.json5")

        if self.id_:
            self.get(update=update)

    def __repr__(self):
        """Return string representation."""
        return f"Project {self.id_}"

    @property
    def documents(self):
        """Return Documents with status training."""
        return [doc for doc in self._documents if doc.dataset_status == 2]

    @property
    def test_documents(self):
        """Return Documents with status test."""
        return [doc for doc in self._documents if doc.dataset_status == 3]

    @property
    def excluded_documents(self):
        """Return Documents wich have been excluded."""
        return [doc for doc in self._documents if doc.dataset_status == 4]

    @property
    def preperation_documents(self):
        """Return Documents with status test."""
        return [doc for doc in self._documents if doc.dataset_status == 1]

    @property
    def no_status_documents(self):
        """Return Documents with status test."""
        return [doc for doc in self._documents if doc.dataset_status == 0]

    @property
    def project_folder(self) -> str:
        """Calculate the data document_folder of the project."""
        return f"data_{self.id_}"

    @property
    def regex_folder(self) -> str:
        """Calculate the regex folder of the project."""
        return os.path.join(self.project_folder, "regex")

    @property
    def documents_folder(self) -> str:
        """Calculate the regex folder of the project."""
        return os.path.join(self.project_folder, "documents")

    @property
    def model_folder(self) -> str:
        """Calculate the model folder of the project."""
        return os.path.join(self.project_folder, "models")

    def write_project_files(self):
        """Overwrite files with Project, Label, Label Set information."""
        data = get_project_details(project_id=self.id_)
        with open(self.label_sets_file_path, "w") as f:
            json.dump(data['section_labels'], f, indent=2, sort_keys=True)
        with open(self.labels_file_path, "w") as f:
            json.dump(data['labels'], f, indent=2, sort_keys=True)

        meta_data = get_meta_of_files(project_id=self.id_, session=self.session)
        with open(self.meta_file_path, "w") as f:
            json.dump(meta_data, f, indent=2, sort_keys=True)
        return self

    def get(self, update=False):
        """
        Access meta information of the project.

        :param update: Update the downloaded information even it is already available
        """
        if is_file(self.meta_file_path, raise_exception=False):
            logger.debug("Keep your local information about Documents to be able to do a partial update.")
            with open(self.meta_file_path, "r") as f:
                self.old_meta_data = json.load(f)
        else:
            self.old_meta_data = []

        pathlib.Path(self.project_folder).mkdir(parents=True, exist_ok=True)
        pathlib.Path(self.documents_folder).mkdir(parents=True, exist_ok=True)
        pathlib.Path(self.regex_folder).mkdir(parents=True, exist_ok=True)
        pathlib.Path(self.model_folder).mkdir(parents=True, exist_ok=True)

        if not is_file(self.meta_file_path, raise_exception=False) or update:
            self.write_project_files()
        self.get_meta()
        self.get_labels()
        self.get_label_sets()
        self.get_categories()
        self.load_categories()
        self.init_or_update_document()
        return self

    def add_label_set(self, label_set: LabelSet):
        """
        Add Label Set to project, if it does not exist.

        :param label_set: Label Set to add in the project
        """
        if label_set not in self.label_sets:
            self.label_sets.append(label_set)
        else:
            logger.error(f'{self} already has Label Set {label_set}.')

    def add_category(self, category: Category):
        """
        Add Category to project, if it does not exist.

        :param category: Category to add in the project
        """
        if category not in self.categories:
            self.categories.append(category)
        else:
            logger.error(f'{self} already has category {category}.')

    def add_label(self, label: Label):
        """
        Add Label to project, if it does not exist.

        :param label: Label to add in the project
        """
        if label not in self.labels:
            self.labels.append(label)

    def add_document(self, document: Document):
        """Add document to project, if it does not exist."""
        if document not in self._documents:
            self._documents.append(document)
        else:
            logger.error(f"{document} does exist in {self} and will not be added.")

    # def add_document(self, document: Document):
    #     """
    #     Add document to project, if it does not exist.
    #
    #     :param document: Document to add in the project
    #     """
    #     if (
    #             document
    #             not in self.documents
    #             + self.test_documents
    #             + self.no_status_documents
    #             + self.preparation_documents
    #             + self.low_ocr_documents
    #     ):
    #         if document.dataset_status == 2:
    #             self.documents.append(document)
    #         elif document.dataset_status == 3:
    #             self.test_documents.append(document)
    #         elif document.dataset_status == 0:
    #             self.no_status_documents.append(document)
    #         elif document.dataset_status == 1:
    #             self.preparation_documents.append(document)
    #         elif document.dataset_status == 4:
    #             self.low_ocr_documents.append(document)
    #     return self

    # def update_document(self, document):
    #     """
    #     Update document in the project.
    #
    #     Update can be in the dataset_status, name or Category.
    #     First, we need to find the document (different list accordingly with dataset_status).
    #     Then, if we are just updating the name or Category, we can change the fields in place.
    #     If we are updating the document dataset status, we need to move the document from the project list.
    #
    #     :param document: Document to update in the project
    #     """
    #     current_status = document.dataset_status
    #
    #     prj_docs = {
    #         0: self.no_status_documents,
    #         1: self.preparation_documents,
    #         2: self.documents,
    #         3: self.test_documents,
    #         4: self.low_ocr_documents,
    #     }
    #
    #     # by default the status is None (even if not in the no_status_documents)
    #     previous_status = 0
    #     project_documents = []
    #
    #     # get project list that contains the document
    #     for previous_status, project_list in prj_docs.items():
    #         if document in project_list:
    #             project_documents = project_list
    #             break
    #
    #     # update name and Category and get dataset status
    #     for doc in project_documents:
    #         if doc.id_ == document.id_:
    #             doc.name = document.name
    #             doc.category = document.category
    #             break
    #
    #     # if the document is new to the project, just add it
    #     if len(project_documents) == 0:
    #         doc = document
    #
    #     # update project list if dataset status is different
    #     if current_status != previous_status:
    #         if doc in project_documents:
    #             project_documents.remove(doc)
    #         doc.dataset_status = current_status
    #         self.add_document(doc)

    def get_meta(self):
        """
        Get the list of all Documents in the project and their information.

        :param update: Update the downloaded information even it is already available
        :return: Information of the Documents in the project.
        """
        with open(self.meta_file_path, "r") as f:
            self.meta_data = json.load(f)
        return self.meta_data

    def load_categories(self):
        """Load Categories for all Label Sets in the project."""
        for label_set in self.label_sets:
            updated_list = []
            for category in label_set.categories:
                if isinstance(category, int):
                    updated_list.append(self.get_category_by_id(category))
                else:
                    updated_list.append(category)
            label_set.categories = updated_list

    def get_categories(self):
        """
        Get Categories in the project.

        :param update: Update the downloaded information even it is already available
        :return: Categories in the project.
        """
        if not self.categories and not self.label_sets:
            error_message = "You need to get the Label Sets before getting the Categories of the project."
            logger.error(error_message)
            raise ValueError(error_message)
        elif not self.categories:
            for label_set in self.label_sets:
                if label_set.is_default:
                    temp_label_set = deepcopy(label_set)
                    temp_label_set.__dict__.pop("project", None)
                    Category(project=self, **temp_label_set.__dict__)

        return self.categories

    def get_label_sets_for_category(self, category_id):
        """Get all Label Sets that belong to a Category (or represent the Category)."""
        project_label_sets = [
            label_set
            for label_set in self.label_sets
            if label_set.id_ == category_id or category_id in [x.id_ for x in label_set.categories if x is not None]
        ]
        return project_label_sets

    def get_label_sets(self):
        """
        Get Label Sets in the project.

        :param update: Update the downloaded information even it is already available
        :return: Label Sets in the project.
        """
        with open(self.label_sets_file_path, "r") as f:
            label_sets_data = json.load(f)

        for label_set_data in label_sets_data:
            # todo add Label Sets to project / document - no duplicate check?
            label_set = LabelSet(project=self, id_=label_set_data['id'], **label_set_data)
            self.add_label_set(label_set)

        return self.label_sets

    def get_labels(self):
        """
        Get ID and name of any Label in the project.

        :param update: Update the downloaded information even it is already available
        :return: Labels in the project.
        """
        with open(self.labels_file_path, "r") as f:
            labels_data = json.load(f)
        # todo clean Labels before reading from file?
        for label_data in labels_data:
            # Remove the project from label_data
            label_data.pop("project", None)
            Label(project=self, id_=label_data['id'], **label_data)

        return self

    def init_or_update_document(self):
        """
        Initialize Document to then decide about full, incremental or no update.

        :param document_data: Document data
        :param update: Update the downloaded information even it is already available
        """
        for document_data in self.meta_data:
            if document_data['status'][0] == 2:  # NOQA - hotfix for Text Annotation Server
                new_date = document_data["updated_at"]
                if self.old_meta_data:
                    last_date = [d["updated_at"] for d in self.old_meta_data if d['id'] == document_data["id"]][0]
                    new = document_data["id"] not in [doc["id"] for doc in self.old_meta_data]
                    updated = dateutil.parser.isoparse(new_date) > dateutil.parser.isoparse(last_date)
                else:
                    new = True
                    updated = None

                if updated:
                    doc = Document(project=self, needs_update=True, id_=document_data['id'], **document_data)
                    logger.info(f'{doc} was updated, we will download it again as soon you use it.')
                elif new:
                    doc = Document(project=self, needs_update=True, id_=document_data['id'], **document_data)
                    logger.info(f'{doc} is not available on your machine, we will download it as soon you use it.')
                else:
                    doc = Document(project=self, needs_update=False, id_=document_data['id'], **document_data)
                    logger.debug(f'Load local version of {doc} from {new_date}.')
                self.add_document(doc)

    def get_document_by_id(self, document_id: int) -> Document:
        """Return document by it's ID."""
        for document in self.documents:
            if document.id_ == document_id:
                return document
        raise IndexError

    # def get_documents(self, update=False):
    #     """
    #     Get all Documents in a project which have been marked as available in the training dataset.
    #
    #     Dataset status: training = 2
    #
    #     :param update: Bool to update the meta-information from the project
    #     :return: training Documents
    #     """
    #     document_list_cache = self.documents
    #     self.documents: List[Document] = []
    #     self.get_documents_by_status(dataset_statuses=[2], document_list_cache=document_list_cache, update=update)
    #
    #     return self.documents
    #
    # def get_test_documents(self, update=False):
    #     """
    #     Get all Documents in a project which have been marked as available in the test dataset.
    #
    #     Dataset status: test = 3
    #
    #     :param update: Bool to update the meta-information from the project
    #     :return: test Documents
    #     """
    #     document_list_cache = self.test_documents
    #     self.test_documents: List[Document] = []
    #     self.get_documents_by_status(dataset_statuses=[3], document_list_cache=document_list_cache, update=update)
    #
    #     return self.test_documents

    # def get_documents_by_status(
    #         self, dataset_statuses: List[int] = [0], document_list_cache: List[Document] = [], update: bool = False
    # ) -> List[Document]:
    #     """
    #     Get a list of Documents with the specified dataset status from the project.
    #
    #     Besides returning a list, the Documents are also initialized in the project.
    #     They become accessible from the attributes of the class: self.test_documents, self.none_documents,...
    #
    #     :param dataset_statuses: List of status of the Documents to get
    #     :param document_list_cache: Cache with Documents in the project
    #     :param update: Bool to update the meta-information from the project
    #     :return: Documents with the specified dataset status
    #     """
    #     documents = []
    #     logger.info(f'Start downloading {len(self.meta_data)} files from {KONFUZIO_HOST}.')
    #     for document_data in self.meta_data:
    #         if document_data["dataset_status"] in dataset_statuses:
    #             # todo reduce number of API requests
    #             self._init_document(document_data, document_list_cache, update)
    #
    #     raise NotImplementedError('We assign the Documents to mulitple lists if a list of statuses is parsed.')
    #
    #     if 0 in dataset_statuses:
    #         documents.extend(self.no_status_documents)
    #     if 1 in dataset_statuses:
    #         documents.extend(self.preparation_documents)
    #     if 2 in dataset_statuses:
    #         documents.extend(self.documents)
    #     if 3 in dataset_statuses:
    #         documents.extend(self.test_documents)
    #     if 4 in dataset_statuses:
    #         documents.extend(self.low_ocr_documents)
    #
    #     return documents

    # def clean_documents(self, update):
    #     """
    #     Clean the Documents by removing those that have been removed from the App.
    #
    #     Only if to update the project locally.
    #
    #     :param update: Bool to update locally the Documents in the project
    #     """
    #     raise NotImplementedError  # todo move to Document itself as delete method?
    #     if update:
    #         meta_data_document_ids = set([str(document["id"]) for document in self.meta_data])
    #         existing_document_ids = set(
    #             [
    #                 str(document["id"])
    #                 for document in self.existing_meta_data
    #                 if document["dataset_status"] == 2 or document["dataset_status"] == 3
    #             ]
    #         )
    #         remove_document_ids = existing_document_ids.difference(meta_data_document_ids)
    #         for document_id in remove_document_ids:
    #             # todo file path automated
    #             document_path = os.path.join(self.project_folder, "pdf", document_id)
    #             try:
    #                 shutil.rmtree(document_path)
    #             except FileNotFoundError:
    #                 pass

    def get_label_by_name(self, name: str) -> Label:
        """Return Label by its name."""
        for label in self.labels:
            if label.name == name:
                return label
        raise IndexError

    def get_label_by_id(self, id_: int) -> Label:
        """
        Return a Label by ID.

        :param id_: ID of the Label to get.
        """
        for label in self.labels:
            if label.id_ == id_:
                return label

    def get_label_set_by_name(self, name: str) -> LabelSet:
        """
        Return a Label Set by ID.

        :param id_: ID of the Label Set to get.
        """
        for label_set in self.label_sets:
            if label_set.name == name:
                return label_set

    def get_label_set_by_id(self, id_: int) -> LabelSet:
        """
        Return a Label Set by ID.

        :param id_: ID of the Label Set to get.
        """
        for label_set in self.label_sets:
            if label_set.id_ == id_:
                return label_set

    def get_category_by_id(self, id_: int) -> Category:
        """
        Return a Category by ID.

        :param id_: ID of the Category to get.
        """
        for category in self.categories:
            if category.id_ == id_:
                return category

    # def clean_meta(self):
    #     """Clean the meta-information about the Project, Labels, and Label Sets."""
    #     if self.meta_file_path:
    #         os.remove(self.meta_file_path)
    #     assert not is_file(self.meta_file_path, raise_exception=False)
    #     self.meta_data = None
    #     self.meta_file_path = None
    #
    #     if self.labels_file_path:
    #         os.remove(self.labels_file_path)
    #     assert not is_file(self.labels_file_path, raise_exception=False)
    #     self.labels_file_path = None
    #     self.labels: List[Label] = []
    #
    #     if self.label_sets_file_path:
    #         os.remove(self.label_sets_file_path)
    #     assert not is_file(self.label_sets_file_path, raise_exception=False)
    #     self.label_sets_file_path = None
    #     self.label_sets: List[LabelSet] = []

    def check_normalization(self):
        """Check normalized offset_strings."""
        for document in self.documents + self.test_documents:
            for annotation in document.annotations():
                for span in annotation.spans:
                    span.normalize()

    #
    #
    # def delete(self):
    #     """Delete the file folder, keep other folder."""
    #     raise NotImplementedError
    #     for document in self.documents:
    #         document.delete()
    #     self.clean_meta()


def download_training_and_test_data(id_: int):
    """
    Migrate your project to another HOST.

    See https://help.konfuzio.com/integrations/migration-between-konfuzio-server-instances/index.html
        #migrate-projects-between-konfuzio-server-instances
    """
    prj = Project(id_=id_, update=True)

    if len(prj.documents + prj.test_documents) == 0:
        raise ValueError("No documents in the training or test set. Please add them.")

    for document in tqdm(prj.documents + prj.test_documents):
        document.download_document_details()
        document.get_file()
        document.get_file(ocr_version=False)
        document.get_bbox()
        document.get_images()

    print("[SUCCESS] Data downloading finished successfully!")<|MERGE_RESOLUTION|>--- conflicted
+++ resolved
@@ -6,8 +6,6 @@
 import pathlib
 import re
 import shutil
-import zipfile
-
 from copy import deepcopy
 import time
 from datetime import tzinfo
@@ -1098,7 +1096,6 @@
         self,
         project,
         id_: Union[int, None] = None,
-        file_path: str = None,
         file_url: str = None,
         status=None,
         data_file_name: str = None,
@@ -1284,24 +1281,6 @@
         return self.id_ is not None
 
     @property
-    def ocr_file_path(self):
-        """
-        Return a valid filename to the sandwich PDF (a PDF with text embeddings.
-
-        The filetype is always PDF.
-        """
-        return amend_file_name(self.name, append_text="ocr", new_extension=".pdf")
-
-    @property
-    def original_file_path(self):
-        """
-        Return a valid filename to the original file.
-
-        The filetype can be any supported file.
-        """
-        return amend_file_name(self.name)
-
-    @property
     def annotation_sets(self):
         """Return Annotation Sets of Documents."""
         return self._annotation_sets
@@ -1401,17 +1380,10 @@
         :return: Path to the selected file.
         """
         if ocr_version:
-<<<<<<< HEAD
-            valid_file_name = self.ocr_file_path
-        else:
-            valid_file_name = self.original_file_path
-        file_path = os.path.join(self.document_folder, valid_file_name)
-=======
             file_path = self.ocr_file_path
         else:
             file_path = self.file_path
 
->>>>>>> f0091a84
         if self.status[0] == 2 and (not file_path or not is_file(file_path, raise_exception=False) or update):
             if not is_file(file_path, raise_exception=False) or update:
                 pdf_content = download_file_konfuzio_api(self.id_, ocr=ocr_version, session=self.session)
@@ -1548,9 +1520,6 @@
         if is_file(self.bbox_file_path, raise_exception=False):
             with open(self.bbox_file_path, "r", encoding="utf-8") as f:
                 bbox = json.loads(f.read())
-        elif is_file(self.bbox_file_path + '.zip', raise_exception=False):
-            with zipfile.ZipFile(self.bbox_file_path + '.zip', "r") as archive:
-                bbox = json.loads(archive.read('bbox.json5'))
         else:
             logger.warning(f'Start downloading bbox files of all characters {self}.')
             if self.status[0] == 2:
@@ -1558,17 +1527,8 @@
                     document_id=self.id_, project_id=self.project.id_, session=self.session, extra_fields="bbox"
                 )
                 bbox = data['bbox']
-                # Use the `zipfile` module
-                # `compresslevel` was added in Python 3.7
-                with zipfile.ZipFile(self.bbox_file_path + ".zip", mode="w", compression=zipfile.ZIP_DEFLATED,
-                                     compresslevel=9) as zip_file:
-                    # Dump JSON data
-                    dumped_JSON: str = json.dumps(bbox, indent=2, sort_keys=True)
-                    # Write the JSON data into `data.json` *inside* the ZIP file
-                    zip_file.writestr('bbox.json5', data=dumped_JSON)
-                    # Test integrity of compressed archive
-                    zip_file.testzip()
-
+                with open(self.bbox_file_path, "w", encoding="utf-8") as f:
+                    json.dump(bbox, f, indent=2, sort_keys=True)
 
         return bbox
 
