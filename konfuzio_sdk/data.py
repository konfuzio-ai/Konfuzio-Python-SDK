--- conflicted
+++ resolved
@@ -1200,23 +1200,10 @@
 
         return label_regex_token
 
-<<<<<<< HEAD
-    def find_regex(self, category: 'Category', max_findings_per_page=100) -> List[str]:
-        """Find the best combination of regex for Label with before and after context."""
-        logger.info(f"Running find_regex({category=}, {max_findings_per_page=}) for {self}.")
-        all_annotations = self.annotations(categories=[category])  # default is use_correct = True
-        if all_annotations == []:
-            logger.error(f"We cannot find annotations for {self} and {category}.")
-            return []
-
-        label_regex_token = self.base_regex(category=category, annotations=all_annotations)
-
-=======
     def _find_regexes(
         self, annotations, label_regex_token, category: 'Category', max_findings_per_page=100
     ) -> List[str]:
         """Find regexes for the Label."""
->>>>>>> abfd312e
         search = [1, 3, 5]
         regex_to_remove_groupnames = re.compile(r'<.*?>')
         regex_to_remove_groupnames_full = re.compile(r'\?P<.*?>')
