--- conflicted
+++ resolved
@@ -1075,9 +1075,8 @@
     """
 
     def __init__(
-<<<<<<< HEAD
             self,
-            project,
+            project: 'Project',
             id_: Union[int, None] = None,
             text: str = None,
             get_data_type_display: str = 'Text',
@@ -1088,20 +1087,6 @@
             threshold: float = 0.1,
             *initial_data,
             **kwargs,
-=======
-        self,
-        project: 'Project',
-        id_: Union[int, None] = None,
-        text: str = None,
-        get_data_type_display: str = 'Text',
-        text_clean: str = None,
-        description: str = None,
-        label_sets=None,
-        has_multiple_top_candidates: bool = False,
-        threshold: float = 0.1,
-        *initial_data,
-        **kwargs,
->>>>>>> cfabc7ce
     ):
         """
         Create a named Label.
@@ -2072,7 +2057,6 @@
     """
 
     def __init__(
-<<<<<<< HEAD
             self,
             document: 'Document',
             annotation_set_id: Union[int, None] = None,  # support to init from API output
@@ -2091,32 +2075,9 @@
             revised_by: int = None,
             translated_string: str = None,
             custom_offset_string: bool = False,
-            offset_string: str = False,
+            offset_string: str = None,
             *args,
             **kwargs,
-=======
-        self,
-        document: 'Document',
-        annotation_set_id: Union[int, None] = None,  # support to init from API output
-        annotation_set: Union[AnnotationSet, None] = None,  # support to init from API output
-        label: Union[int, Label, None] = None,
-        label_set_id: Union[None, int] = None,
-        label_set: Union[None, LabelSet] = None,
-        is_correct: bool = False,
-        revised: bool = False,
-        normalized=None,
-        id_: int = None,
-        spans=None,
-        accuracy: float = None,
-        confidence: float = None,
-        created_by: int = None,
-        revised_by: int = None,
-        translated_string: str = None,
-        custom_offset_string: bool = False,
-        offset_string: str = None,
-        *args,
-        **kwargs,
->>>>>>> cfabc7ce
     ):
         """
         Initialize the Annotation.
