"""Handle data from the API."""
import itertools
import json
import logging
import os
import pathlib
import re
import shutil
import zipfile
import time
from datetime import tzinfo
from typing import Optional, List, Union, Tuple

import dateutil.parser
import pandas as pd
from tqdm import tqdm

from konfuzio_sdk import KONFUZIO_HOST
from konfuzio_sdk.api import (
    _konfuzio_session,
    download_file_konfuzio_api,
    get_meta_of_files,
    get_project_details,
    post_document_annotation,
    delete_document_annotation,
    create_label,
    get_document_details,
)
from konfuzio_sdk.evaluate import compare
from konfuzio_sdk.normalize import normalize
from konfuzio_sdk.regex import get_best_regex, regex_spans, suggest_regex_for_string, merge_regex
from konfuzio_sdk.utils import get_bbox, get_missing_offsets
from konfuzio_sdk.utils import is_file, convert_to_bio_scheme, amend_file_name

logger = logging.getLogger(__name__)


class Data:
    """Collect general functionality to work with data from API."""

    id_iter = itertools.count()
    id_ = None
    id_local = None
    session = _konfuzio_session()

    def __eq__(self, other) -> bool:
        """Compare any point of data with their ID, overwrite if needed."""
        if self.id_ is None and other and other.id_ is None:
            # Compare to virtual instances
            return self.id_local == other.id_local
        else:
            return self.id_ and other and other.id_ and self.id_ == other.id_

    def __hash__(self):
        """Make any online or local concept hashablele. See https://stackoverflow.com/a/7152650."""
        return hash(str(self.id_local))

    # todo review function to be defined as @abstractmethod
    def lose_weight(self):
        """Delete data of the instance."""
        if self.project:
            self.project = None
        return self


class AnnotationSet(Data):
    """Represent an Annotation Set - group of Annotations."""

    def __init__(self, document, label_set: 'LabelSet', id_: Union[int, None] = None, **kwargs):
        """
        Create an Annotation Set.

        :param id: ID of the Annotation Set
        :param document: Document where the Annotation Set belongs
        :param label_set: Label set where the Annotation Set belongs to
        :param annotations: Annotations of the Annotation Set
        """
        self.id_local = next(Data.id_iter)
        self.id_ = id_
        self.label_set: LabelSet = label_set
        self.document: Document = document  # we don't add it to the Document as it's added via get_annotations
        if document:
            document.add_annotation_set(self)

    def __repr__(self):
        """Return string representation of the Annotation Set."""
        return f"{self.__class__.__name__}({self.id_}) of {self.label_set} in {self.document}."

    def lose_weight(self):
        """Delete data of the instance."""
        self.label_set = None
        self.document = None

    @property
    def annotations(self):
        """All Annotations currently in this Annotation Set."""
        related_annotation = []
        # todo discuss [x for x in self.document.annotations() if x.label]:
        for annotation in self.document.annotations():
            if annotation.annotation_set == self:
                related_annotation.append(annotation)
        return related_annotation

    @property
    def start_offset(self):
        """Calculate earliest start based on all Annotations currently in this Annotation Set."""
        return min((s.start_offset for a in self.annotations for s in a.spans), default=None)

    @property
    def end_offset(self):
        """Calculate the end based on all Annotations currently in this Annotation Set."""
        return max((a.end_offset for a in self.annotations), default=None)


class LabelSet(Data):
    """A Label Set is a group of labels."""

    def __init__(
        self,
        project,
        labels=None,
        id_: int = None,
        name: str = None,
        name_clean: str = None,
        is_default=False,
        categories=None,
        has_multiple_annotation_sets=False,
        **kwargs,
    ):
        """
        Create a named Label Set.

        :param project: Project where the Label Set belongs
        :param id_: ID of the Label Set
        :param name: Name of Label Set
        :param name_clean: Normalized name of the Label Set
        :param labels: Labels that belong to the Label Set (IDs)
        :param is_default: Bool for the Label Set to be the default one in the Project
        :param categories: Categories to which the Label Set belongs
        :param has_multiple_annotation_sets: Bool to allow the Label Set to have different Annotation Sets in a Document
        """
        if labels is None:
            labels = []
        self.id_local = next(Data.id_iter)
        self.id_ = id_
        self.name = name
        self.name_clean = name_clean
        self.is_default = is_default

        if not categories and "default_label_sets" in kwargs:
            self._default_of_label_set_ids = kwargs["default_label_sets"]
            self.categories = []
        elif not categories and "default_section_labels" in kwargs:
            self._default_of_label_set_ids = kwargs["default_section_labels"]
            self.categories = []
        else:
            self._default_of_label_set_ids = []
            self.categories = categories

        self.has_multiple_annotation_sets = has_multiple_annotation_sets

        if "has_multiple_sections" in kwargs:
            self.has_multiple_annotation_sets = kwargs["has_multiple_sections"]

        self.project: Project = project
        self.labels: List[Label] = []

        for label in labels:
            if isinstance(label, int):
                label = self.project.get_label_by_id(id_=label)
            self.add_label(label)
        # todo why?
        self.has_multiple_sections = self.has_multiple_annotation_sets
        # self.default_templates = self.categories

    def __repr__(self):
        """Return string representation of the Label Set."""
        return f"{self.name} ({self.id_})"

    def add_category(self, category: 'Category'):
        """
        Add Category to Project, if it does not exist.

        :param category: Category to add in the Project
        """
        if category not in self.categories:
            self.categories.append(category)
        else:
            logger.error(f'{self} already has category {category}.')

    def add_label(self, label):
        """
        Add Label to Label Set, if it does not exist.

        :param label: Label ID to be added
        """
        if label not in self.labels:
            self.labels.append(label)
        else:
            logger.error(f'{self} already has {label}, which cannot be added twice.')


class Category(Data):
    """A Category is used to group Documents."""

    def __init__(self, project, id_: int = None, name: str = None, name_clean: str = None, *args, **kwargs):
        """Define a Category that is also a Label Set but cannot have other Categories associated to it."""
        self.id_local = next(Data.id_iter)
        self.id_ = id_
        self.name = name
        self.name_clean = name_clean
        self.project: Project = project
        self.label_sets: List[LabelSet] = []

    def documents(self):
        """Filter for Documents of this Category."""
        return [x for x in self.project.documents if x.category == self]

    def test_documents(self):
        """Filter for test Documents of this Category."""
        return [x for x in self.project.test_documents if x.category == self]

    def add_label_set(self, label_set):
        """Add Label Set to Category."""
        if label_set not in self.label_sets:
            self.label_sets.append(label_set)
        else:
            logger.error(f'{self} already has {label_set}, which cannot be added twice.')

    def __repr__(self):
        """Return string representation of the Category."""
        return f"{self.name} ({self.id_})"


class Label(Data):
    """A Label is the name of a group of individual pieces of information annotated in a type of document."""

    def __init__(
        self,
        project,
        id_: Union[int, None] = None,
        text: str = None,
        get_data_type_display: str = None,
        text_clean: str = None,
        description: str = None,
        label_sets=None,
        has_multiple_top_candidates: bool = False,
        threshold: float = None,  # todo should we really add the default 0.1?
        *initial_data,
        **kwargs,
    ):
        """
        Create a named Label.

        :param project: Project where the Label belongs
        :param id_: ID of the label
        :param text: Name of the label
        :param get_data_type_display: Data type of the label
        :param text_clean: Normalized name of the label
        :param description: Description of the label
        :param label_sets: Label sets that use this label
        """
        if label_sets is None:
            label_sets = []
        self.id_local = next(Data.id_iter)
        self.id_ = id_
        self.name = text
        self.name_clean = text_clean
        self.data_type = get_data_type_display
        self.description = description
        self.has_multiple_top_candidates = has_multiple_top_candidates
        self.threshold = threshold
        self.project: Project = project
        project.add_label(self)
        if label_sets:  # todo why?
            [x.add_label(self) for x in label_sets]

        # Regex features
        self._tokens = None
        self.tokens_file_path = None
        self._regex: List[str] = []
        self.regex_file_path = None
        self._combined_tokens = None
        self.regex_file_path = os.path.join(self.project.regex_folder, f'{self.name_clean}.json5')
        self._correct_annotations = []

    def __repr__(self):
        """Return string representation."""
        return self.name

    @property
    def label_sets(self):
        """Get the Label Sets in which this Label is used."""
        label_sets = [x for x in self.project.label_sets if self in x.labels]
        return label_sets

    @property
    def translations(self):
        """Create a translation dictionary between offset string and business relevant representation."""
        return {
            annotation.offset_string: annotation.translated_string
            for annotation in self.annotations
            if annotation.translated_string
        }

    @property
    def annotations(self):
        """
        Add Annotation to Label.

        :return: Annotations
        """
        annotations = []
        for document in self.project.documents:
            annotations += document.annotations(label=self)
        return annotations

    def add_label_set(self, label_set: "LabelSet"):
        """
        Add Label Set to label, if it does not exist.

        :param label_set: Label set to add
        """
        if label_set not in self.label_sets:
            self.label_sets.append(label_set)
        else:
            logger.warning(f'{self} already has Label Set {label_set}.')
        return self

    @property
    def correct_annotations(self):
        """Return correct Annotations."""
        if not self._correct_annotations:
            logger.info(f'Find all correct Annotations of {self}.')
            self._correct_annotations = [annotation for annotation in self.annotations if annotation.is_correct]
        return self._correct_annotations

    @property
    def documents(self) -> List["Document"]:
        """Return all Documents which contain Annotations of this Label."""
        relevant_id = list(set([anno.document.id_ for anno in self.annotations]))
        return [doc for doc in self.project.documents if (doc.id_ in relevant_id)]

    # todo move to regex.py so it runs on a list of Annotations, run on Annotations
    def find_tokens(self):
        """Calculate the regex token of a label, which matches all offset_strings of all correct Annotations."""
        self._evaluations = []  # used to do the duplicate check on Annotation level
        for annotation in self.correct_annotations:
            self._evaluations += annotation.tokens()
        try:
            tokens = get_best_regex(self._evaluations, log_stats=True)
        except ValueError:
            logger.error(f'We cannot find tokens for {self} with a f_score > 0.')
            tokens = []
        return tokens

    def tokens(self, update=False) -> List[str]:
        """Calculate tokens to be used in the regex of the Label."""
        if not self._tokens or update:
            self.tokens_file_path = os.path.join(self.project.regex_folder, f'{self.name_clean}_tokens.json5')
            if not is_file(self.tokens_file_path, raise_exception=False) or update:

                logger.info(f'Build tokens for Label {self.name}.')
                self._tokens = self.find_tokens()

                with open(self.tokens_file_path, 'w') as f:
                    json.dump(self._tokens, f, indent=2, sort_keys=True)
            else:
                logger.info(f'Load existing tokens for Label {self.name}.')
                with open(self.tokens_file_path, 'r') as f:
                    self._tokens = json.load(f)
        return self._tokens

    def check_tokens(self):
        """Check if a list of regex do find the annotations. Log Annotations that we cannot find."""
        not_found = []
        for annotation in self.correct_annotations:
            for span in annotation.spans:
                valid_offset = span.offset_string.replace('\n', '').replace('\t', '').replace('\f', '').replace(' ', '')
                if valid_offset and span not in annotation.regex_annotation_generator(self.tokens()):
                    logger.error(
                        f'Please check Annotation ({span.annotation.get_link()}) >>{repr(span.offset_string)}<<.'
                    )
                    not_found.append(span)
        return not_found

    @property
    def combined_tokens(self):
        """Create one OR Regex for all relevant Annotations tokens."""
        if not self._combined_tokens:
            self._combined_tokens = merge_regex(self.tokens())
        return self._combined_tokens

    def evaluate_regex(self, regex, filtered_group=None, regex_quality=0):
        """
        Evaluate a regex on overall Project data.

        Type of regex allows you to group regex by generality

        Example:
            Three Annotations about the birth date in two Documents and one regex to be evaluated
            1.doc: "My was born at the 12th of December 1980, you could also say 12.12.1980." (2 Annotations)
            2.doc: "My was born at 12.06.1997." (1 Annotations)
            regex: dd.dd.dddd (without escaped characters for easier reading)
            stats:
                  total_correct_findings: 2
                  correct_label_annotations: 3
                  total_findings: 2 --> precision 100 %
                  num_docs_matched: 2
                  Project.documents: 2  --> Document recall 100%

        """
        evaluations = [
            document.evaluate_regex(regex=regex, filtered_group=filtered_group, label=self)
            for document in self.project.documents
        ]

        total_findings = sum(evaluation['count_total_findings'] for evaluation in evaluations)
        correct_findings = [finding for evaluation in evaluations for finding in evaluation['correct_findings']]
        total_correct_findings = sum(evaluation['count_total_correct_findings'] for evaluation in evaluations)
        processing_times = [evaluation['runtime'] for evaluation in evaluations]

        try:
            annotation_precision = total_correct_findings / total_findings
        except ZeroDivisionError:
            annotation_precision = 0

        try:
            annotation_recall = total_correct_findings / len(self.correct_annotations)
        except ZeroDivisionError:
            annotation_recall = 0

        try:
            f_score = 2 * (annotation_precision * annotation_recall) / (annotation_precision + annotation_recall)
        except ZeroDivisionError:
            f_score = 0

        if self.project.documents:
            evaluation = {
                'regex': regex,
                'regex_len': len(regex),  # the longer the regex the more conservative it is to use
                'runtime': sum(processing_times) / len(processing_times),  # time to process the regex
                'annotation_recall': annotation_recall,
                'annotation_precision': annotation_precision,
                'f1_score': f_score,
                'regex_quality': regex_quality,
                # other stats
                'correct_findings': correct_findings,
                'total_findings': total_findings,
                'total_correct_findings': total_correct_findings,
            }
            return evaluation
        else:
            return {}

    def find_regex(self) -> List[str]:
        """Find the best combination of regex in the list of all regex proposed by Annotations."""
        if not self.correct_annotations:
            logger.warning(f'{self} has no correct annotations.')
            return []

        # todo: start duplicate check
        regex_made = []
        for annotation in self.annotations:
            for span in annotation._spans:
                proposals = annotation.document.regex(start_offset=span.start_offset, end_offset=span.end_offset)
                for proposal in proposals:
                    regex_to_remove_groupnames = re.compile('<.*?>')
                    regex_found = [re.sub(regex_to_remove_groupnames, '', reg) for reg in regex_made]
                    new_regex = re.sub(regex_to_remove_groupnames, '', proposal)
                    if new_regex not in regex_found:
                        regex_made.append(proposal)

        logger.info(
            f'For Label {self.name} we found {len(regex_made)} regex proposals for {len(self.correct_annotations)}'
            f' annotations.'
        )

        evaluations = [self.evaluate_regex(_regex_made, f'{self.name_clean}_') for _regex_made in regex_made]
        logger.info(f'We compare {len(evaluations)} regex for {len(self.correct_annotations)} correct Annotations.')

        try:
            logger.info(f'Evaluate {self} for best regex.')
            best_regex = get_best_regex(evaluations)
        except ValueError:
            logger.exception(f'We cannot find regex for {self} with a f_score > 0.')
            best_regex = []
        # todo: end duplicate check

        # for annotation in self.annotations:
        #     for span in annotation._spans:
        #         for regex in best_regex:
        #             _, _, spans = generic_candidate_function(regex)(annotation.document.text)
        #             if (span.start_offset, span.end_offset) in spans:
        #                 break
        #         else:
        #             logger.error(f'Fallback regex added for >>{span}<<.')
        #             _suggest = annotation.document.regex(span.start_offset, span.end_offset)
        #             match = check_for_match(
        #                 annotation.document.text, _suggest[:1], span.start_offset, span.end_offset
        #             )
        #             if match:
        #                 best_regex += _suggest

        # Final check.
        # for annotation in self.annotations:
        #     for regex in best_regex:
        #         x = generic_candidate_function(regex)(annotation.document.text)
        #         if (annotation.start_offset, annotation.end_offset) in x[2]:
        #             break
        #     else:
        #         logger.error(f'{annotation} could not be found by any regex.')
        return best_regex

    def regex(self, update=False) -> List:
        """Calculate regex to be used in the LabelExtractionModel."""
        if not self._regex or update:
            if not is_file(self.regex_file_path, raise_exception=False) or update:
                logger.info(f'Build regexes for Label {self.name}.')
                self._regex = self.find_regex()
                with open(self.regex_file_path, 'w') as f:
                    json.dump(self._regex, f, indent=2, sort_keys=True)
            else:
                logger.info(f'Start loading existing regexes for Label {self.name}.')
                with open(self.regex_file_path, 'r') as f:
                    self._regex = json.load(f)
        logger.info(f'Regexes are ready for Label {self.name}.')
        return self._regex

    def save(self) -> bool:
        """
        Save Label online.

        If no Label Sets are specified, the Label is associated with the first default Label Set of the Project.

        :return: True if the new Label was created.
        """
        new_label_added = False
        try:
            if len(self.label_sets) == 0:
                prj_label_sets = self.project.label_sets
                label_set = [t for t in prj_label_sets if t.is_default][0]
                label_set.add_label(self)

            response = create_label(
                project_id=self.project.id_,
                label_name=self.name,
                description=self.description,
                has_multiple_top_candidates=self.has_multiple_top_candidates,
                data_type=self.data_type,
                label_sets=self.label_sets,
            )
            self.id_ = response
            new_label_added = True
        except Exception:
            logger.error(f"Not able to save Label {self.name}.")

        return new_label_added


class Span(Data):
    """An Span is a single sequence of characters."""

    def __init__(self, start_offset: int, end_offset: int, annotation=None):
        """
        Initialize the Span without bbox, to save storage.

        If Bbox should be calculated the bbox file of the Document will be automatically downloaded.

        :param start_offset: Start of the offset string (int)
        :param end_offset: Ending of the offset string (int)
        :param annotation: The Annotation the Span belong to
        """
        if start_offset == end_offset:
            logger.warning(f"You created a {self.__class__.__name__} with start {start_offset} and no Text.")
        self.id_local = next(Data.id_iter)
        self.annotation = annotation
        self.start_offset = start_offset
        self.end_offset = end_offset
        self.page_index = None
        self.top = None
        self.bottom = None
        self.x0 = None
        self.x1 = None
        self.y0 = None
        self.y1 = None

    def __eq__(self, other) -> bool:
        """Compare any point of data with their position is equal."""
        return (
            type(self) == type(other)
            and self.start_offset == other.start_offset
            and self.end_offset == other.end_offset
        )

    def __lt__(self, other: 'Span'):
        """If we sort spans we do so by start offset."""
        # todo check for overlapping
        return self.start_offset < other.start_offset

    def __repr__(self):
        """Return string representation."""
        return f"{self.__class__.__name__} ({self.start_offset}, {self.end_offset})"

    def bbox(self) -> 'Span':
        """Calculate the bounding box of a text sequence."""
        if self.annotation:
            b = get_bbox(self.annotation.document.get_bbox(), self.start_offset, self.end_offset)
            self.page_index = b['page_index']
            self.top = b['top']
            self.bottom = b['bottom']
            self.x0 = b['x0']
            self.x1 = b['x1']
            self.y0 = b['y0']
            self.y1 = b['y1']
        return self

    @property
    def normalized(self):
        """Normalize the offset string."""
        return normalize(self.offset_string, self.annotation.label.data_type)

    @property
    def offset_string(self) -> Union[str, None]:
        """Calculate the offset string of a Span."""
        if self.annotation and self.annotation.document and self.annotation.document.text:
            return self.annotation.document.text[self.start_offset : self.end_offset]
        else:
            return None

    def eval_dict(self):
        """Return any information needed to evaluate the Span."""
        if self.start_offset == 0 and self.end_offset == 0:
            eval = {
                "id_local": None,
                "id_": None,
                "confidence": None,
                "start_offset": 0,  # to support compare function to evaluate True and False
                "end_offset": 0,  # to support compare function to evaluate True and False
                "is_correct": None,
                "revised": None,
                "label_threshold": None,
                "label_id": None,
                "label_set_id": None,
                "annotation_set_id": 0,  # to allow grouping to compare boolean
            }
        else:
            eval = {
                "id_local": self.annotation.id_local,
                "id_": self.annotation.id_,
                "confidence": self.annotation.confidence,
                "start_offset": self.start_offset,  # to support multiline
                "end_offset": self.end_offset,  # to support multiline
                "is_correct": self.annotation.is_correct,
                "revised": self.annotation.revised,
                "label_threshold": self.annotation.label.threshold,  # todo: allow to optimize threshold
                "label_id": self.annotation.label.id_,
                "label_set_id": self.annotation.label_set.id_,
                "annotation_set_id": self.annotation.annotation_set.id_,
            }
        return eval


class Annotation(Data):
    """An Annotation holds information that a Label and Annotation Set has been assigned by a list of Spans."""

    def __init__(
        self,
        document: 'Document',
        annotation_set_id: Union[int, None] = None,  # support to init from API output
        annotation_set: Union[AnnotationSet, None] = None,  # support to init from API output
        label: Union[int, Label, None] = None,
        label_set_id: Union[None, int] = None,
        label_set: Union[None, LabelSet] = None,
        is_correct: bool = False,
        revised: bool = False,
        normalized=None,
        id_: int = None,
        spans=None,
        accuracy: float = None,
        translated_string=None,
        *initial_data,
        **kwargs,
    ):
        """
        Initialize the Annotation.

        :param label: ID of the Annotation
        :param is_correct: If the Annotation is correct or not (bool)
        :param revised: If the Annotation is revised or not (bool)
        :param id_: ID of the Annotation (int)
        :param accuracy: Accuracy of the Annotation (float) which is the Confidence
        :param document: Document to annotate
        :param annotation: Annotation Set of the Document where the Label belongs
        :param label_set_text: Name of the Label Set where the Label belongs
        :param translated_string: Translated string
        :param label_set_id: ID of the Label Set where the Label belongs
        """
        self.id_local = next(Data.id_iter)
        self.is_correct = is_correct
        self.revised = revised
        self.normalized = normalized
        self.translated_string = translated_string
        self.document = document
        self.id_ = id_  # Annotations can have None id_, if they are not saved online and are only available locally
        self._spans = []

        if accuracy:  # its a confidence
            self.confidence = accuracy
        elif self.id_ is not None and accuracy is None:  # todo hotfix: it's an online annotation crated by a human
            self.confidence = 1
        else:
            self.confidence = None

        if isinstance(label, int):
            self.label: Label = self.document.project.get_label_by_id(label)
        elif isinstance(label, Label):
            self.label: Label = label
        else:
            self.label: Label = None
            logger.info(f'{self.__class__.__name__} {self.id_local} has no Label.')

        # if no label_set_id we check if is passed by section_label_id
        if label_set_id is None and kwargs.get("section_label_id") is not None:
            label_set_id = kwargs.get("section_label_id")

        # handles association to an Annotation Set if the Annotation belongs to a Category
        if isinstance(label_set_id, int):
            self.label_set: LabelSet = self.document.project.get_label_set_by_id(label_set_id)
        elif isinstance(label_set, LabelSet):
            self.label_set = label_set
        else:
            self.label_set = None
            logger.info(f'{self.__class__.__name__} {self.id_local} has no Label Set.')

        # make sure an Annotation Set is available
        if isinstance(annotation_set_id, int):
            self.annotation_set = self.document.get_annotation_set_by_id(annotation_set_id)
        elif isinstance(annotation_set, AnnotationSet):
            self.annotation_set = annotation_set
        else:
            self.annotation_set = None
            logger.debug(f'{self} in {self.document} created but without Annotation Set information.')

        for span in spans or []:
            self._add_span(span)

        self.selection_bbox = kwargs.get("selection_bbox", None)
        # self.page_number = kwargs.get("page_number", None)

        bboxes = kwargs.get("bboxes", None)
        if bboxes and len(bboxes) > 0:
            for bbox in bboxes:
                if "start_offset" in bbox.keys() and "end_offset" in bbox.keys():
                    sa = Span(start_offset=bbox["start_offset"], end_offset=bbox["end_offset"], annotation=self)
                    self._add_span(sa)
                else:
                    logger.error(f'SDK cannot read bbox of Annotation {self.id_} in {self.document}: {bbox}')
        elif (
            bboxes is None
            and kwargs.get("start_offset", None) is not None
            and kwargs.get("end_offset", None) is not None
        ):
            # Legacy support for creating Annotations with a single offset
            bbox = kwargs.get('bbox', {})
            sa = Span(start_offset=kwargs.get("start_offset"), end_offset=kwargs.get("end_offset"), annotation=self)
            self._add_span(sa)

            logger.warning(f'{self} is empty')
        else:
            logger.debug(f'{self} created but without bbox information.')
            # raise NotImplementedError
            # todo is it ok to have no bbox ? raise NotImplementedError

        # TODO START LEGACY -
        self.top = None
        self.top = None
        self.x0 = None
        self.x1 = None
        self.y0 = None
        self.y1 = None
        bbox = kwargs.get('bbox')
        if bbox:
            self.top = bbox.get('top')
            self.bottom = bbox.get('bottom')
            self.x0 = bbox.get('x0')
            self.x1 = bbox.get('x1')
            self.y0 = bbox.get('y0')
            self.y1 = bbox.get('y1')

        self.bboxes = kwargs.get('bboxes', None)  # todo: smoothen implementation of multiple bboxes
        self.selection_bbox = kwargs.get('selection_bbox', None)
        self.page_number = kwargs.get('page_number', None)
        # TODO END LEGACY -

        # regex features
        self._tokens = []
        self._regex = None

        # Call add_annotation to document at the end, so all attributes for duplicate checking are available.
        if self.document:
            self.document.add_annotation(self)

    def __repr__(self):
        """Return string representation."""
        if self.label and self.document:
            span_str = ', '.join(f'{x.start_offset, x.end_offset}' for x in self._spans)
            return f"{self.__class__.__name__} {self.label.name} {span_str}"
        elif self.label:
            return f"{self.__class__.__name__} {self.label.name} ({self._spans})"
        else:
            return f"{self.__class__.__name__} without Label ({self.start_offset}, {self.end_offset})"

    def __eq__(self, other):
        """We compare a Annotation based on it's Label, Label-Sets."""
        result = False
        # TODO Here are two option on how to define __equal__
        # (1) it could be a "real" duplicate based on label, label_set and spans
        # (2) it could be mark spans only once as correct (in this case it could be used in the tokenizer for duplicate
        # checking, if we go with (1) we need another method for duplicate cheking

        # if self.document and other.document and self.document == other.document:
        #     if self.label and other.label and self.label == other.label:
        #         if self.label_set and other.label_set and self.label_set == other.label_set:
        #             if self.spans == other.spans:
        #                 result = True
        # return result

        if self.document and other.document and self.document == other.document:
            if self.is_correct == other.is_correct:
                if self.spans == other.spans:
                    result = True
        return result

    def __lt__(self, other):
        """If we sort Annotations we do so by start offset."""
        # logger.warning('Legacy: Annotations can not be sorted consistently by start offset.')
        return min([span.start_offset for span in self.spans]) < min([span.start_offset for span in other.spans])

    def __hash__(self):
        """Identity of Annotation that does not change over time."""
        return hash((self.start_offset, self.end_offset, self.label_set, self.document, self.label))

    @property
    def is_multiline(self) -> int:
        """Calculate if Annotation spans multiple lines of text."""
        logger.error('We cannot calculate this. The indicator is unreliable.')
        return self.offset_string.count('\n')

    @property
    def normalize(self) -> str:
        """Provide one normalized offset string due to legacy."""
        logger.warning('You use normalize on Annotation Level which is legacy.')
        return normalize(self.offset_string, self.label.data_type)

    @property
    def start_offset(self) -> int:
        """Legacy: One Annotations can have multiple start offsets."""
        logger.warning('You use start_offset on Annotation Level which is legacy.')
        return min([sa.start_offset for sa in self._spans], default=None)

    @property
    def end_offset(self) -> int:
        """Legacy: One Annotations can have multiple end offsets."""
        logger.warning('You use end_offset on Annotation Level which is legacy.')
        return max([sa.end_offset for sa in self._spans], default=None)

    @property
    def is_online(self) -> Optional[int]:
        """Define if the Annotation is saved to the server."""
        return self.id_ is not None

    @property
    def offset_string(self) -> List[str]:
        """View the string representation of the Annotation."""
        if self.document.text:
            result = [span.offset_string for span in self.spans]
        else:
            result = []
        return result

    @property
    def eval_dict(self) -> List[dict]:
        """Calculate the Span information to evaluate the Annotation."""
        result = []
        if not self._spans:
            result.append(Span(start_offset=0, end_offset=0).eval_dict())
        else:
            for sa in self._spans:
                result.append(sa.eval_dict())
        return result

    def _add_span(self, span: Span):
        """
        Add a Span to an Annotation.

        This is a private method and should only be called in __init__ as otherwise the duplicate check for annotations
        is bypassed.
        """
        if span not in self._spans:
            self._spans.append(span)
            span.annotation = self
        else:
            logger.error(f'In {self} the Span {span} is a duplicate and will not be added.')
        return self

    def get_link(self):
        """Get link to the Annotation in the SmartView."""
        return KONFUZIO_HOST + "/a/" + str(self.id_)

    def save(self, document_annotations: list = None) -> bool:
        """
        Save Annotation online.

        If there is already an Annotation in the same place as the current one, we will not be able to save the current
        annotation.

        In that case, we get the id_ of the original one to be able to track it.
        The verification of the duplicates is done by checking if the offsets and Label match with any Annotations
        online.
        To be sure that we are comparing with the information online, we need to have the Document updated.
        The update can be done after the request (per annotation) or the updated Annotations can be passed as input
        of the function (advisable when dealing with big Documents or Documents with many Annotations).

        :param document_annotations: Annotations in the Document (list)
        :return: True if new Annotation was created
        """
        new_annotation_added = False
        if not self.label_set:
            label_set_id = None
        else:
            label_set_id = self.label_set.id_
        if self.is_online:
            logger.error("You cannot update Annotations once saved online.")
            # update_annotation(id_=self.id_, document_id=self.document.id_, project_id=self.project.id_)

        if not self.is_online:
            response = post_document_annotation(
                document_id=self.document.id_,
                start_offset=self.start_offset,
                end_offset=self.end_offset,
                label_id=self.label.id_,
                label_set_id=label_set_id,
                accuracy=self.confidence,
                is_correct=self.is_correct,
                revised=self.revised,
                annotation_set=self.annotation_set,
                # bboxes=self.bboxes,
                # selection_bbox=self.selection_bbox,
                page_number=self.page_number,
            )
            if response.status_code == 201:
                json_response = json.loads(response.text)
                self.id_ = json_response["id"]
                new_annotation_added = True
            elif response.status_code == 403:
                logger.error(response.text)
                try:
                    if "In one project you cannot label the same text twice." in response.text:
                        if document_annotations is None:
                            # get the Annotation
                            self.document.update()
                            document_annotations = self.document.annotations()
                        # get the id_ of the existing annotation
                        is_duplicated = False
                        for annotation in document_annotations:
                            if (
                                annotation.start_offset == self.start_offset
                                and annotation.end_offset == self.end_offset
                                and annotation.label == self.label
                            ):
                                logger.error(f"ID of annotation online: {annotation.id_}")
                                self.id_ = annotation.id_
                                is_duplicated = True
                                break

                        # if there isn't a perfect match, the current Annotation is considered incorrect
                        if not is_duplicated:
                            self.is_correct = False

                        new_annotation_added = False
                    else:
                        logger.exception(f"Unknown issue to create Annotation {self} in {self.document}")
                except KeyError:
                    logger.error(f"Not able to save annotation online: {response}")
        return new_annotation_added

    def regex_annotation_generator(self, regex_list) -> List[Span]:
        """
        Build Spans without Labels by regexes.

        :return: Return sorted list of Spans by start_offset
        """
        spans: List[Span] = []
        for regex in regex_list:
            dict_spans = regex_spans(doctext=self.document.text, regex=regex)
            for offset in list(set((x['start_offset'], x['end_offset']) for x in dict_spans)):
                span = Span(start_offset=offset[0], end_offset=offset[1], annotation=self)
                spans.append(span)
        spans.sort()
        return spans

    # def toJSON(self):
    #     """Convert Annotation to dict."""
    #     res_dict = {
    #         'start_offset': self.start_offset,
    #         'end_offset': self.end_offset,
    #         'label': self.label.id_,
    #         'revised': self.revised,
    #         'annotation_set': self.annotation_set,
    #         'label_set_id': self.label_set.id_,
    #         'accuracy': self.confidence,
    #         'is_correct': self.is_correct,
    #     }
    #
    #     res = {k: v for k, v in res_dict.items() if v is not None}
    #     return res

    # @property
    # def page_index(self) -> int:
    #     """Calculate the index of the page on which the Annotation starts, first page has index 0."""
    #     return self.document.text[0: self.start_offset].count('\f')
    #
    # @property
    # def line_index(self) -> int:
    #     """Calculate the index of the page on which the Annotation starts, first page has index 0."""
    #     return self.document.text[0: self.start_offset].count('\n')

    def token_append(self, evaluation, new_regex):
        """Append token if it is not a duplicate."""
        regex_to_remove_groupnames = re.compile('<.*?>')
        matchers = [re.sub(regex_to_remove_groupnames, '', t['regex']) for t in self._tokens]
        new_matcher = re.sub(regex_to_remove_groupnames, '', new_regex)
        if new_matcher not in matchers:
            self._tokens.append(evaluation)
        else:
            logger.info(f'Annotation Token {repr(new_matcher)} or regex {repr(new_regex)} does exist.')

    def tokens(self) -> List:
        """Create a list of potential tokens based on this annotation."""
        if not self._tokens:
            for span in self._spans:
                harmonized_whitespace = suggest_regex_for_string(span.offset_string, replace_numbers=False)
                numbers_replaced = suggest_regex_for_string(span.offset_string)
                full_replacement = suggest_regex_for_string(span.offset_string, replace_characters=True)

                # the original string, with harmonized whitespaces
                regex_w = f'(?P<{self.label.name_clean}_W_{self.id_}_{span.start_offset}>{harmonized_whitespace})'
                evaluation_w = self.label.evaluate_regex(regex_w, regex_quality=0)
                if evaluation_w['total_correct_findings'] > 1:
                    self.token_append(evaluation=evaluation_w, new_regex=regex_w)
                # the original string, numbers replaced
                if harmonized_whitespace != numbers_replaced:
                    regex_n = f'(?P<{self.label.name_clean}_N_{self.id_}_{span.start_offset}>{numbers_replaced})'
                    self.token_append(evaluation=self.label.evaluate_regex(regex_n, regex_quality=1), new_regex=regex_n)
                # numbers and characters replaced
                if numbers_replaced != full_replacement:
                    regex_f = f'(?P<{self.label.name_clean}_F_{self.id_}_{span.start_offset}>{full_replacement})'
                    self.token_append(evaluation=self.label.evaluate_regex(regex_f, regex_quality=2), new_regex=regex_f)
                if not self._tokens:  # fallback if every proposed token is equal
                    regex_w = f'(?P<{self.label.name_clean}_W_{self.id_}_fallback>{harmonized_whitespace})'
                    self.token_append(evaluation=self.label.evaluate_regex(regex_w, regex_quality=0), new_regex=regex_w)

                    regex_n = f'(?P<{self.label.name_clean}_N_{self.id_}_fallback>{numbers_replaced})'
                    self.token_append(evaluation=self.label.evaluate_regex(regex_n, regex_quality=1), new_regex=regex_n)
                    regex_f = f'(?P<{self.label.name_clean}_F_{self.id_}_fallback>{full_replacement})'
                    self.token_append(evaluation=self.label.evaluate_regex(regex_f, regex_quality=2), new_regex=regex_f)
        return self._tokens

    def regex(self):
        """Return regex of this annotation."""
        return self.label.combined_tokens

    def delete(self) -> None:
        """Delete Annotation online."""
        for index, annotation in enumerate(self.document._annotations):
            if annotation == self:
                del self.document._annotations[index]

        if self.is_online:
            response = delete_document_annotation(document_id=self.document.id_, annotation_id=self.id_)
            if response.status_code == 204:
                self.id_ = None
            else:
                logger.exception(response.text)

    @property
    def spans(self):
        """Return default entry to get all Spans of the Annotation."""
        return self._spans


class Document(Data):
    """Access the information about one document, which is available online."""

    def __init__(
        self,
        project,
        id_: Union[int, None] = None,
        file_url: str = None,
        status=None,
        data_file_name: str = None,
        is_dataset: bool = None,
        dataset_status: int = None,
        updated_at: tzinfo = None,
        category_template: int = None,
        text: str = None,
        bbox: dict = None,
        update: bool = None,
        *args,
        **kwargs,
    ):
        """
        Check if the Document document_folder is available, otherwise create it.

        :param id_: ID of the Document
        :param project: Project where the Document belongs to
        :param file_url: URL of the document
        :param status: Status of the document
        :param data_file_name: File name of the document
        :param is_dataset: Is dataset or not. (bool)
        :param dataset_status: Dataset status of the Document (e.g. training)
        :param updated_at: Updated information
        :param bbox: Bounding box information per character in the PDF (dict)
        :param number_of_pages: Number of pages in the document
        """
        self.id_local = next(Data.id_iter)
        self.id_ = id_
        self._annotations: List[Annotation] = []
        self._annotation_sets: List[AnnotationSet] = []
        self.file_url = file_url
        self.is_dataset = is_dataset
        self.dataset_status = dataset_status
        self._update = update  # the default is None: True will load it from the API, False from local files

        if project and category_template:
            self.category = project.get_category_by_id(category_template)
        else:
            self.category = None

        if updated_at:
            self.updated_at = dateutil.parser.isoparse(updated_at)
        else:
            self.updated_at = None

        self.name = data_file_name
        self.status = status  # status of document online
        self.project = project
        # project.add_document(self)  # check for duplicates by ID before adding the Document to the project

        # use hidden variables to store low volume information in instance
        self._text = text
        self._bbox = bbox
        self._hocr = None
        self._pages = None

        # prepare local setup for document
        if self.id_:
            pathlib.Path(self.document_folder).mkdir(parents=True, exist_ok=True)
        self.image_paths = []  # Path to the images  # todo implement pages
        self.annotation_file_path = os.path.join(self.document_folder, "annotations.json5")
        self.annotation_set_file_path = os.path.join(self.document_folder, "annotation_sets.json5")
        self.txt_file_path = os.path.join(self.document_folder, "document.txt")
        self.hocr_file_path = os.path.join(self.document_folder, "document.hocr")
        self.pages_file_path = os.path.join(self.document_folder, "pages.json5")
        self.bbox_file_path = os.path.join(self.document_folder, "bbox.zip")
        self.bio_scheme_file_path = os.path.join(self.document_folder, "bio_scheme.txt")

    def __repr__(self):
        """Return the name of the Document incl. the ID."""
        return f"{self.name}: {self.id_}"

    @property
    def file_path(self):
        """Return path to file."""
        return os.path.join(self.document_folder, amend_file_name(self.name))

    @property
    def ocr_file_path(self):
        """Return path to OCR PDF file."""
        return os.path.join(self.document_folder, amend_file_name(self.name, append_text="ocr", new_extension=".pdf"))

    @property
    def number_of_pages(self):
        """Calculate the number of pages."""
        return len(self.text.split('\f'))

    # todo goes to Trainer extract Method of AI Models
    def add_extractions_as_annotations(
        self, label: Label, extractions, label_set: LabelSet, annotation_set: AnnotationSet
    ):
        """Add the extraction of a model to the document."""
        annotations = extractions[extractions['Accuracy'] > 0.1][
            ['Start', 'End', 'Accuracy', 'page_index', 'x0', 'x1', 'y0', 'y1', 'top', 'bottom']
        ].sort_values(by='Accuracy', ascending=False)
        annotations.rename(columns={'Start': 'start_offset', 'End': 'end_offset'}, inplace=True)
        for annotation in annotations.to_dict('records'):  # todo ask Ana: are Start and End always ints
            anno = Annotation(
                document=self,
                label=label,
                accuracy=annotation['Accuracy'],
                label_set=label_set,
                annotation_set=annotation_set,
                bboxes=[annotation],
            )
            self.add_annotation(anno)
        return self

    # todo: Goes to Trainer extract AI method
    def evaluate_extraction_model(self, path_to_model: str):
        """Run and evaluate model on this document."""
        # todo: tbd local import to prevent circular import - Can only be used by konfuzio Trainer users
        from konfuzio.load_data import load_pickle

        model = load_pickle(path_to_model)

        # build the doc from model results
        virtual_doc = Document(
            project=self.project, text=self.text, bbox=self.get_bbox(), number_of_pages=self.number_of_pages
        )
        extraction_result = model.extract(document=virtual_doc)

        virtual_annotation_set_id = 0  # counter for accross mult. Annotation Set groups of a Label Set

        # define Annotation Set for the Category Label Set
        category_label_set = self.project.get_label_set_by_id(self.category.id_)
        virtual_default_annotation_set = AnnotationSet(
            document=virtual_doc, label_set=category_label_set, id_=virtual_annotation_set_id
        )

        # TODO: not needed once extract returns a document
        for label_or_label_set_name, information in extraction_result.items():
            if isinstance(information, pd.DataFrame):
                # annotations belong to the default Annotation Set
                # add default Annotation Set if there is any prediction for it
                if virtual_default_annotation_set not in virtual_doc.annotation_sets:
                    virtual_doc.add_annotation_set(virtual_default_annotation_set)

                label = self.project.get_label_by_name(label_or_label_set_name)
                virtual_doc.add_extractions_as_annotations(
                    label=label,
                    extractions=information,
                    label_set=self.category,
                    annotation_set=virtual_default_annotation_set,
                )

            else:  # process multi Annotation Sets where multiline is True
                label_set = self.project.get_label_set_by_name(label_or_label_set_name)

                if not isinstance(information, list):
                    information = [information]

                for entry in information:  # represents one of pot. multiple annotation-sets belonging of one LabelSet
                    virtual_annotation_set_id += 1
                    virtual_annotation_set = AnnotationSet(
                        document=virtual_doc, label_set=label_set, id_=virtual_annotation_set_id
                    )
                    virtual_doc.add_annotation_set(virtual_annotation_set)

                    for label_name, extractions in entry.items():
                        label = self.project.get_label_by_name(label_name)
                        virtual_doc.add_extractions_as_annotations(
                            label=label,
                            extractions=extractions,
                            label_set=label_set,
                            annotation_set=virtual_annotation_set,
                        )

        return compare(self, virtual_doc)

    def eval_dict(self, use_correct=False) -> dict:
        """Use this dict to evaluate Documents. The speciality: For ever Span of an Annotation create one entry."""
        result = []
        annotations = self.annotations(use_correct=use_correct)
        if not annotations:  # if there are no annotations in this Documents
            result.append(Span(start_offset=0, end_offset=0).eval_dict())
        else:
            for annotation in annotations:
                result += annotation.eval_dict

        return result

    @property
    def is_online(self) -> Optional[int]:
        """Define if the Document is saved to the server."""
        return self.id_ is not None

    @property
    def annotation_sets(self):
        """Return Annotation Sets of Documents."""
        return self._annotation_sets

    def annotations(
        self,
        label: Label = None,
        use_correct: bool = True,
        start_offset: int = 0,
        end_offset: int = None,
        fill: bool = False,
    ) -> List[Annotation]:
        """
        Filter available annotations.

        :param label: Label for which to filter the Annotations.
        :param use_correct: If to filter by correct annotations.
        :return: Annotations in the document.
        """
        # make sure the Document has all required information
        if self._update is None:
            pass
        elif self._update:
            self.update()
            self._update = None  # Make sure we don't repeat to load once loaded.
        else:
            self.get_annotations()  # get_annotations has a fallback, if you deleted the raw json files
            self._update = None  # Make sure we don't repeat to load once loaded.

        annotations = []
        add = False
        for annotation in self._annotations:
            for span in annotation.spans:
                # filter by correct information
                if (use_correct and annotation.is_correct) or not use_correct:
                    # todo: add option to filter for overruled Annotations where mult.=F
                    # todo: add option to filter for overlapping Annotations, `add_annotation` just checks for identical
                    # filter by start and end offset, include annotations that extend into the offset
                    if start_offset and end_offset:  # if the start and end offset are specified
                        latest_start = max(span.start_offset, start_offset)
                        earliest_end = min(span.end_offset, end_offset)
                        is_overlapping = latest_start - earliest_end <= 0
                    else:
                        is_overlapping = True

                    if label is not None:  # filter by label
                        if label == annotation.label and is_overlapping:
                            add = True
                    elif is_overlapping:
                        add = True
            # as multiline Annotations will be added twice
            if add:
                annotations.append(annotation)
                add = False

        if fill:
            # add a None Label to the default Label Set of the Document
            # todo: we cannot assure that the Document has a Category, so Annotations must not require label_set
            default_label_set = self.project.get_label_set_by_id(self.category.id_)
            no_label = Label(project=self.project, label_sets=[default_label_set])

            spans = [range(span.start_offset, span.end_offset) for anno in annotations for span in anno.spans]
            if end_offset is None:
                end_offset = len(self.text)
            missings = get_missing_offsets(start_offset=start_offset, end_offset=end_offset, annotated_offsets=spans)

            for missing in missings:
                new_spans = []
                offset_text = self.text[missing.start : missing.stop]
                new_annotation = Annotation(document=self, label=no_label, label_set=default_label_set)
                # we split Spans which apan multiple lines, so that one Span comprises one line
                offset_of_offset = 0
                line_breaks = [offset_line for offset_line in re.split(r'(\n)', offset_text) if offset_line != '']
                for offset in line_breaks:
                    start = missing.start + offset_of_offset
                    offset_of_offset += len(offset)
                    end = missing.start + offset_of_offset
                    new_span = Span(start_offset=start, end_offset=end, annotation=new_annotation)
                    new_spans.append(new_span)
                if new_spans:
                    new_annotation._spans = new_spans
                    annotations.append(new_annotation)

        return annotations

    @property
    def document_folder(self):
        """Get the path to the folder where all the Document information is cached locally."""
        return os.path.join(self.project.documents_folder, str(self.id_))

    def get_file(self, ocr_version: bool = True, update: bool = False):
        """
        Get OCR version of the original file.

        :param ocr_version: Bool to get the ocr version of the original file
        :param update: Update the downloaded file even if it is already available
        :return: Path to the selected file.
        """
        if ocr_version:
            file_path = self.ocr_file_path
        else:
            file_path = self.file_path

        if self.status[0] == 2 and (not file_path or not is_file(file_path, raise_exception=False) or update):
            if not is_file(file_path, raise_exception=False) or update:
                pdf_content = download_file_konfuzio_api(self.id_, ocr=ocr_version, session=self.session)
                with open(file_path, "wb") as f:
                    f.write(pdf_content)

        return file_path

    def get_images(self, update: bool = False):
        """
        Get Document pages as png images.

        :param update: Update the downloaded images even they are already available
        :return: Path to OCR file.
        """
        self.image_paths = []
        for page in self.pages:

            if is_file(page["image"], raise_exception=False):
                self.image_paths.append(page["image"])
            else:
                page_path = os.path.join(self.document_folder, f'page_{page["number"]}.png')
                self.image_paths.append(page_path)

                if not is_file(page_path, raise_exception=False) or update:
                    url = f'{KONFUZIO_HOST}{page["image"]}'
                    res = self.session.get(url)
                    with open(page_path, "wb") as f:
                        f.write(res.content)

    def download_document_details(self):
        """
        Retrieve data from a Document online in case documented has finished processing.

        :param update: Update the downloaded information even it is already available
        """
        if self.status[0] == 2:
            data = get_document_details(document_id=self.id_, project_id=self.project.id_, session=self.session)

            # write a file, even there are no annotations to support offline work
            with open(self.annotation_file_path, "w") as f:
                json.dump(data["annotations"], f, indent=2, sort_keys=True)

            with open(self.annotation_set_file_path, "w") as f:
                json.dump(data["sections"], f, indent=2, sort_keys=True)

            with open(self.txt_file_path, "w", encoding="utf-8") as f:
                f.write(data["text"])

            with open(self.pages_file_path, "w") as f:
                json.dump(data["pages"], f, indent=2, sort_keys=True)
        else:
            logger.error(f'{self} is not available for download.')

        return self

    def add_annotation(self, annotation: Annotation):
        """Add an annotation to a document.

        :param annotation: Annotation to add in the document
        :param check_duplicate: If to check if the Annotation already exists in the document
        :return: Input annotation.
        """
        if annotation not in self._annotations:
            self._annotations.append(annotation)
        else:
            # todo raise NotImplementedError
            message = f'In {self} the {annotation} is a duplicate and will not be added.'
            raise ValueError(message)

        return self

    def add_annotation_set(self, annotation_set: AnnotationSet):
        """Add the Annotation Sets to the document."""
        if annotation_set not in self._annotation_sets:
            # todo: skip Annotation Sets that don't belong to the Category: not possible via current API
            # if annotation_set.label_set.category == self.category:
            self._annotation_sets.append(annotation_set)
        else:
            # todo raise NotImplementedError
            logger.error(f'In {self} the {annotation_set} is a duplicate and will not be added.')
        return self

    def get_annotation_set_by_id(self, id_: int) -> AnnotationSet:
        """
        Return a Label Set by ID.

        :param id_: ID of the Label Set to get.
        """
        result = None
        for annotation_set in self._annotation_sets:
            if annotation_set.id_ == id_:
                result = annotation_set
        if result:
            return result
        else:
            logger.error(f"Annotation Set {id_} is not part of Document {self.id_}.")
            raise IndexError

    def get_text_in_bio_scheme(self, update=False) -> List[Tuple[str, str]]:
        """
        Get the text of the Document in the BIO scheme.

        :param update: Update the bio annotations even they are already available
        :return: list of tuples with each word in the text an the respective label
        """
        # if not is_file(self.bio_scheme_file_path, raise_exception=False) or update:
        annotations_in_doc = []
        for annotation in self.annotations():
            for span in annotation.spans:
                annotations_in_doc.append((span.start_offset, span.end_offset, annotation.label.name))
        converted_text = convert_to_bio_scheme(self.text, annotations_in_doc)
        with open(self.bio_scheme_file_path, "w", encoding="utf-8") as f:
            for word, tag in converted_text:
                f.writelines(word + " " + tag + "\n")
            f.writelines("\n")

        return converted_text

    def get_bbox(self):
        """
        Get bbox information per character of file. We don't store bbox as an attribute to save memory.

        :return: Bounding box information per character in the document.
        """
        if self._bbox:
            return self._bbox
        elif is_file(self.bbox_file_path, raise_exception=False):
<<<<<<< HEAD
            with open(self.bbox_file_path, "r", encoding="utf-8") as f:
                self._bbox = json.loads(f.read())
            return self._bbox
        elif is_file(self.bbox_file_path + '.zip', raise_exception=False):
            with zipfile.ZipFile(self.bbox_file_path + '.zip', "r") as archive:
                self._bbox = json.loads(archive.read('bbox.json5'))
            return self._bbox
=======
            with zipfile.ZipFile(self.bbox_file_path, "r") as archive:
                bbox = json.loads(archive.read('bbox.json5'))
>>>>>>> cc5c0b4d
        elif self.status and self.status[0] == 2:
            logger.warning(f'Start downloading bbox files of all characters {self}.')
            bbox = get_document_details(document_id=self.id_, project_id=self.project.id_, extra_fields="bbox")['bbox']
            # Use the `zipfile` module: `compresslevel` was added in Python 3.7
            with zipfile.ZipFile(
                self.bbox_file_path, mode="w", compression=zipfile.ZIP_DEFLATED, compresslevel=9
            ) as zip_file:
                # Dump JSON data
                dumped: str = json.dumps(bbox, indent=2, sort_keys=True)
                # Write the JSON data into `data.json` *inside* the ZIP file
                zip_file.writestr('bbox.json5', data=dumped)
                # Test integrity of compressed archive
                zip_file.testzip()
            self._bbox = bbox
            return self._bbox
        else:
            logger.error(f'{self} does not have bboxes.')
            return {}

    @property
    def text(self):
        """Get Document text. Once loaded stored in memory."""
        if self._text:
            return self._text
        if not is_file(self.txt_file_path, raise_exception=False):
            self.download_document_details()
        if is_file(self.txt_file_path, raise_exception=False):
            with open(self.txt_file_path, "r", encoding="utf-8") as f:
                self._text = f.read()

        return self._text

    @property
    def pages(self):
        """Get Pages of document. Once loaded stored in memory."""
        if self._pages:
            pass
        elif is_file(self.pages_file_path, raise_exception=False):
            with open(self.pages_file_path, "r") as f:
                self._pages = json.loads(f.read())
        else:
            logger.error(f'{self} does not provide information about pages.')
        return self._pages

    @property
    def hocr(self):
        """Get HOCR of document. Once loaded stored in memory."""
        if self._hocr:
            pass
        elif is_file(self.hocr_file_path, raise_exception=False):
            # hocr might not be available (depends on the Project settings)
            with open(self.hocr_file_path, "r", encoding="utf-8") as f:
                self._hocr = f.read()
        else:
            if self.status[0] == 2:
                data = get_document_details(
                    document_id=self.id_, project_id=self.project.id_, session=self.session, extra_fields="hocr"
                )

            if 'hocr' in data.keys() and data['hocr']:
                self._hocr = data['hocr']
                with open(self.hocr_file_path, "w", encoding="utf-8") as f:
                    f.write(self._hocr)
            else:
                logger.warning(f'Please enable HOCR in {self.project} and upload {self} again to create HOCR.')

        return self._hocr

    # todo: add real workflow to add a new document to a Project
    # def save(self) -> bool:
    #     """
    #     Save or edit Document online.
    #
    #     :return: True if the new document was created or existing document was updated.
    #     """
    #     document_saved = False
    #     category_id = None
    #
    #     if hasattr(self, "category") and self.category is not None:
    #         category_id = self.category.id_
    #
    #     if not self.is_online:
    #         response = upload_file_konfuzio_api(
    #             filepath=self.file_path,
    #             project_id=self.project.id_,
    #             dataset_status=self.dataset_status,
    #             category_id=category_id,
    #         )
    #         if response.status_code == 201:
    #             self.id_ = json.loads(response.text)["id"]
    #             document_saved = True
    #         else:
    #             logger.error(f"Not able to save document {self.file_path} online: {response.text}")
    #     else:
    #         response = update_file_konfuzio_api(
    #             document_id=self.id_, file_name=self.name, dataset_status=self.dataset_status, category_id=category_id
    #         )
    #         if response.status_code == 200:
    #             self.project.update_document(document=self)
    #             document_saved = True
    #         else:
    #             logger.error(f"Not able to update document {self.id_} online: {response.text}")
    #
    #     return document_saved

    def update(self):
        """Update document information."""
        self.delete()
        self.download_document_details()
        self.get_annotations()
        return self

    def delete(self):
        """Delete all local information for the document."""
        try:
            shutil.rmtree(self.document_folder)
        except FileNotFoundError:
            pass
        pathlib.Path(self.document_folder).mkdir(parents=True, exist_ok=True)
        self._annotations = []
        self._annotation_sets = []

    # def regex_new(self, label, start_offset: int, end_offset: int, max_findings_per_page=15) -> List[str]:
    #     """Suggest a list of regex which can be used to get the specified offset of a document."""
    #     proposals = []
    #     for spacer in [0, 1, 3, 5, 8, 10]:
    #         proposal = ''
    #         for annotation in self.annotations():
    #             for span in annotation._spans:
    #                 proposal += f'(?:(?P<{label.name_clean}_SUGGEST>{suggest_regex_for_string(span.offset_string)}))'
    #
    #         # do not add duplicates
    #         if re.sub(r'_\d+\>', r'\>', proposal) not in [re.sub(r'_\d+\>', r'\>', cor) for cor in proposals]:
    #             try:
    #                 num_matches = len(re.findall(proposal, self.text))
    #                 if num_matches / (self.text.count('\f') + 1) < max_findings_per_page:
    #                     proposals.append(proposal)
    #                 else:
    #                    logger.info(f'Skip to evaluate regex {repr(proposal)} as it finds {num_matches} in {self}.')
    #             except re.error:
    #                 logger.error('Not able to run regex. Probably the same token is used twice in proposal.')
    #
    #     return proposals

    def regex(self, start_offset: int, end_offset: int, max_findings_per_page=15) -> List[str]:
        """Suggest a list of regex which can be used to get the Span of a document."""
        proposals = []
        regex_to_remove_groupnames = re.compile('<.*?>')
        annotations = self.annotations(start_offset=start_offset, end_offset=end_offset)
        for annotation in annotations:
            for spacer in [1, 3, 5, 15]:
                before_regex = suggest_regex_for_string(self.text[start_offset - spacer ** 2 : start_offset])
                after_regex = suggest_regex_for_string(self.text[end_offset : end_offset + spacer])
                proposal = before_regex + annotation.regex() + after_regex

                # check for duplicates
                regex_found = [re.sub(regex_to_remove_groupnames, '', reg) for reg in proposals]
                new_regex = re.sub(regex_to_remove_groupnames, '', proposal)
                if new_regex not in regex_found:
                    if max_findings_per_page:
                        num_matches = len(re.findall(proposal, self.text))
                        if num_matches / (self.text.count('\f') + 1) < max_findings_per_page:
                            proposals.append(proposal)
                        else:
                            logger.info(f'Skip to evaluate regex {repr(proposal)} as it finds {num_matches} in {self}.')
                    else:
                        proposals.append(proposal)

        return proposals

    def evaluate_regex(self, regex, label: Label, filtered_group=None):
        """Evaluate a regex based on the document."""
        start_time = time.time()
        findings_in_document = regex_spans(
            doctext=self.text,
            regex=regex,
            keep_full_match=False,
            # filter by name of label: one regex can match multiple labels
            filtered_group=filtered_group,
        )
        processing_time = time.time() - start_time
        correct_findings = []

        label_annotations = self.annotations(label=label)
        for finding in findings_in_document:
            for annotation in label_annotations:
                for span in annotation._spans:
                    if span.start_offset == finding['start_offset'] and span.end_offset == finding['end_offset']:
                        correct_findings.append(annotation)

        try:
            annotation_precision = len(correct_findings) / len(findings_in_document)
        except ZeroDivisionError:
            annotation_precision = 0

        try:
            annotation_recall = len(correct_findings) / len(self.annotations(label=label))
        except ZeroDivisionError:
            annotation_recall = 0

        try:
            f1_score = 2 * (annotation_precision * annotation_recall) / (annotation_precision + annotation_recall)
        except ZeroDivisionError:
            f1_score = 0
        return {
            'id_': self.id_,
            'regex': regex,
            'runtime': processing_time,
            'count_total_findings': len(findings_in_document),
            'count_total_correct_findings': len(correct_findings),
            'count_correct_annotations': len(self.annotations(label=label)),
            'count_correct_annotations_not_found': len(correct_findings) - len(self.annotations(label=label)),
            # 'doc_matched': len(correct_findings) > 0,
            'annotation_precision': annotation_precision,
            'document_recall': 0,  # keep this key to be able to use the function get_best_regex
            'annotation_recall': annotation_recall,
            'f1_score': f1_score,
            'correct_findings': correct_findings,
        }

    def get_annotations(self):
        """
        Get Annotations of the Document.

        :param update: Update the downloaded information even it is already available
        :return: Annotations
        """
        # Check JSON for Annotation Sets as a fallback if update is False or None but the files do not exist
        if not is_file(self.annotation_set_file_path, raise_exception=False) or not is_file(
            self.annotation_file_path, raise_exception=False
        ):
            self.update()

        with open(self.annotation_set_file_path, "r") as f:
            raw_annotation_sets = json.load(f)

        # first load all Annotation Sets before we create Annotations
        for raw_annotation_set in raw_annotation_sets:
            # todo add parent to define default Annotation Set
            _ = AnnotationSet(
                id_=raw_annotation_set["id"],
                document=self,
                label_set=self.project.get_label_set_by_id(raw_annotation_set["section_label"]),
            )

        with open(self.annotation_file_path, 'r') as f:
            raw_annotations = json.load(f)

        for raw_annotation in raw_annotations:
            raw_annotation['annotation_set_id'] = raw_annotation.pop('section')
            raw_annotation['label_set_id'] = raw_annotation.pop('section_label_id')
            _ = Annotation(document=self, id_=raw_annotation['id'], **raw_annotation)
            # if raw_annotation["custom_offset_string"]:
            #     real_string = self.text[raw_annotation['start_offset'] : raw_annotation['end_offset']]
            #     if real_string == raw_annotation['offset_string']:
            #
            #         # self.add_annotation(annotation)
            #     else:
            #         logger.warning(
            #             f'Annotation {raw_annotation["id"]} has custom string and is not used '
            #             f'in training {KONFUZIO_HOST}/a/{raw_annotation["id"]}.'
            #         )
            # else:
            #
            #
            #     self.add_annotation(Annotation(document=self, id_=raw_annotation['id'], **raw_annotation))

        return self._annotations

    # todo: please add tests before adding this functionality
    # def check_annotations(self):
    #     """Check for annotations width more values than allowed."""
    #     labels = self.project.labels
    #     # Labels that can only have 1 value.
    #     labels_to_check = [label.name_clean for label in labels if not Label.has_multiple_top_candidates]
    #
    #     # Check is done per annotation_set.
    #     for annotation_set in self.annotation_sets:
    #         values_annotations = {}
    #         for annotation in annotation_set.annotations:
    #             annotation_label = annotation.label.name_clean
    #
    #             if annotation_label in labels_to_check:
    #                 annotation_value = annotation.normalize
    #
    #                 if annotation.normalized is None:
    #                     annotation_value = annotation.offset_string
    #
    #                 if annotation_label in values_annotations.keys():
    #                     if annotation_value not in values_annotations[annotation_label]:
    #                         values_annotations[annotation_label].extend([annotation_value])
    #
    #                 else:
    #                     values_annotations[annotation_label] = [annotation_value]
    #
    #         for label, values in values_annotations.items():
    #             if len(values) > 1:
    #                 logger.info(
    #                     f'[Warning] Doc {self.id_} - '
    #                     f'AnnotationSet {annotation.label_set.name_clean} ({annotation.label_set.id_})- '
    #                     f'Label "{label}" shouldn\'t have more than 1 value. Values = {values}'
    #                 )


class Project(Data):
    """Access the information of a Project."""

    def __init__(self, id_: Union[int, None], project_folder=None, update=False, **kwargs):
        """
        Set up the data using the Konfuzio Host.

        :param id_: ID of the project
        :param project_folder: Set a project_older if empty "data_<id_>" will be used.
        :param init_objects: Initialize objects of ths project.
        """
        self.id_local = next(Data.id_iter)
        self.id_ = id_  # A Project with None ID is not retrieved from the HOST
        self._project_folder = project_folder
        self.categories: List[Category] = []
        self.label_sets: List[LabelSet] = []
        self.labels: List[Label] = []
        self._documents: List[Document] = []
        self.meta_data = []

        # paths
        self.meta_file_path = os.path.join(self.project_folder, "documents_meta.json5")
        self.labels_file_path = os.path.join(self.project_folder, "labels.json5")
        self.label_sets_file_path = os.path.join(self.project_folder, "label_sets.json5")

        if self.id_ or self._project_folder:
            self.get(update=update)

    def __repr__(self):
        """Return string representation."""
        return f"Project {self.id_}"

    @property
    def documents(self):
        """Return Documents with status training."""
        return [doc for doc in self._documents if doc.dataset_status == 2]

    @property
    def test_documents(self):
        """Return Documents with status test."""
        return [doc for doc in self._documents if doc.dataset_status == 3]

    @property
    def excluded_documents(self):
        """Return Documents wich have been excluded."""
        return [doc for doc in self._documents if doc.dataset_status == 4]

    @property
    def preparation_documents(self):
        """Return Documents with status test."""
        return [doc for doc in self._documents if doc.dataset_status == 1]

    @property
    def no_status_documents(self):
        """Return Documents with status test."""
        return [doc for doc in self._documents if doc.dataset_status == 0]

    @property
    def project_folder(self) -> str:
        """Calculate the data document_folder of the Project."""
        if self._project_folder is not None:
            return self._project_folder
        else:
            return f"data_{self.id_}"

    @property
    def regex_folder(self) -> str:
        """Calculate the regex folder of the Project."""
        return os.path.join(self.project_folder, "regex")

    @property
    def documents_folder(self) -> str:
        """Calculate the regex folder of the Project."""
        return os.path.join(self.project_folder, "documents")

    @property
    def model_folder(self) -> str:
        """Calculate the model folder of the Project."""
        return os.path.join(self.project_folder, "models")

    def write_project_files(self):
        """Overwrite files with Project, Label, Label Set information."""
        data = get_project_details(project_id=self.id_)
        with open(self.label_sets_file_path, "w") as f:
            json.dump(data['section_labels'], f, indent=2, sort_keys=True)
        with open(self.labels_file_path, "w") as f:
            json.dump(data['labels'], f, indent=2, sort_keys=True)

        meta_data = get_meta_of_files(project_id=self.id_, session=self.session)
        with open(self.meta_file_path, "w") as f:
            json.dump(meta_data, f, indent=2, sort_keys=True)
        return self

    def get(self, update=False):
        """
        Access meta information of the Project.

        :param update: Update the downloaded information even it is already available
        """
        if is_file(self.meta_file_path, raise_exception=False):
            logger.debug("Keep your local information about Documents to be able to do a partial update.")
            with open(self.meta_file_path, "r") as f:
                self.old_meta_data = json.load(f)
        else:
            self.old_meta_data = []

        pathlib.Path(self.project_folder).mkdir(parents=True, exist_ok=True)
        pathlib.Path(self.documents_folder).mkdir(parents=True, exist_ok=True)
        pathlib.Path(self.regex_folder).mkdir(parents=True, exist_ok=True)
        pathlib.Path(self.model_folder).mkdir(parents=True, exist_ok=True)

        if not is_file(self.meta_file_path, raise_exception=False) or update:
            self.write_project_files()
        self.get_meta()
        self.get_labels()
        self.get_label_sets()
        self.get_categories()
        self.init_or_update_document()
        return self

    def add_label_set(self, label_set: LabelSet):
        """
        Add Label Set to Project, if it does not exist.

        :param label_set: Label Set to add in the Project
        """
        if label_set not in self.label_sets:
            self.label_sets.append(label_set)
        else:
            logger.error(f'{self} already has Label Set {label_set}.')

    def add_category(self, category: Category):
        """
        Add Category to Project, if it does not exist.

        :param category: Category to add in the Project
        """
        if category not in self.categories:
            self.categories.append(category)
        else:
            logger.error(f'{self} already has category {category}.')

    def add_label(self, label: Label):
        """
        Add Label to Project, if it does not exist.

        :param label: Label to add in the Project
        """
        if label not in self.labels:
            self.labels.append(label)

    def add_document(self, document: Document):
        """Add document to Project, if it does not exist."""
        if document not in self._documents:
            self._documents.append(document)
        else:
            logger.error(f"{document} does exist in {self} and will not be added.")

    def get_meta(self):
        """
        Get the list of all Documents in the Project and their information.

        :return: Information of the Documents in the project.
        """
        with open(self.meta_file_path, "r") as f:
            self.meta_data = json.load(f)
        return self.meta_data

    def get_categories(self):
        """Load Categories for all Label Sets in the Project."""
        for label_set in self.label_sets:
            if label_set.is_default:
                # the _default_of_label_set_ids are the label sets used by the category
                pass  # todo ?
            else:
                # the _default_of_label_set_ids are the categories the label set is used in
                for label_set_id in label_set._default_of_label_set_ids:
                    category = self.get_category_by_id(label_set_id)
                    label_set.add_category(category)
                    category.add_label_set(label_set)

    def get_label_sets(self):
        """
        Get Label Sets in the project.

        :param update: Update the downloaded information even it is already available
        :return: Label Sets in the project.
        """
        with open(self.label_sets_file_path, "r") as f:
            label_sets_data = json.load(f)

        for label_set_data in label_sets_data:
            label_set = LabelSet(project=self, id_=label_set_data['id'], **label_set_data)
            if label_set.is_default:
                category = Category(project=self, id_=label_set_data['id'], **label_set_data)
                self.add_category(category)
            self.add_label_set(label_set)

        return self.label_sets

    def get_labels(self):
        """
        Get ID and name of any Label in the project.

        :param update: Update the downloaded information even it is already available
        :return: Labels in the project.
        """
        with open(self.labels_file_path, "r") as f:
            labels_data = json.load(f)
        # todo clean Labels before reading from file?
        for label_data in labels_data:
            # Remove the project from label_data
            label_data.pop("project", None)
            Label(project=self, id_=label_data['id'], **label_data)

        return self

    def init_or_update_document(self):
        """
        Initialize Document to then decide about full, incremental or no update.

        :param document_data: Document data
        :param update: Update the downloaded information even it is already available
        """
        for document_data in self.meta_data:
            if document_data['status'][0] == 2:  # NOQA - hotfix for Text Annotation Server # todo add test
                new_date = document_data["updated_at"]
                if self.old_meta_data:
                    last_date = [d["updated_at"] for d in self.old_meta_data if d['id'] == document_data["id"]][0]
                    new = document_data["id"] not in [doc["id"] for doc in self.old_meta_data]
                    updated = dateutil.parser.isoparse(new_date) > dateutil.parser.isoparse(last_date)
                else:
                    new = True
                    updated = None

                if updated:
                    doc = Document(project=self, update=True, id_=document_data['id'], **document_data)
                    logger.info(f'{doc} was updated, we will download it again as soon you use it.')
                elif new:
                    doc = Document(project=self, update=True, id_=document_data['id'], **document_data)
                    logger.info(f'{doc} is not available on your machine, we will download it as soon you use it.')
                else:
                    doc = Document(project=self, update=False, id_=document_data['id'], **document_data)
                    logger.debug(f'Load local version of {doc} from {new_date}.')
                self.add_document(doc)

    def get_document_by_id(self, document_id: int) -> Document:
        """Return document by it's ID."""
        for document in self._documents:
            if document.id_ == document_id:
                return document
        raise IndexError

    def get_label_by_name(self, name: str) -> Label:
        """Return Label by its name."""
        for label in self.labels:
            if label.name == name:
                return label
        raise IndexError

    def get_label_by_id(self, id_: int) -> Label:
        """
        Return a Label by ID.

        :param id_: ID of the Label to get.
        """
        for label in self.labels:
            if label.id_ == id_:
                return label
        raise IndexError

    def get_label_set_by_name(self, name: str) -> LabelSet:
        """
        Return a Label Set by ID.

        :param id_: ID of the Label Set to get.
        """
        for label_set in self.label_sets:
            if label_set.name == name:
                return label_set
        raise IndexError

    def get_label_set_by_id(self, id_: int) -> LabelSet:
        """
        Return a Label Set by ID.

        :param id_: ID of the Label Set to get.
        """
        for label_set in self.label_sets:
            if label_set.id_ == id_:
                return label_set
        raise IndexError

    def get_category_by_id(self, id_: int) -> Category:
        """
        Return a Category by ID.

        :param id_: ID of the Category to get.
        """
        for category in self.categories:
            if category.id_ == id_:
                return category

        raise IndexError

    def check_normalization(self):
        """Check normalized offset_strings."""
        for document in self.documents + self.test_documents:
            for annotation in document.annotations():
                for span in annotation.spans:
                    span.normalize()

    def delete(self):
        """Delete the Project folder."""
        shutil.rmtree(self.project_folder)


def download_training_and_test_data(id_: int):
    """
    Migrate your project to another HOST.

    See https://help.konfuzio.com/integrations/migration-between-konfuzio-server-instances/index.html
        #migrate-projects-between-konfuzio-server-instances
    """
    prj = Project(id_=id_, update=True)

    if len(prj.documents + prj.test_documents) == 0:
        raise ValueError("No documents in the training or test set. Please add them.")

    for document in tqdm(prj.documents + prj.test_documents):
        document.download_document_details()
        document.get_file()
        document.get_file(ocr_version=False)
        document.get_bbox()
        document.get_images()

    print("[SUCCESS] Data downloading finished successfully!")<|MERGE_RESOLUTION|>--- conflicted
+++ resolved
@@ -1203,7 +1203,7 @@
                 annotation_set=annotation_set,
                 bboxes=[annotation],
             )
-            self.add_annotation(anno)
+            # self.add_annotation(anno)
         return self
 
     # todo: Goes to Trainer extract AI method
@@ -1215,11 +1215,16 @@
         model = load_pickle(path_to_model)
 
         # build the doc from model results
-        virtual_doc = Document(
-            project=self.project, text=self.text, bbox=self.get_bbox(), number_of_pages=self.number_of_pages
-        )
-        extraction_result = model.extract(document=virtual_doc)
-
+        virtual_doc_for_extraction = Document(project=self.project, text=self.text, bbox=self.get_bbox())
+        extraction_result = model.extract(document=virtual_doc_for_extraction)
+        virtual_doc = self.extraction_result_to_document(extraction_result)
+
+        return compare(self, virtual_doc)
+
+    def extraction_result_to_document(self, extraction_result):
+        # TODO: not needed once extract returns a document
+
+        virtual_doc = Document(project=self.project, text=self.text, bbox=self.get_bbox())
         virtual_annotation_set_id = 0  # counter for accross mult. Annotation Set groups of a Label Set
 
         # define Annotation Set for the Category Label Set
@@ -1228,7 +1233,6 @@
             document=virtual_doc, label_set=category_label_set, id_=virtual_annotation_set_id
         )
 
-        # TODO: not needed once extract returns a document
         for label_or_label_set_name, information in extraction_result.items():
             if isinstance(information, pd.DataFrame):
                 # annotations belong to the default Annotation Set
@@ -1240,7 +1244,7 @@
                 virtual_doc.add_extractions_as_annotations(
                     label=label,
                     extractions=information,
-                    label_set=self.category,
+                    label_set=category_label_set,
                     annotation_set=virtual_default_annotation_set,
                 )
 
@@ -1255,7 +1259,7 @@
                     virtual_annotation_set = AnnotationSet(
                         document=virtual_doc, label_set=label_set, id_=virtual_annotation_set_id
                     )
-                    virtual_doc.add_annotation_set(virtual_annotation_set)
+                    # virtual_doc.add_annotation_set(virtual_annotation_set)
 
                     for label_name, extractions in entry.items():
                         label = self.project.get_label_by_name(label_name)
@@ -1265,8 +1269,7 @@
                             label_set=label_set,
                             annotation_set=virtual_annotation_set,
                         )
-
-        return compare(self, virtual_doc)
+        return virtual_doc
 
     def eval_dict(self, use_correct=False) -> dict:
         """Use this dict to evaluate Documents. The speciality: For ever Span of an Annotation create one entry."""
@@ -1517,32 +1520,22 @@
         if self._bbox:
             return self._bbox
         elif is_file(self.bbox_file_path, raise_exception=False):
-<<<<<<< HEAD
-            with open(self.bbox_file_path, "r", encoding="utf-8") as f:
-                self._bbox = json.loads(f.read())
-            return self._bbox
-        elif is_file(self.bbox_file_path + '.zip', raise_exception=False):
-            with zipfile.ZipFile(self.bbox_file_path + '.zip', "r") as archive:
+            with zipfile.ZipFile(self.bbox_file_path, "r") as archive:
                 self._bbox = json.loads(archive.read('bbox.json5'))
             return self._bbox
-=======
-            with zipfile.ZipFile(self.bbox_file_path, "r") as archive:
-                bbox = json.loads(archive.read('bbox.json5'))
->>>>>>> cc5c0b4d
         elif self.status and self.status[0] == 2:
             logger.warning(f'Start downloading bbox files of all characters {self}.')
-            bbox = get_document_details(document_id=self.id_, project_id=self.project.id_, extra_fields="bbox")['bbox']
+            self._bbox = get_document_details(document_id=self.id_, project_id=self.project.id_, extra_fields="bbox")['bbox']
             # Use the `zipfile` module: `compresslevel` was added in Python 3.7
             with zipfile.ZipFile(
                 self.bbox_file_path, mode="w", compression=zipfile.ZIP_DEFLATED, compresslevel=9
             ) as zip_file:
                 # Dump JSON data
-                dumped: str = json.dumps(bbox, indent=2, sort_keys=True)
+                dumped: str = json.dumps(self._bbox, indent=2, sort_keys=True)
                 # Write the JSON data into `data.json` *inside* the ZIP file
                 zip_file.writestr('bbox.json5', data=dumped)
                 # Test integrity of compressed archive
                 zip_file.testzip()
-            self._bbox = bbox
             return self._bbox
         else:
             logger.error(f'{self} does not have bboxes.')
@@ -2003,14 +1996,24 @@
 
     def get_categories(self):
         """Load Categories for all Label Sets in the Project."""
+        with open(self.label_sets_file_path, "r") as f:
+            label_sets_data = json.load(f)
+
+        for label_set_data in label_sets_data:
+            if label_set_data['is_default']:
+                category = Category(project=self, id_=label_set_data['id'], **label_set_data)
+                self.add_category(category)
+
         for label_set in self.label_sets:
             if label_set.is_default:
                 # the _default_of_label_set_ids are the label sets used by the category
-                pass  # todo ?
+                category = self.get_category_by_id(label_set.id_)
+                label_set.add_category(category)
+                category.add_label_set(label_set)
             else:
                 # the _default_of_label_set_ids are the categories the label set is used in
-                for label_set_id in label_set._default_of_label_set_ids:
-                    category = self.get_category_by_id(label_set_id)
+                for category_id in label_set._default_of_label_set_ids:
+                    category = self.get_category_by_id(category_id)
                     label_set.add_category(category)
                     category.add_label_set(label_set)
 
@@ -2026,9 +2029,6 @@
 
         for label_set_data in label_sets_data:
             label_set = LabelSet(project=self, id_=label_set_data['id'], **label_set_data)
-            if label_set.is_default:
-                category = Category(project=self, id_=label_set_data['id'], **label_set_data)
-                self.add_category(category)
             self.add_label_set(label_set)
 
         return self.label_sets
