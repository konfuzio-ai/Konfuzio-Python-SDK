"""Provide a hardcoded setup for Project data."""
from konfuzio_sdk.data import Category, Project, LabelSet, Document, Label, Annotation, Span, AnnotationSet, Page, Bbox


class LocalTextProject(Project):
    """A Project without visual information for offline development monitored by tests in TestLocalTextProject."""

    local_training_document: Document = None

    def __init__(self):
        """Create basic structure of a Project."""
        super().__init__(id_=None)
        category = Category(project=self, id_=1, name="CategoryName")
        default_label_set = LabelSet(id_=1, project=self, name="CategoryName", categories=[category])
        default_label = Label(id_=6, text='DefaultLabelName', project=self, label_sets=[default_label_set])

        category_2 = Category(project=self, id_=2, name="CategoryName 2")
        default_label_set_2 = LabelSet(id_=2, project=self, name="CategoryName 2", categories=[category_2])
        default_label_2 = Label(id_=7, text='DefaultLabelName 2', project=self, label_sets=[default_label_set_2])

        category_3 = Category(project=self, id_=3, name="CategoryName 3")

        category_4 = Category(project=self, id_=4, name="CategoryName 4")

        label_set = LabelSet(id_=3, project=self, name="LabelSetName", categories=[category, category_2])
        label = Label(id_=4, text='LabelName', project=self, label_sets=[label_set])
        label_new = Label(id_=5, text='LabelName 2', project=self, label_sets=[label_set])

        self.local_none_document = Document(
            project=self, category=category, text="Hi all, I like pizza.", dataset_status=0
        )

        self.local_training_document = Document(
            project=self, category=category, text="Hi all, I like fish.", dataset_status=2
        )
        default_annotation_set = AnnotationSet(
            id_=11, document=self.local_training_document, label_set=default_label_set
        )
        _ = Annotation(
            id_=12,
            document=self.local_training_document,
            is_correct=True,
            confidence=1.0,
            annotation_set=default_annotation_set,
            label=default_label,
            label_set=default_label_set,
            spans=[Span(start_offset=0, end_offset=2)],
        )

        annotation_set = AnnotationSet(id_=4, document=self.local_training_document, label_set=label_set)
        _ = Annotation(
            id_=5,
            document=self.local_training_document,
            is_correct=True,
            confidence=1.0,
            annotation_set=annotation_set,
            label=label,
            label_set=label_set,
            spans=[Span(start_offset=3, end_offset=5)],
        )
        _ = Annotation(
            id_=6,
            document=self.local_training_document,
            is_correct=True,
            confidence=1.0,
            annotation_set=annotation_set,
            label=label_new,
            label_set=label_set,
            spans=[Span(start_offset=7, end_offset=10)],
        )

        document_test_a = Document(project=self, category=category, text="Hi all, I like fish.", dataset_status=3)
        default_annotation_set_test_a = AnnotationSet(id_=13, document=document_test_a, label_set=default_label_set)
        _ = Annotation(
            id_=14,
            document=document_test_a,
            is_correct=True,
            confidence=1.0,
            annotation_set=default_annotation_set_test_a,
            label=default_label,
            label_set=default_label_set,
            spans=[Span(start_offset=0, end_offset=3)],
        )

        annotation_set_test_a = AnnotationSet(id_=6, document=document_test_a, label_set=label_set)
        _ = Annotation(
            id_=7,
            document=document_test_a,
            is_correct=True,
            annotation_set=annotation_set_test_a,
            label=label,
            label_set=label_set,
            spans=[Span(start_offset=7, end_offset=10)],
        )
        _ = Annotation(
            id_=70,
            document=document_test_a,
            is_correct=True,
            annotation_set=annotation_set_test_a,
            label=label_new,
            label_set=label_set,
            spans=[Span(start_offset=11, end_offset=14)],
        )

        document_test_b = Document(project=self, category=category, text="Hi all,", dataset_status=3)
        default_annotation_set_test_b = AnnotationSet(id_=15, document=document_test_b, label_set=default_label_set)
        _ = Annotation(
            id_=16,
            document=document_test_b,
            is_correct=True,
            confidence=1.0,
            annotation_set=default_annotation_set_test_b,
            label=default_label,
            label_set=default_label_set,
            spans=[Span(start_offset=0, end_offset=2)],
        )

        annotation_set_test_b = AnnotationSet(id_=8, document=document_test_b, label_set=label_set)
        _ = Annotation(
            id_=9,
            document=document_test_b,
            is_correct=True,
            annotation_set=annotation_set_test_b,
            label=label,
            label_set=label_set,
            spans=[Span(start_offset=3, end_offset=6)],
        )

        # Category 2
        document_2 = Document(project=self, category=category_2, text="Morning.", dataset_status=2)
        default_annotation_set_2 = AnnotationSet(id_=17, document=document_2, label_set=default_label_set_2)
        _ = Annotation(
            id_=18,
            document=document_2,
            is_correct=True,
            confidence=1.0,
            annotation_set=default_annotation_set_2,
            label=default_label_2,
            label_set=default_label_set_2,
            spans=[Span(start_offset=7, end_offset=8)],
        )

        annotation_set_2 = AnnotationSet(id_=10, document=document_2, label_set=label_set)
        _ = Annotation(
            id_=11,
            document=document_2,
            is_correct=True,
            annotation_set=annotation_set_2,
            label=label,
            label_set=label_set,
            spans=[Span(start_offset=0, end_offset=7)],
        )

        document_test_2 = Document(project=self, category=category_2, text="Morning.", dataset_status=3)
        default_annotation_set_test_2 = AnnotationSet(id_=19, document=document_test_2, label_set=default_label_set_2)
        _ = Annotation(
            id_=20,
            document=document_test_2,
            is_correct=True,
            confidence=1.0,
            annotation_set=default_annotation_set_test_2,
            label=default_label_2,
            label_set=default_label_set_2,
            spans=[Span(start_offset=7, end_offset=8)],
        )

        annotation_set_test_2 = AnnotationSet(id_=5, document=document_test_2, label_set=label_set)
        _ = Annotation(
            id_=8,
            document=document_test_2,
            is_correct=True,
            annotation_set=annotation_set_test_2,
            label=label,
            label_set=label_set,
            spans=[Span(start_offset=0, end_offset=7)],
        )

        ##########
        # Document with overlapping Annotations to test view_annotation filtering

        doc_3_text = """anno1
date1:08/12/2001   span1
date2: 08/12/2001   span2
uncertain
 last x
"""
        document = Document(project=self, category=category, text=doc_3_text, dataset_status=3)
        label_set_2 = LabelSet(id_=4, project=self, categories=[category])
        view_label = Label(id_=8, text='ViewLabelName', project=self, label_sets=[label_set_2])
        view_label_date = Label(
            id_=9, text='date', project=self, label_sets=[label_set_2], has_multiple_top_candidates=False
        )
        view_label_3 = Label(id_=10, text='ViewLabelName 3', project=self, label_sets=[label_set_2])
        view_label_4 = Label(id_=11, text='ViewLabelName 4', project=self, label_sets=[label_set_2], threshold=0.1)
        view_label_5 = Label(id_=12, text='ViewLabelName 5', project=self, label_sets=[label_set_2])

        view_annotation_set_test = AnnotationSet(id_=6, document=document, label_set=label_set_2)

        # to be displayed in smart view: #16, #18, #19, #24
        _ = Annotation(
            id_=15,
            document=document,
            is_correct=False,
            annotation_set=view_annotation_set_test,
            confidence=0.92,
            label=view_label_3,
            label_set=label_set_2,
            spans=[Span(start_offset=0, end_offset=5)],
        )

        _ = Annotation(
            id_=16,
            document=document,
            is_correct=True,
            annotation_set=view_annotation_set_test,
            label=view_label,
            label_set=label_set_2,
            spans=[Span(start_offset=0, end_offset=5)],
        )
        _ = Annotation(
            id_=17,
            document=document,
            is_correct=False,
            annotation_set=view_annotation_set_test,
            confidence=0.3,
            label=view_label_date,
            label_set=label_set_2,
            spans=[Span(start_offset=12, end_offset=22)],
        )
        _ = Annotation(
            id_=18,
            document=document,
            is_correct=False,
            annotation_set=view_annotation_set_test,
            confidence=0.4,
            label=view_label_date,
            label_set=label_set_2,
            spans=[Span(start_offset=38, end_offset=48)],
        )
        _ = Annotation(
            id_=19,
            document=document,
            is_correct=False,
            annotation_set=view_annotation_set_test,
            confidence=0.9,
            label=view_label_3,
            label_set=label_set_2,
            spans=[Span(start_offset=25, end_offset=30), Span(start_offset=51, end_offset=56)],
        )
        _ = Annotation(
            id_=20,
            document=document,
            is_correct=False,
            annotation_set=view_annotation_set_test,
            confidence=0.6,
            label=view_label_3,
            label_set=label_set_2,
            spans=[Span(start_offset=25, end_offset=30)],
        )
        _ = Annotation(
            id_=21,
            document=document,
            is_correct=False,
            annotation_set=view_annotation_set_test,
            confidence=0.05,
            label=view_label_4,
            label_set=label_set,
            spans=[Span(start_offset=57, end_offset=66)],
        )
        _ = Annotation(
            id_=22,
            document=document,
            is_correct=False,
            revised=True,
            annotation_set=view_annotation_set_test,
            confidence=1,
            label=view_label_4,
            label_set=label_set,
            spans=[Span(start_offset=37, end_offset=49)],
        )
        _ = Annotation(
            id_=23,
            document=document,
            is_correct=False,
            annotation_set=view_annotation_set_test,
            confidence=0.9,
            label=view_label_5,
            label_set=label_set,
            spans=[Span(start_offset=67, end_offset=73)],
        )
        _ = Annotation(
            id_=24,
            document=document,
            is_correct=False,
            annotation_set=view_annotation_set_test,
            confidence=0.99,
            label=view_label_5,
            label_set=label_set,
            spans=[Span(start_offset=68, end_offset=72)],
        )

<<<<<<< HEAD
        # Documents with sub-Documents in them

        text_3 = "Hi all,\nI like bread.\nI hope to get everything done soon.\nMorning,\nI'm glad to see you.\nMorning,"
        document_3 = Document(id_=None, project=self, category=category_3, text=text_3, dataset_status=3)
        _ = Page(
            id_=None,
            original_size=(320, 240),
            document=document_3,
            start_offset=0,
            end_offset=21,
            number=1,
        )
        _.is_first_page = True

        _ = Page(
            id_=None,
            original_size=(320, 240),
            document=document_3,
            start_offset=22,
            end_offset=57,
            number=2,
        )

        _ = Page(
            id_=None,
            original_size=(320, 240),
            document=document_3,
            start_offset=58,
            end_offset=66,
            number=3,
        )
        _.is_first_page = True

        _ = Page(
            id_=None,
            original_size=(320, 240),
            document=document_3,
            start_offset=67,
            end_offset=87,
            number=4,
        )

        _ = Page(
            id_=None,
            original_size=(320, 240),
            document=document_3,
            start_offset=88,
            end_offset=97,
            number=5,
        )
        _.is_first_page = True

        text_4 = "Morning,\nI like bread.\n\fI hope to get everything done soon."
        document_4 = Document(id_=None, project=self, category=category_3, text=text_4, dataset_status=2)
        _ = Page(
            id_=None,
            original_size=(320, 240),
            document=document_4,
            start_offset=0,
            end_offset=22,
            number=1,
        )

        _ = Page(
            id_=None,
            original_size=(320, 240),
            document=document_4,
            start_offset=23,
            end_offset=57,
            number=2,
        )

        text_5 = "Morning,\nI like bread.\n\fWhat are your plans for today?"
        document_5 = Document(id_=None, project=self, category=category_3, text=text_5, dataset_status=2)
        _ = Page(
            id_=None,
            original_size=(320, 240),
            document=document_5,
            start_offset=0,
            end_offset=22,
            number=1,
        )

        _ = Page(
            id_=None,
            original_size=(320, 240),
            document=document_5,
            start_offset=23,
            end_offset=52,
            number=2,
        )

        text_6 = "Morning,\nI wanted to call you.\n\fWhat's up?"
        document_6 = Document(id_=None, project=self, category=category_3, text=text_6, dataset_status=3)
        _ = Page(
            id_=None,
            original_size=(320, 240),
            document=document_6,
            start_offset=0,
            end_offset=30,
            number=1,
        )
        _ = Page(
            id_=None,
            original_size=(320, 240),
            document=document_6,
            start_offset=31,
            end_offset=41,
            number=2,
        )

        text_7 = "Evening,\nI like fish.\n\fHow was your day?"
        document_7 = Document(id_=None, project=self, category=category_4, text=text_7, dataset_status=2)
        _ = Page(
            id_=None,
            original_size=(320, 240),
            document=document_7,
            start_offset=0,
            end_offset=21,
            number=1,
        )

        _ = Page(
            id_=None,
            original_size=(320, 240),
            document=document_7,
            start_offset=22,
            end_offset=39,
            number=2,
        )

        text_8 = "Hi all,\nI like bread.\nWhat are your plans for today?\nEvening,\nI like it.\nHow was your week?"
        document_8 = Document(id_=None, project=self, category=category_3, text=text_8, dataset_status=3)
        _ = Page(id_=None, original_size=(320, 240), document=document_8, start_offset=0, end_offset=21, number=1)
        _ = Page(id_=None, original_size=(320, 240), document=document_8, start_offset=22, end_offset=53, number=2)
        _ = Page(id_=None, original_size=(320, 240), document=document_8, start_offset=54, end_offset=74, number=3)
        _.is_first_page = True
        _ = Page(id_=None, original_size=(320, 240), document=document_8, start_offset=75, end_offset=93, number=4)

        text_9 = (
            "Hi all,\nI like bread.\nWhat are your plans for today?\nEvening,\nI like it.\nHow was your week? \n"
            "Evening,"
        )
        document_9 = Document(id_=None, project=self, category=category_4, text=text_9, dataset_status=3)
        _ = Page(id_=None, original_size=(320, 240), document=document_9, start_offset=0, end_offset=21, number=1)
        _ = Page(id_=None, original_size=(320, 240), document=document_9, start_offset=22, end_offset=53, number=2)
        _ = Page(id_=None, original_size=(320, 240), document=document_9, start_offset=54, end_offset=74, number=3)
        _.is_first_page = True
        _ = Page(id_=None, original_size=(320, 240), document=document_9, start_offset=75, end_offset=93, number=4)
        _ = Page(id_=None, original_size=(320, 240), document=document_9, start_offset=95, end_offset=103, number=5)
        _.is_first_page = True

        text_10 = "Hi all,\nI like bread.\nEvening,\nI like fish."
        document_10 = Document(id_=None, project=self, category=category_4, text=text_10, dataset_status=3)
        _ = Page(id_=None, original_size=(320, 240), document=document_10, start_offset=0, end_offset=21, number=1)
        _ = Page(id_=None, original_size=(320, 240), document=document_10, start_offset=22, end_offset=43, number=2)

=======
        _ = Annotation(
            id_=25,
            document=document,
            is_correct=False,
            label=self.no_label,
            label_set=self.no_label_set,
            spans=[Span(start_offset=67, end_offset=71)],
        )

>>>>>>> 44cd7229
        ##########
        # Documents to test vertical merging logic

        vert_document = Document(project=self, category=category, text='p1 ra\np2 ra\fra p3\np4 ra', dataset_status=0)
        page1 = Page(id_=None, document=vert_document, start_offset=0, end_offset=8, number=1, original_size=(12, 6))
        page2 = Page(id_=None, document=vert_document, start_offset=9, end_offset=23, number=2, original_size=(12, 6))

        document_bbox = {
            # page 1
            # line 1
            0: Bbox(x0=0, x1=1, y0=0, y1=2, page=page1),
            1: Bbox(x0=2, x1=3, y0=0, y1=2, page=page1),
            2: Bbox(x0=4, x1=5, y0=0, y1=2, page=page1),
            3: Bbox(x0=5, x1=6, y0=0, y1=2, page=page1),
            4: Bbox(x0=7, x1=8, y0=0, y1=2, page=page1),
            # line 2
            6: Bbox(x0=2, x1=3, y0=3, y1=5, page=page1),
            7: Bbox(x0=5, x1=6, y0=3, y1=5, page=page1),
            8: Bbox(x0=7, x1=8, y0=3, y1=5, page=page1),
            9: Bbox(x0=8, x1=9, y0=3, y1=5, page=page1),
            10: Bbox(x0=10, x1=11, y0=3, y1=5, page=page1),
            # page 2
            # line 1
            12: Bbox(x0=0, x1=1, y0=0, y1=2, page=page2),
            13: Bbox(x0=2, x1=3, y0=0, y1=2, page=page2),
            15: Bbox(x0=4, x1=5, y0=0, y1=2, page=page2),
            16: Bbox(x0=5, x1=6, y0=0, y1=2, page=page2),
            # line 2
            18: Bbox(x0=7, x1=8, y0=3, y1=5, page=page2),
            19: Bbox(x0=2, x1=3, y0=3, y1=5, page=page2),
            21: Bbox(x0=5, x1=6, y0=3, y1=5, page=page2),
            22: Bbox(x0=7, x1=8, y0=3, y1=5, page=page2),
        }

        vert_document.set_bboxes(document_bbox)

        span1 = Span(start_offset=0, end_offset=2)
        span2 = Span(start_offset=6, end_offset=8)
        span3 = Span(start_offset=15, end_offset=17)
        span4 = Span(start_offset=18, end_offset=20)

        _ = Annotation(
            document=vert_document,
            is_correct=False,
            label=default_label,
            label_set=self.no_label_set,
            spans=[span1],
            confidence=0.4,
        )
        _ = Annotation(
            document=vert_document,
            is_correct=False,
            label=default_label,
            label_set=self.no_label_set,
            spans=[span2],
            confidence=0.2,
        )
        _ = Annotation(
            document=vert_document,
            is_correct=False,
            label=default_label,
            label_set=self.no_label_set,
            spans=[span3],
            confidence=0.6,
        )
        _ = Annotation(
            document=vert_document,
            is_correct=False,
            label=default_label,
            label_set=self.no_label_set,
            spans=[span4],
            confidence=0.8,
        )

        vert_document_2_text = """a1  s1
    s2
    s3
a2  s4
"""
        vert_document_2 = Document(project=self, category=category, text=vert_document_2_text, dataset_status=0)

        page1 = Page(
            id_=None, document=vert_document_2, start_offset=0, end_offset=27, number=1, original_size=(14, 14)
        )

        document_bbox_2 = {
            # line 1
            0: Bbox(x0=0, x1=1, y0=0, y1=2, page=page1),
            1: Bbox(x0=1, x1=2, y0=0, y1=2, page=page1),
            2: Bbox(x0=3, x1=4, y0=0, y1=2, page=page1),
            3: Bbox(x0=4, x1=5, y0=0, y1=2, page=page1),
            4: Bbox(x0=6, x1=7, y0=0, y1=2, page=page1),
            5: Bbox(x0=7, x1=8, y0=0, y1=2, page=page1),
            # line 2
            7: Bbox(x0=0, x1=1, y0=3, y1=5, page=page1),
            8: Bbox(x0=1, x1=2, y0=3, y1=5, page=page1),
            9: Bbox(x0=3, x1=4, y0=3, y1=5, page=page1),
            10: Bbox(x0=4, x1=5, y0=3, y1=5, page=page1),
            11: Bbox(x0=6, x1=7, y0=3, y1=5, page=page1),
            12: Bbox(x0=7, x1=8, y0=3, y1=5, page=page1),
            # line 3
            14: Bbox(x0=0, x1=1, y0=6, y1=8, page=page1),
            15: Bbox(x0=1, x1=2, y0=6, y1=8, page=page1),
            16: Bbox(x0=3, x1=4, y0=6, y1=8, page=page1),
            17: Bbox(x0=4, x1=5, y0=6, y1=8, page=page1),
            18: Bbox(x0=6, x1=7, y0=6, y1=8, page=page1),
            19: Bbox(x0=7, x1=8, y0=6, y1=8, page=page1),
            # line 4
            21: Bbox(x0=0, x1=1, y0=10, y1=12, page=page1),
            23: Bbox(x0=1, x1=2, y0=10, y1=12, page=page1),
            24: Bbox(x0=3, x1=4, y0=10, y1=12, page=page1),
            25: Bbox(x0=4, x1=5, y0=10, y1=12, page=page1),
            26: Bbox(x0=6, x1=7, y0=10, y1=12, page=page1),
            27: Bbox(x0=7, x1=8, y0=10, y1=12, page=page1),
        }

        vert_document_2.set_bboxes(document_bbox_2)

        vert_label_set = LabelSet(id_=24, project=self, categories=[category])
        vert_label = Label(id_=20, text='VertLabelName', project=self, label_sets=[vert_label_set])
        vert_label_2 = Label(id_=21, text='VertLabelName 2', project=self, label_sets=[vert_label_set])

        vert_annotation_set_1 = AnnotationSet(id_=15, document=vert_document_2, label_set=vert_label_set)
        vert_annotation_set_2 = AnnotationSet(id_=16, document=vert_document_2, label_set=vert_label_set)
        vert_annotation_set_3 = AnnotationSet(id_=17, document=vert_document_2, label_set=vert_label_set)
        vert_annotation_set_4 = AnnotationSet(id_=18, document=vert_document_2, label_set=vert_label_set)

        _ = Annotation(
            id_=43,
            document=vert_document_2,
            is_correct=False,
            annotation_set=vert_annotation_set_1,
            confidence=0.92,
            label=vert_label,
            label_set=vert_label_set,
            spans=[Span(start_offset=0, end_offset=2)],
        )

        _ = Annotation(
            id_=44,
            document=vert_document_2,
            confidence=0.5,
            annotation_set=vert_annotation_set_1,
            label=vert_label_2,
            label_set=vert_label_set,
            spans=[Span(start_offset=4, end_offset=6)],
        )
        _ = Annotation(
            id_=45,
            document=vert_document_2,
            is_correct=False,
            annotation_set=vert_annotation_set_2,
            confidence=0.3,
            label=vert_label_2,
            label_set=vert_label_set,
            spans=[Span(start_offset=11, end_offset=13)],
        )
        _ = Annotation(
            id_=46,
            document=vert_document_2,
            is_correct=False,
            annotation_set=vert_annotation_set_3,
            confidence=0.4,
            label=vert_label_2,
            label_set=vert_label_set,
            spans=[Span(start_offset=18, end_offset=20)],
        )
        _ = Annotation(
            id_=47,
            document=vert_document_2,
            is_correct=False,
            annotation_set=vert_annotation_set_4,
            confidence=0.4,
            label=vert_label,
            label_set=vert_label_set,
            spans=[Span(start_offset=21, end_offset=23)],
        )
        _ = Annotation(
            id_=48,
            document=vert_document_2,
            is_correct=False,
            annotation_set=vert_annotation_set_4,
            confidence=0.9,
            label=vert_label_2,
            label_set=vert_label_set,
            spans=[Span(start_offset=25, end_offset=27)],
        )<|MERGE_RESOLUTION|>--- conflicted
+++ resolved
@@ -298,8 +298,16 @@
             label_set=label_set,
             spans=[Span(start_offset=68, end_offset=72)],
         )
-
-<<<<<<< HEAD
+        _ = Annotation(
+            id_=25,
+            document=document,
+            is_correct=False,
+            label=self.no_label,
+            label_set=self.no_label_set,
+            spans=[Span(start_offset=67, end_offset=71)],
+        )
+
+
         # Documents with sub-Documents in them
 
         text_3 = "Hi all,\nI like bread.\nI hope to get everything done soon.\nMorning,\nI'm glad to see you.\nMorning,"
@@ -457,18 +465,7 @@
         _ = Page(id_=None, original_size=(320, 240), document=document_10, start_offset=0, end_offset=21, number=1)
         _ = Page(id_=None, original_size=(320, 240), document=document_10, start_offset=22, end_offset=43, number=2)
 
-=======
-        _ = Annotation(
-            id_=25,
-            document=document,
-            is_correct=False,
-            label=self.no_label,
-            label_set=self.no_label_set,
-            spans=[Span(start_offset=67, end_offset=71)],
-        )
-
->>>>>>> 44cd7229
-        ##########
+
         # Documents to test vertical merging logic
 
         vert_document = Document(project=self, category=category, text='p1 ra\np2 ra\fra p3\np4 ra', dataset_status=0)
