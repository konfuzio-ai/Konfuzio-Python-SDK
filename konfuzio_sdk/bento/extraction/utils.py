"""Utility functions for adapting Konfuzio concepts to be used with Pydantic models."""
import typing as t
import logging

from pydantic import BaseModel

from konfuzio_sdk.data import Annotation, AnnotationSet, Document, Page, Project, Span

from .schemas import ExtractRequest20240117, ExtractRequest20240117Page, ExtractResponse20240117

NOT_IMPLEMENTED_ERROR_MESSAGE = (
    'The request does not adhere to any schema version. Please modify the request to fit one of the schemas from '
    'bento/extraction/schemas.py.'
)

<<<<<<< HEAD
=======

logger = logging.getLogger(__name__)

# Error handling
def get_error_details(exc: Exception) -> str:
    error_details = type(exc).__name__
    error_message = str(exc)
    if error_message:
        error_details = f'{error_details}: {error_message}'
    return error_details


def handle_exceptions(func: t.Callable) -> t.Callable:
    """
    Decorator to handle exceptions in service API endpoints and return a JSON response with error details.
    Pydantic errors are not handled here, as they are handled by Bento automatically.
    """

    @functools.wraps(func)
    async def wrapper(*args: t.Any, **kwargs: t.Any) -> t.Any:
        try:
            return await func(*args, **kwargs)
        except Exception as exc:
            tb = traceback.format_exception(type(exc), exc, exc.__traceback__)
            error_details = get_error_details(exc)
            # Override the default status code, otherwise it will be 200.
            if 'ctx' in kwargs:
                ctx = kwargs['ctx']
                ctx.response.status_code = 500
            return JSONResponse(status_code=500, content={'error': error_details, 'traceback': tb})

    return wrapper


>>>>>>> d8ea1171
# Pydanctic conversion functions


def prepare_request(request: BaseModel, project: Project, konfuzio_sdk_version: t.Optional[str] = None) -> Document:
    """
    Receive a request and prepare it for the extraction runner.

    :param request: Unprocessed request.
    :param project: A Project instance.
    :param konfuzio_sdk_version: The version of the Konfuzio SDK used by the embedded AI model. Used to apply backwards
        compatibility changes for older SDK versions.
    :returns: An instance of a Document class.
    """
    # Extraction AIs include only one Category per Project.
    category = project.categories[0]
    # Calculate next available ID based on current Project documents to avoid conflicts.
    document_id = max((doc.id_ for doc in project._documents if doc.id_), default=0) + 1

    if request.__class__.__name__ == 'ExtractRequest20240117':
        bboxes = {}
        for bbox_id, bbox in request.bboxes.items():
            bboxes[str(bbox_id)] = {
                'x0': bbox.x0,
                'x1': bbox.x1,
                'y0': bbox.y0,
                'y1': bbox.y1,
                'page_number': bbox.page_number,
                'text': bbox.text,
            }
            # Backwards compatibility with Konfuzio SDK versions < 0.3.
            # In newer versions, the top and bottom values are not needed.
            if konfuzio_sdk_version and konfuzio_sdk_version < '0.3':
                page = next(page for page in request.pages if page.number == bbox.page_number)
                bboxes[str(bbox_id)]['top'] = round(page.original_size[1] - bbox.y0, 4)
                bboxes[str(bbox_id)]['bottom'] = round(page.original_size[1] - bbox.y1, 4)
        document = Document(
            id_=document_id,
            text=request.text,
            bbox=bboxes,
            project=project,
            category=category,
        )
        for page in request.pages:
            p = Page(id_=page.number, document=document, number=page.number, original_size=page.original_size)
            if page.segmentation:
                p._segmentation = page.segmentation
            if page.image:
                p.image_bytes = page.image
    else:
        raise NotImplementedError(NOT_IMPLEMENTED_ERROR_MESSAGE)
    return document


def process_response(result, schema: BaseModel = ExtractResponse20240117) -> BaseModel:
    """
    Process a raw response from the runner to contain only selected fields.

    :param result: A raw response to be processed.
    :param schema: A schema of the response.
    :returns: A list of dictionaries with Label Set IDs and Annotation data.
    """
    annotations_result = []
    if schema.__name__ == 'ExtractResponse20240117':
        for annotation_set in result.annotation_sets():
            if not annotation_set.label_set.id_:
                continue
            current_annotation_set = {'label_set_id': annotation_set.label_set.id_, 'annotations': []}
            for annotation in annotation_set.annotations(use_correct=False, ignore_below_threshold=True):
                spans_list_of_dicts = [
                    schema.AnnotationSet.Annotation.Span(
                        x0=span.bbox().x0,
                        x1=span.bbox().x1,
                        y0=span.bbox().y0,
                        y1=span.bbox().y1,
                        page_index=span.page.index,
                        start_offset=span.start_offset,
                        end_offset=span.end_offset,
                        offset_string=span.offset_string,
                        offset_string_original=span.offset_string,
                    )
                    for span in annotation.spans
                ]
                current_annotation_set['annotations'].append(
                    schema.AnnotationSet.Annotation(
                        offset_string=annotation.offset_string,
                        translated_string=annotation.translated_string,
                        normalized=annotation.normalized,
                        label=schema.AnnotationSet.Annotation.Label(
                            id=annotation.label.id_,
                            name=annotation.label.name,
                            has_multiple_top_candidates=annotation.label.has_multiple_top_candidates,
                            data_type=annotation.label.data_type,
                            threshold=annotation.label.threshold,
                        ),
                        confidence=annotation.confidence,
                        annotation_set=annotation.annotation_set.id_,
                        span=spans_list_of_dicts,
                        selection_bbox=annotation.selection_bbox,
                    )
                )
            annotations_result.append(current_annotation_set)
        return schema(annotation_sets=annotations_result)
    elif schema.__name__ == 'ExtractResponseForLegacyTrainer20240912':
        import json
        class JSONEncoder(json.JSONEncoder):
            def default(self, obj):
                if hasattr(obj, 'to_json'):
                    return obj.to_json()
                return json.JSONEncoder.default(self, obj)

        json_result = json.loads(json.dumps(result, cls=JSONEncoder))
        return schema(json_result)
    else:
        raise NotImplementedError(NOT_IMPLEMENTED_ERROR_MESSAGE)


def convert_document_to_request(document: Document, schema: BaseModel = ExtractRequest20240117) -> BaseModel:
    """
    Receive a Document and convert it into a request in accordance to a passed schema.

    :param document: A Document to be converted.
    :param schema: A schema to which the request should adhere.
    :returns: A Document converted in accordance with the schema.
    """
    if schema.__name__ == 'ExtractRequest20240117':
        pages = [
            ExtractRequest20240117Page(
                number=page.number,
                image=page.image_bytes,
                original_size=page._original_size,
                segmentation=page._segmentation,
            )
            for page in document.pages()
        ]
        converted = schema(
            text=document.text,
            bboxes={
                k: {
                    'x0': v.x0,
                    'x1': v.x1,
                    'y0': v.y0,
                    'y1': v.y1,
                    'page_number': v.page.number,
                    'top': v.top,
                    'bottom': v.bottom,
                    'text': document.text[k],
                }
                for k, v in document.bboxes.items()
            },
            pages=pages,
        )
    else:
        raise NotImplementedError(NOT_IMPLEMENTED_ERROR_MESSAGE)
    return converted


def convert_response_to_annotations(
    response: 'Response', response_schema_class: BaseModel, document: Document, mappings: t.Optional[dict] = None
) -> Document:
    """
    Receive an ExtractResponse and convert it into a list of Annotations to be added to the Document.

    :param response: A Response instance to be converted.
    :param response_schema_class: The schema class.
    :param document: A Document to which the annotations should be added.
    :param mappings: A dict with "label_sets" and "labels" keys, both containing mappings from old to new IDs. Original
        IDs are used if no mapping is provided or if the mapping is not found.
    :returns: The original Document with added Annotations.
    """
    if mappings is None:
        mappings = {}

    # Mappings might be from JSON, so we need to convert keys to integers.
    label_set_mappings = {int(k): v for k, v in mappings.get('label_sets', {}).items()}
    label_mappings = {int(k): v for k, v in mappings.get('labels', {}).items()}

    if response_schema_class.__name__ == 'ExtractResponse20240117':
        response = response_schema_class(annotation_sets=response.json()['annotation_sets'])

        for annotation_set in response.annotation_sets:
            label_set_id = label_set_mappings.get(annotation_set.label_set_id, annotation_set.label_set_id)
            sdk_annotation_set = AnnotationSet(
                document=document, label_set=document.project.get_label_set_by_id(label_set_id)
            )
            for annotation in annotation_set.annotations:
                label_id = label_mappings.get(annotation.label.id, annotation.label.id)
                Annotation(
                    document=document,
                    annotation_set=sdk_annotation_set,
                    label=document.project.get_label_by_id(label_id),
                    offset_string=annotation.offset_string,
                    translated_string=annotation.translated_string,
                    normalized=annotation.normalized,
                    confidence=annotation.confidence,
                    spans=[
                        Span(
                            start_offset=span.start_offset,
                            end_offset=span.end_offset,
                        )
                        for span in annotation.span
                    ],
                )
        return document
    elif response_schema_class.__name__ == 'ExtractResponseForLegacyTrainer20240912':
        """Restore Pandas Dataframe which has been converted to JSON for sending via API."""
        import json
        result = response.json()
        def my_convert(res_dict):
            import pandas as pd
            new_dict = {}
            for k, v in res_dict.items():
                if isinstance(v, dict):
                    new_dict[k] = my_convert(v)
                if isinstance(v, list):
                    new_dict[k] = [my_convert(x) for x in v]
                if isinstance(v, str):
                    new_dict[k] = pd.DataFrame.from_dict(json.loads(v))
            return new_dict

        my_converted_json = my_convert(result)
        return my_converted_json
    else:
        logger.error(f'Schema "{response.__class__.__name__}" is not implemented.')
        raise NotImplementedError(NOT_IMPLEMENTED_ERROR_MESSAGE)<|MERGE_RESOLUTION|>--- conflicted
+++ resolved
@@ -13,43 +13,6 @@
     'bento/extraction/schemas.py.'
 )
 
-<<<<<<< HEAD
-=======
-
-logger = logging.getLogger(__name__)
-
-# Error handling
-def get_error_details(exc: Exception) -> str:
-    error_details = type(exc).__name__
-    error_message = str(exc)
-    if error_message:
-        error_details = f'{error_details}: {error_message}'
-    return error_details
-
-
-def handle_exceptions(func: t.Callable) -> t.Callable:
-    """
-    Decorator to handle exceptions in service API endpoints and return a JSON response with error details.
-    Pydantic errors are not handled here, as they are handled by Bento automatically.
-    """
-
-    @functools.wraps(func)
-    async def wrapper(*args: t.Any, **kwargs: t.Any) -> t.Any:
-        try:
-            return await func(*args, **kwargs)
-        except Exception as exc:
-            tb = traceback.format_exception(type(exc), exc, exc.__traceback__)
-            error_details = get_error_details(exc)
-            # Override the default status code, otherwise it will be 200.
-            if 'ctx' in kwargs:
-                ctx = kwargs['ctx']
-                ctx.response.status_code = 500
-            return JSONResponse(status_code=500, content={'error': error_details, 'traceback': tb})
-
-    return wrapper
-
-
->>>>>>> d8ea1171
 # Pydanctic conversion functions
 
 
