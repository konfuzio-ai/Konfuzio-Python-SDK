--- conflicted
+++ resolved
@@ -8,13 +8,8 @@
 
 import pandas as pd
 
-<<<<<<< HEAD
-from konfuzio_sdk.data import Document, Span
-from konfuzio_sdk.evaluate import compare, Evaluation
-=======
-from konfuzio_sdk.data import Document, Category, Span, Page
+from konfuzio_sdk.data import Document, Span, Page
 from konfuzio_sdk.evaluate import compare, ExtractionEvaluation
->>>>>>> 5107b8f2
 from konfuzio_sdk.utils import sdk_isinstance
 
 logger = logging.getLogger(__name__)
@@ -223,15 +218,6 @@
         """Get unique hash for Tokenizer."""
 
     @abc.abstractmethod
-<<<<<<< HEAD
-    def tokenize(self, document: Document):
-        """Create Annotations with 1 Span based on the result of the Tokenizer."""
-=======
-    def fit(self, category: Category):
-        """Fit the tokenizer accordingly with the Documents of the Category."""
->>>>>>> 5107b8f2
-
-    @abc.abstractmethod
     def found_spans(self, document: Document) -> List[Span]:
         """Find all Spans in a Document that can be found by a Tokenizer."""
 
@@ -328,19 +314,9 @@
         """Get unique hash for ListTokenizer."""
         return hash(tuple(self.tokenizers))
 
-<<<<<<< HEAD
-=======
-    def fit(self, category: Category):
-        """Call fit on all tokenizers."""
-        assert sdk_isinstance(category, Category)
-
-        for tokenizer in self.tokenizers:
-            tokenizer.fit(category)
-
     def _tokenize(self, document: Document) -> List[Span]:
         raise NotImplementedError
 
->>>>>>> 5107b8f2
     def tokenize(self, document: Document) -> Document:
         """Run tokenize in the given order on a Document."""
         assert sdk_isinstance(document, Document)
