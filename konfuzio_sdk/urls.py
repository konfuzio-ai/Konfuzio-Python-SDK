--- conflicted
+++ resolved
@@ -20,11 +20,7 @@
     """
     if host is None:
         host = KONFUZIO_HOST
-<<<<<<< HEAD
     return f"{host}/api/v3/auth/"
-=======
-    return f'{host}/api/token-auth/'
->>>>>>> f0634beb
 
 
 # PROJECTS
@@ -39,11 +35,7 @@
     """
     if host is None:
         host = KONFUZIO_HOST
-<<<<<<< HEAD
     return f"{host}/api/v3/projects/?limit={limit}"
-=======
-    return f'{host}/api/projects/'
->>>>>>> f0634beb
 
 
 def get_project_url(project_id: Union[int, None], host: str = None) -> str:
@@ -70,11 +62,7 @@
     """
     if host is None:
         host = KONFUZIO_HOST
-<<<<<<< HEAD
     return f"{host}/api/v3/documents/?limit={limit}&project={project_id}"
-=======
-    return f'{host}/api/projects/{project_id}/docs/?limit={limit}'
->>>>>>> f0634beb
 
 
 def get_document_segmentation_details_url(
@@ -145,11 +133,7 @@
     """
     if host is None:
         host = KONFUZIO_HOST
-<<<<<<< HEAD
     return f"{host}/api/v3/documents/"
-=======
-    return f'{host}/api/v2/docs/'
->>>>>>> f0634beb
 
 
 def get_document_url(document_id: int, host: str = None) -> str:
@@ -162,11 +146,7 @@
     """
     if host is None:
         host = KONFUZIO_HOST
-<<<<<<< HEAD
     return f"{host}/api/v3/documents/{document_id}/"
-=======
-    return f'{host}/api/v2/docs/{document_id}/'
->>>>>>> f0634beb
 
 
 def get_document_ocr_file_url(document_id: int, host: str = None) -> str:
@@ -207,7 +187,6 @@
     return f'{host}/api/v3/documents/{document_id}/pages/{page_id}/'
 
 
-<<<<<<< HEAD
 def get_page_image_url(page_url: str, host: str = None) -> str:
     """
     Generate URL to get Page as Image.
@@ -222,9 +201,6 @@
 
 
 def get_document_details_url(document_id: int, host: str = None) -> str:
-=======
-def get_document_api_details_url(document_id: int, project_id: int, host: str = None, extra_fields='bbox') -> str:
->>>>>>> f0634beb
     """
     Generate URL to access the details of a Document in a Project.
 
@@ -274,7 +250,6 @@
     """
     if host is None:
         host = KONFUZIO_HOST
-<<<<<<< HEAD
     return f"{host}/api/v3/labels/"
 
 
@@ -304,9 +279,6 @@
     if host is None:
         host = KONFUZIO_HOST
     return f"{host}/api/v3/label-sets/?project={project_id}&limit={limit}"
-=======
-    return f'{host}/api/v2/labels/'
->>>>>>> f0634beb
 
 
 def get_label_url(label_id: int, host: str = None) -> str:
@@ -319,11 +291,7 @@
     """
     if host is None:
         host = KONFUZIO_HOST
-<<<<<<< HEAD
     return f"{host}/api/v3/labels/{label_id}/"
-=======
-    return f'{host}/api/v2/labels/{label_id}/'
->>>>>>> f0634beb
 
 
 # ANNOTATIONS
