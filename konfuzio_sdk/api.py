--- conflicted
+++ resolved
@@ -624,11 +624,8 @@
     return segmentation_result
 
 
-<<<<<<< HEAD
-def upload_ai_model(ai_model_path: str, project_id: int = None, category_id: int = None, session=konfuzio_session()):
-=======
-def upload_ai_model(ai_model_path: str, category_ids: List[int] = None, session=None):  # noqa: F821
->>>>>>> 15d1d175
+
+def upload_ai_model(ai_model_path: str, project_id: int = None, category_id: int = None, session=None):
     """
     Upload an ai_model to the text-annotation server.
 
@@ -642,23 +639,14 @@
     :raises: HTTPError when a request is unsuccessful.
     :return:
     """
-<<<<<<< HEAD
+    if session is None:
+        session = konfuzio_session()
     if (not project_id) and (not category_id):
         raise ValueError('Project ID or Category ID has to be specified; both values cannot be empty.')
     for cur_ai_type in AI_TYPES:
         if cur_ai_type in ai_model_path:
             ai_type = cur_ai_type
             break
-=======
-    if session is None:
-        session = konfuzio_session()
-    if 'extraction' in ai_model_path:
-        ai_type = 'extraction'
-    elif 'filesplitting' in ai_model_path:
-        ai_type = 'filesplitting'
-    elif 'categorization' in ai_model_path:
-        ai_type = 'categorization'
->>>>>>> 15d1d175
     else:
         raise ValueError(
             "Cannot define AI type by the file name. Pass an AI model that is named according to the \
@@ -697,15 +685,10 @@
     :raises: ValueError if ai_type is not correctly specified.
     :raises: ConnectionError when a request is unsuccessful.
     """
-<<<<<<< HEAD
+    if session is None:
+        session = konfuzio_session()
     if ai_type not in AI_TYPES:
         raise ValueError(f"ai_type should be one of the following: {', '.join(AI_TYPES)}")
-=======
-    if session is None:
-        session = konfuzio_session()
-    if ai_type not in ['file_splitting', 'extraction', 'categorization']:
-        raise ValueError("ai_type should have the value of 'file_splitting', 'extraction', or 'categorization'.")
->>>>>>> 15d1d175
     url = get_ai_model_url(ai_model_id, ai_type)
     r = session.delete(url)
     if r.status_code == 200:
@@ -716,11 +699,7 @@
         raise ConnectionError(f'Error{r.status_code}: {r.content} {r.url}')
 
 
-<<<<<<< HEAD
-def update_ai_model(ai_model_id: int, ai_type: str, patch: bool = True, session=konfuzio_session(), **kwargs):
-=======
-def update_ai_model(ai_model_id: int, ai_type: str, session=None, **kwargs):
->>>>>>> 15d1d175
+def update_ai_model(ai_model_id: int, ai_type: str, patch: bool = True, session=None, **kwargs):
     """
     Update an AI model from the server.
 
@@ -732,15 +711,10 @@
     :raises: ValueError if ai_type is not correctly specified.
     :raises: HTTPError when a request is unsuccessful.
     """
-<<<<<<< HEAD
+    if session is None:
+        session = konfuzio_session()
     if ai_type not in AI_TYPES:
         raise ValueError(f"ai_type should be one of the following: {', '.join(AI_TYPES)}")
-=======
-    if session is None:
-        session = konfuzio_session()
-    if ai_type not in ['file_splitting', 'extraction', 'categorization']:
-        raise ValueError("ai_type should have the value of 'file_splitting', 'extraction', or 'categorization'.")
->>>>>>> 15d1d175
     url = get_ai_model_url(ai_model_id, ai_type)
 
     data = {}
