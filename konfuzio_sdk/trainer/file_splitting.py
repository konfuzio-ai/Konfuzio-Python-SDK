--- conflicted
+++ resolved
@@ -633,7 +633,6 @@
             logger.info(
                 f'Checking MLflow connection using the provided tracking URI: {tracking_uri} and experiment_name: {experiment_name}'
             )
-<<<<<<< HEAD
             # disabling MLflow artifacts logging
             os.environ['HF_MLFLOW_LOG_ARTIFACTS'] = '0'
             try:
@@ -657,20 +656,6 @@
                 self.use_mlflow = False
         else:
             logger.info('MLflow tracking is disabled. Training without it.')
-=======
-            try:
-                # Attempt to connect to the specified MLflow tracking server
-                mlflow.set_tracking_uri(tracking_uri)
-                mlflow_client = mlflow.tracking.MlflowClient()
-                # Check if the connection is successful by listing experiments
-                _ = mlflow_client.list_experiments()
-                # If listing experiments succeeds, MLflow is running and connected to the specified tracking URI
-                logger.info('MLflow is running and connected to the specified tracking URI.')
-            except Exception:
-                self.use_mlflow = False
-                # If an exception occurs, MLflow is not running or not connected to the specified tracking URI
-                logger.info('MLflow is not running or not connected to the specified tracking URI.')
->>>>>>> 2c6dfb83
         # defining the training arguments
         training_args = transformers.TrainingArguments(
             output_dir='training_logs/textual_file_splitting_model_trainer',
@@ -707,23 +692,7 @@
             callbacks=[transformers.integrations.MLflowCallback] if self.use_mlflow else [LoggerCallback],
         )
         trainer.class_weights = class_weights
-<<<<<<< HEAD
-=======
-        if self.use_mlflow:
-            logger.info(f'Using MLflow to track the experiment with experiment_name={experiment_name}')
-            # disabling MLflow artifacts logging
-            os.environ['HF_MLFLOW_LOG_ARTIFACTS'] = '0'
-            try:
-                mlflow.set_tracking_uri(tracking_uri)
-                _ = mlflow.set_experiment(experiment_name)
-                mlflow.start_run(run_name=f'splitting_run_{get_timestamp()}')
-                self.mlflow_run_id = mlflow.active_run().info.run_id
-            except Exception as e:
-                logger.error(f'Failed to start MLflow run. Training without MLflow tracking! Error: {e}')
-                self.use_mlflow = False
-        else:
-            logger.info('MLflow tracking is disabled. Training without MLflow tracking.')
->>>>>>> 2c6dfb83
+        
         # training the model
         trainer.train()
 
