--- conflicted
+++ resolved
@@ -2059,18 +2059,12 @@
 
         self.tokenizer.found_spans(virtual_doc)
 
-<<<<<<< HEAD
         if type(self.tokenizer) not in {ParagraphTokenizer, SentenceTokenizer}:
             # join document Spans into multi-line Annotation
-            virtual_doc.merge_vertical()
+            virtual_doc = self.merge_vertical(virtual_doc)
         else:
             # When using the Paragraph or Sentence tokenizer, we restore the multi-line Annotations they created.
             virtual_doc.merge_vertical_like(inference_document)
-=======
-        # join document Spans into multi-line Annotation
-        # virtual_doc.merge_vertical()
-        virtual_doc = self.merge_vertical(virtual_doc)
->>>>>>> cbd6dd1e
 
         return virtual_doc
 
@@ -2488,11 +2482,7 @@
             predicted_doc = self.extract(document=document)
             eval_list.append((document, predicted_doc))
 
-<<<<<<< HEAD
-        full_evaluation = Evaluation(eval_list, strict=strict)
-=======
         full_evaluation = Evaluation(eval_list, strict=strict, use_view_annotations=use_view_annotations)
->>>>>>> cbd6dd1e
 
         return full_evaluation
 
