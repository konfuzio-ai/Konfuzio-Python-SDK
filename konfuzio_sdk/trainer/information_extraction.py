--- conflicted
+++ resolved
@@ -1482,10 +1482,7 @@
         :param include_konfuzio: Boolean whether to include konfuzio_sdk package in pickle file.
         :param reduce_weight: Remove all non-strictly necessary parameters before saving.
         :param max_ram: Specify maximum memory usage condition to save model.
-<<<<<<< HEAD
-=======
         :raises MemoryError: When the size of the model in memory is greater than the maximum value.
->>>>>>> 2db324a8
         :return: Path of the saved model file.
         """
         logger.info('Saving model')
@@ -1500,7 +1497,6 @@
         #     clean_annotations = list(set(document.annotations()) - set(no_label_annotations))
         #     document._annotations = clean_annotations
 
-<<<<<<< HEAD
         if not max_ram and self.category is not None:
             max_ram = self.category.project.max_ram
 
@@ -1518,31 +1514,17 @@
             self.documents = []
             self.test_documents = []
             self.tokenizer.lose_weight()
-=======
-        self.df_train = None
-        if reduce_weight:
-            self.lose_weight()  # todo: review and test (#9461)
->>>>>>> 2db324a8
 
         logger.info(f'Model size: {asizeof.asizeof(self) / 1_000_000} MB')
 
         # if no argument passed, get project max_ram
-<<<<<<< HEAD
-=======
-        if not max_ram:
-            max_ram = self.category.project.max_ram
->>>>>>> 2db324a8
 
         max_ram = normalize_memory(max_ram)
 
         if max_ram and asizeof.asizeof(self) > max_ram:
             raise MemoryError(f"AI model memory use ({asizeof.asizeof(self)}) exceeds maximum ({max_ram=}).")
 
-<<<<<<< HEAD
         sys.setrecursionlimit(999999)  # ?
-=======
-        sys.setrecursionlimit(99999999)  # ?
->>>>>>> 2db324a8
 
         logger.info('Getting save paths')
 
@@ -1550,12 +1532,9 @@
             cloudpickle.register_pickle_by_value(konfuzio_sdk)
             # todo register all dependencies?
 
-<<<<<<< HEAD
-=======
         if not output_dir:
             output_dir = self.category.project.model_folder
 
->>>>>>> 2db324a8
         # make sure output dir exists
         pathlib.Path(output_dir).mkdir(parents=True, exist_ok=True)
 
