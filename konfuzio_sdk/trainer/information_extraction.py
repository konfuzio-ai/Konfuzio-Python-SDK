"""Extract information from Documents.

Conventional template matching based approaches fail to generalize well to document images of unseen templates,
and are not robust against text recognition errors.

We follow the approach proposed by Sun et al. (2021) to encode both the visual and textual
features of detected text regions, and edges of which represent the spatial relations between neighboring text
regions. Their experiments validate that all information including visual features, textual
features and spatial relations can benefit key information extraction.

We reduce the hardware requirements from 1 NVIDIA Titan X GPUs with 12 GB memory to a 1 CPU and 16 GB memory by
replacing the end-to-end pipeline into two parts.

Sun, H., Kuang, Z., Yue, X., Lin, C., & Zhang, W. (2021). Spatial Dual-Modality Graph Reasoning for Key Information
Extraction. arXiv. https://doi.org/10.48550/ARXIV.2103.14470
"""
import abc
import bz2
import collections
import difflib
import functools
import itertools
import logging
import os
import pathlib
import shutil
import sys
import time
import unicodedata

from copy import deepcopy
from heapq import nsmallest
from inspect import signature
from typing import Tuple, Optional, List, Union, Dict
from warnings import warn

import cloudpickle
import numpy
import pandas
from sklearn.ensemble import RandomForestClassifier
from sklearn.utils.validation import check_is_fitted

from konfuzio_sdk.data import Data, Document, Annotation, Category, AnnotationSet, Label, LabelSet, Span

from konfuzio_sdk.tokenizer.paragraph_and_sentence import ParagraphTokenizer, SentenceTokenizer

from konfuzio_sdk.normalize import (
    normalize_to_float,
    normalize_to_date,
    normalize_to_percentage,
    normalize_to_positive_float,
)
from konfuzio_sdk.regex import regex_matches
from konfuzio_sdk.utils import (
    get_timestamp,
    get_bbox,
    normalize_memory,
    get_sdk_version,
    memory_size_of,
    sdk_isinstance,
)

from konfuzio_sdk.evaluate import ExtractionEvaluation

from konfuzio_sdk.tokenizer.base import ListTokenizer

logger = logging.getLogger(__name__)

"""Multiclass classifier for document extraction."""
CANDIDATES_CACHE_SIZE = 100

warn('This module is WIP: https://gitlab.com/konfuzio/objectives/-/issues/9311', FutureWarning, stacklevel=2)


def load_model(pickle_path: str, max_ram: Union[None, str] = None):
    """
    Load a pkl file.

    :param pickle_path: Path to the pickled model.
    :type pickle_path: str
    :raises FileNotFoundError: If the path is invalid.
    :raises OSError: When the data is corrupted or invalid and cannot be loaded.
    :raises TypeError: When the loaded pickle isn't recognized as a Konfuzio AI model.
    :return: Extraction AI model.
    """
    logger.info(f"Starting loading AI model with path {pickle_path}")

    if not os.path.isfile(pickle_path):
        raise FileNotFoundError("Invalid pickle file path:", pickle_path)

    # The current local id iterator might otherwise be overriden
    prev_local_id = next(Data.id_iter)

    try:
        if pickle_path.endswith(".pt"):
            from konfuzio_sdk.trainer.document_categorization import load_categorization_model

            model = load_categorization_model(pickle_path)
        else:
            with bz2.open(pickle_path, 'rb') as file:
                model = cloudpickle.load(file)
    except OSError:
        raise OSError(f"Pickle file {pickle_path} data is invalid.")
    except AttributeError as err:
        if "__forward_module__" in str(err) and '3.9' in sys.version:
            raise AttributeError("Pickle saved with incompatible Python version.") from err
        elif "__forward_is_class__" in str(err) and '3.8' in sys.version:
            raise AttributeError("Pickle saved with incompatible Python version.") from err
        raise
    except ValueError as err:
        if "unsupported pickle protocol: 5" in str(err) and '3.7' in sys.version:
            raise ValueError("Pickle saved with incompatible Python version.") from err
        raise

    if hasattr(model, 'python_version'):
        logger.info(f"Loaded AI model trained with Python {model.python_version}")
    if hasattr(model, 'konfuzio_sdk_version'):
        logger.info(f"Loaded AI model trained with Konfuzio SDK version {model.konfuzio_sdk_version}")

    max_ram = normalize_memory(max_ram)
    if max_ram and memory_size_of(model) > max_ram:
        logger.error(f"Loaded model's memory use ({memory_size_of(model)}) is greater than max_ram ({max_ram})")

    # to avoid circular import issue
    from konfuzio_sdk.trainer.document_categorization import AbstractCategorizationAI
    from konfuzio_sdk.trainer.file_splitting import AbstractFileSplittingModel

    if not (
        AbstractExtractionAI.has_compatible_interface(model)
        or AbstractFileSplittingModel.has_compatible_interface(model)
        or AbstractCategorizationAI.has_compatible_interface(model)
    ):
        raise TypeError(
            "Loaded model's interface is not compatible with any AIs. Please provide a model that has all the "
            "abstract methods implemented."
        )

    if not hasattr(model, "name"):
        raise TypeError("Saved model file needs to be a Konfuzio AbstractExtractionAI instance.")
    elif model.name in {
        "DocumentAnnotationMultiClassModel",
        "DocumentEntityMulticlassModel",
        "SeparateLabelsAnnotationMultiClassModel",
        "SeparateLabelsEntityMultiClassModel",
    }:
        logger.warning(f"Loading legacy {model.name} AI model.")
    else:
        logger.info(f"Loading {model.name} AI model.")

    curr_local_id = next(Data.id_iter)
    Data.id_iter = itertools.count(max(prev_local_id, curr_local_id))

    return model


# # existent model classes
# MODEL_CLASSES = {'LabelSectionModel': LabelSectionModel,
#                  'DocumentModel': DocumentModel,
#                  'ParagraphModel': ParagraphModel,
#                  'CustomDocumentModel': CustomDocumentModel,
#                  'SentenceModel': SentenceModel
#                  }
#
# COMMON_PARAMETERS = ['tokenizer', 'text_vocab', 'model_type']
#
# label_section_components = ['label_vocab',
#                             'section_vocab',
#                             'label_classifier_config',
#                             'label_classifier_state_dict',
#                             'section_classifier_config',
#                             'section_classifier_state_dict',
#                             'extract_dicts']
#
# document_components = ['image_preprocessing',
#                        'image_augmentation',
#                        'category_vocab',
#                        'document_classifier_config',
#                        'document_classifier_state_dict']
#
# paragraph_components = ['tokenizer_mode',
#                         'paragraph_category_vocab',
#                         'paragraph_classifier_config',
#                         'paragraph_classifier_state_dict']
#
# sentence_components = ['sentence_tokenizer',
#                        'tokenizer_mode',
#                        'category_vocab',
#                        'classifier_config',
#                        'classifier_state_dict']
#
# label_section_components.extend(COMMON_PARAMETERS)
# document_components.extend(COMMON_PARAMETERS)
# paragraph_components.extend(COMMON_PARAMETERS)
# sentence_components.extend(COMMON_PARAMETERS)
# custom_document_model = deepcopy(document_components)
#
# # parameters that need to be saved with the model accordingly with the model type
# MODEL_PARAMETERS_TO_SAVE = {'LabelSectionModel': label_section_components,
#                             'DocumentModel': document_components,
#                             'ParagraphModel': paragraph_components,
#                             'CustomDocumentModel': custom_document_model,
#                             'SentenceModel': sentence_components,
#                             }
#
#
#
# def load_default_model(path: str):
#     """Load a model from default models."""
#     logger.info('loading model')
#
#     # load model dict
#     loaded_data = torch.load(path)
#
#     if 'model_type' not in loaded_data.keys():
#         model_type = path.split('_')[-1].split('.')[0]
#     else:
#         model_type = loaded_data['model_type']
#
#     model_class = MODEL_CLASSES[model_type]
#     model_args = MODEL_PARAMETERS_TO_SAVE[model_type]
#
#     # Verify if loaded data has all necessary components
#     assert all([arg in model_args for arg in loaded_data.keys()])
#
#     state_dict_name = [n for n in model_args if n.endswith('_state_dict')]
#
#     if len(state_dict_name) > 1:
#         # LabelSectionModel is a combination of 2 independent classifiers
#         assert model_type == 'LabelSectionModel'
#
#         label_classifier_state_dict = loaded_data['label_classifier_state_dict']
#         section_classifier_state_dict = loaded_data['section_classifier_state_dict']
#         extract_dicts = loaded_data['extract_dicts']
#
#         del loaded_data['label_classifier_state_dict']
#         del loaded_data['section_classifier_state_dict']
#         del loaded_data['extract_dicts']
#
#     else:
#         classifier_state_dict = loaded_data[state_dict_name[0]]
#         del loaded_data[state_dict_name[0]]
#
#     if 'model_type' in loaded_data.keys():
#         del loaded_data['model_type']
#
#     # create instance of the model class
#     model = model_class(projects=None, **loaded_data)
#
#     if model_type == 'LabelSectionModel':
#         # LabelSectionModel is a special case because it has 2 independent classifiers
#         # load parameters of the classifiers from saved parameters
#         model.label_classifier.load_state_dict(label_classifier_state_dict)
#         model.section_classifier.load_state_dict(section_classifier_state_dict)
#
#         # load extract dicts
#         model.extract_dicts = extract_dicts
#
#         # need to ensure classifiers start in evaluation mode
#         model.label_classifier.eval()
#         model.section_classifier.eval()
#
#     else:
#         # load parameters of the classifiers from saved parameters
#         model.classifier.load_state_dict(classifier_state_dict)
#
#         # need to ensure classifiers start in evaluation mode
#         model.classifier.eval()
#
#     return model

#
# def load_pickle(pickle_name: str, folder_path: str):
#     """
#     Load a pkl file or a pt (pytorch) file.
#
#   First check if the .pkl file exists at ./konfuzio.MODEL_ROOT/pickle_name, if not then assumes it is at ./pickle_name
#     Then, it assumes the .pkl file is compressed with bz2 and tries to extract and load it. If the pickle file is not
#     compressed with bz2 then it will throw an OSError and we then try and load the .pkl file will dill. This will then
#     throw an UnpicklingError if the file is not a pickle file, as expected.
#
#     :param pickle_name:
#     :return:
#     """
#     # https://stackoverflow.com/a/43006034/5344492
#     dill._dill._reverse_typemap['ClassType'] = type
#     pickle_path = os.path.join(folder_path, pickle_name)
#     if not os.path.isfile(pickle_path):
#         pickle_path = pickle_name

#     device = 'cpu'
#     if torch.cuda.is_available():
#         device = 'cuda'
#
#     if pickle_name.endswith('.pt'):
#         with open(pickle_path, 'rb') as f:
#             file_data = torch.load(pickle_path, map_location=torch.device(device))
#
#         if isinstance(file_data, dict):
#             # verification of str in path can be removed after all models being updated with the model_type
#             possible_names = [
#                 '_LabelSectionModel',
#                 '_DocumentModel',
#                 '_ParagraphModel',
#                 '_CustomDocumentModel',
#                 '_SentenceModel',
#             ]
#             if ('model_type' in file_data.keys() and file_data['model_type'] in MODEL_PARAMETERS_TO_SAVE.keys()) or
#               any([n in pickle_name for n in possible_names]):
#                 file_data = load_default_model(pickle_name)
#
#             else:
#                 raise NameError("Model type not recognized.")
#
#         else:
#             with open(pickle_path, 'rb') as f:
#                 file_data = torch.load(f, map_location=torch.device(device))
#     else:
#         try:
#             with bz2.open(pickle_path, 'rb') as f:
#                 file_data = dill.load(f)
#         except OSError:
#             with open(pickle_path, 'rb') as f:
#                 file_data = dill.load(f)
#
#     return file_data


def convert_to_feat(offset_string_list: list, ident_str: str = '') -> pandas.DataFrame:
    """Return a df containing all the features generated using the offset_string."""
    df = dict()  # pandas.DataFrame()

    # strip all accents
    offset_string_list_accented = offset_string_list
    offset_string_list = [strip_accents(s) for s in offset_string_list]

    # gets the return lists for all the features
    df[ident_str + "feat_vowel_len"] = [vowel_count(s) for s in offset_string_list]
    df[ident_str + "feat_special_len"] = [special_count(s) for s in offset_string_list]
    df[ident_str + "feat_space_len"] = [space_count(s) for s in offset_string_list]
    df[ident_str + "feat_digit_len"] = [digit_count(s) for s in offset_string_list]
    df[ident_str + "feat_len"] = [len(s) for s in offset_string_list]
    df[ident_str + "feat_upper_len"] = [upper_count(s) for s in offset_string_list]
    df[ident_str + "feat_date_count"] = [date_count(s) for s in offset_string_list]
    df[ident_str + "feat_num_count"] = [num_count(s) for s in offset_string_list]
    df[ident_str + "feat_as_float"] = [normalize_to_python_float(offset_string) for offset_string in offset_string_list]
    df[ident_str + "feat_unique_char_count"] = [unique_char_count(s) for s in offset_string_list]
    df[ident_str + "feat_duplicate_count"] = [duplicate_count(s) for s in offset_string_list]
    df[ident_str + "accented_char_count"] = [
        count_string_differences(s1, s2) for s1, s2 in zip(offset_string_list, offset_string_list_accented)
    ]

    (
        df[ident_str + "feat_year_count"],
        df[ident_str + "feat_month_count"],
        df[ident_str + "feat_day_count"],
    ) = year_month_day_count(offset_string_list)

    df[ident_str + "feat_substring_count_slash"] = substring_count(offset_string_list, "/")
    df[ident_str + "feat_substring_count_percent"] = substring_count(offset_string_list, "%")
    df[ident_str + "feat_substring_count_e"] = substring_count(offset_string_list, "e")
    df[ident_str + "feat_substring_count_g"] = substring_count(offset_string_list, "g")
    df[ident_str + "feat_substring_count_a"] = substring_count(offset_string_list, "a")
    df[ident_str + "feat_substring_count_u"] = substring_count(offset_string_list, "u")
    df[ident_str + "feat_substring_count_i"] = substring_count(offset_string_list, "i")
    df[ident_str + "feat_substring_count_f"] = substring_count(offset_string_list, "f")
    df[ident_str + "feat_substring_count_s"] = substring_count(offset_string_list, "s")
    df[ident_str + "feat_substring_count_oe"] = substring_count(offset_string_list, "ö")
    df[ident_str + "feat_substring_count_ae"] = substring_count(offset_string_list, "ä")
    df[ident_str + "feat_substring_count_ue"] = substring_count(offset_string_list, "ü")
    df[ident_str + "feat_substring_count_er"] = substring_count(offset_string_list, "er")
    df[ident_str + "feat_substring_count_str"] = substring_count(offset_string_list, "str")
    df[ident_str + "feat_substring_count_k"] = substring_count(offset_string_list, "k")
    df[ident_str + "feat_substring_count_r"] = substring_count(offset_string_list, "r")
    df[ident_str + "feat_substring_count_y"] = substring_count(offset_string_list, "y")
    df[ident_str + "feat_substring_count_en"] = substring_count(offset_string_list, "en")
    df[ident_str + "feat_substring_count_g"] = substring_count(offset_string_list, "g")
    df[ident_str + "feat_substring_count_ch"] = substring_count(offset_string_list, "ch")
    df[ident_str + "feat_substring_count_sch"] = substring_count(offset_string_list, "sch")
    df[ident_str + "feat_substring_count_c"] = substring_count(offset_string_list, "c")
    df[ident_str + "feat_substring_count_ei"] = substring_count(offset_string_list, "ei")
    df[ident_str + "feat_substring_count_on"] = substring_count(offset_string_list, "on")
    df[ident_str + "feat_substring_count_ohn"] = substring_count(offset_string_list, "ohn")
    df[ident_str + "feat_substring_count_n"] = substring_count(offset_string_list, "n")
    df[ident_str + "feat_substring_count_m"] = substring_count(offset_string_list, "m")
    df[ident_str + "feat_substring_count_j"] = substring_count(offset_string_list, "j")
    df[ident_str + "feat_substring_count_h"] = substring_count(offset_string_list, "h")

    df[ident_str + "feat_substring_count_plus"] = substring_count(offset_string_list, "+")
    df[ident_str + "feat_substring_count_minus"] = substring_count(offset_string_list, "-")
    df[ident_str + "feat_substring_count_period"] = substring_count(offset_string_list, ".")
    df[ident_str + "feat_substring_count_comma"] = substring_count(offset_string_list, ",")

    df[ident_str + "feat_starts_with_plus"] = starts_with_substring(offset_string_list, "+")
    df[ident_str + "feat_starts_with_minus"] = starts_with_substring(offset_string_list, "-")

    df[ident_str + "feat_ends_with_plus"] = ends_with_substring(offset_string_list, "+")
    df[ident_str + "feat_ends_with_minus"] = ends_with_substring(offset_string_list, "-")

    df = pandas.DataFrame(df)

    return df


def substring_count(list: list, substring: str) -> list:
    """Given a list of strings returns the occurrence of a certain substring and returns the results as a list."""
    r_list = [0] * len(list)

    for index in range(len(list)):
        r_list[index] = list[index].lower().count(substring)

    return r_list


def starts_with_substring(list: list, substring: str) -> list:
    """Given a list of strings return 1 if string starts with the given substring for each item."""
    return [1 if s.lower().startswith(substring) else 0 for s in list]


def ends_with_substring(list: list, substring: str) -> list:
    """Given a list of strings return 1 if string starts with the given substring for each item."""
    return [1 if s.lower().endswith(substring) else 0 for s in list]


def digit_count(s: str) -> int:
    """Return the number of digits in a string."""
    return sum(c.isdigit() for c in s)


def space_count(s: str) -> int:
    """Return the number of spaces in a string."""
    return sum(c.isspace() for c in s) + s.count('\t') * 3  # Tab is already counted as one whitespace


def special_count(s: str) -> int:
    """Return the number of special (non-alphanumeric) characters in a string."""
    return sum(not c.isalnum() for c in s)


def strip_accents(s) -> str:
    """
    Strip all accents from a string.

    Source: http://stackoverflow.com/a/518232/2809427
    """
    return ''.join(c for c in unicodedata.normalize('NFD', s) if unicodedata.category(c) != 'Mn')


def vowel_count(s: str) -> int:
    """Return the number of vowels in a string."""
    return sum(is_vowel(c) for c in s)


def count_string_differences(s1: str, s2: str) -> int:
    """Return the number of differences between two strings."""
    if len(s2) > len(s1):  # the longer string has to be s1 to catch all differences
        s1, s2 = s2, s1

    return len(''.join(x[2:] for x in difflib.ndiff(s1, s2) if x.startswith('- ')))


def is_vowel(c: str) -> bool:
    """Given a char this function returns a bool that represents if the char is a vowel or not."""
    return c.lower() in 'aeiou'


def upper_count(s: str) -> int:
    """Return the number of uppercase characters in a string."""
    return sum(c.isupper() for c in s)


def date_count(s: str) -> int:
    """
    Given a string this function tries to read it as a date (if not possible returns 0).

    If possible it returns the relative difference to 01.01.2010 in days.
    """
    # checks the format
    if len(s) > 5:
        if (s[2] == '.' and s[5] == '.') or (s[2] == '/' and s[5] == '/'):
            date1 = pandas.to_datetime("01.01.2010", dayfirst=True)
            date2 = normalize_to_date(s)
            if not date2:
                return 0
            date2 = pandas.to_datetime(date2, errors='ignore')
            if date2 == s:
                return 0
            else:
                try:
                    diff = int((date2 - date1) / numpy.timedelta64(1, 'D'))
                except TypeError as e:
                    logger.error(f'Could not substract for string {s} because of >>{e}<<.')
                    return 0

            if diff == 0:
                return 1
            else:
                return diff

        else:
            return 0
    return 0


def year_month_day_count(offset_string_list: list) -> Tuple[List[int], List[int], List[int]]:
    """Given a list of offset-strings extracts the according dates, months and years for each string."""
    year_list = []
    month_list = []
    day_list = []

    assert isinstance(offset_string_list, list)

    for s in offset_string_list:
        _normalization = normalize_to_date(s)
        if _normalization:
            year_list.append(int(_normalization[:4]))
            month_list.append(int(_normalization[5:7]))
            day_list.append(int(_normalization[8:10]))
        else:
            year_list.append(0)
            month_list.append(0)
            day_list.append(0)

    return year_list, month_list, day_list


# checks if the string is a number and gives the number a value
def num_count(s: str) -> float:
    """
    Given a string this function tries to read it as a number (if not possible returns 0).

    If possible it returns the number as a float.
    """
    num = normalize_to_float(s)

    if num:
        return num
    else:
        return 0


def normalize_to_python_float(s: str) -> float:
    """
    Given a string this function tries to read it as a number using python float (if not possible returns 0).

    If possible it returns the number as a float.
    """
    try:
        f = float(s)
        if f < numpy.finfo('float32').max:
            return f
        else:
            return 0.0
    except (ValueError, TypeError):
        return 0.0


def duplicate_count(s: str) -> int:
    """Given a string this function returns the number of duplicate characters."""
    count = {}
    for c in s:
        if c in count:
            count[c] += 1
        else:
            count[c] = 1

    counter = 0
    for key in count:
        if count[key] > 1:
            counter += count[key]

    return counter


def unique_char_count(s: str) -> int:
    """Given a string returns the number of unique characters."""
    return len(set(list(s)))


# def _convert_to_relative_dict(dict: dict):
#     """Convert a dict with absolute numbers as values to the same dict with the relative probabilities as values."""
#     return_dict = {}
#     abs_num = sum(dict.values())
#     for key, value in dict.items():
#         return_dict[key] = value / abs_num
#     return return_dict


# def plot_label_distribution(df_list: list, df_name_list=None) -> None:
#     """Plot the label-distribution of given DataFrames side-by-side."""
#     from tabulate import tabulate
#     # check if any of the input df are empty
#     for df in df_list:
#         if df.empty:
#             logger.error('One of the Dataframes in df_list is empty.')
#             return None

#     # helper function
#     def Convert(tup, di):
#         for a, b in tup:
#             di.setdefault(a, []).append(b)
#         return di

#     # plot the relative distributions
#     logger.info('Percentage of total samples (per dataset) that have a certain label:')
#     rel_dict_list = []
#     for df in df_list:
#         rel_dict_list.append(_convert_to_relative_dict(collections.Counter(list(df['label_name']))))
#     logger.info(
#         '\n'
#         + tabulate(
#             pandas.DataFrame(rel_dict_list, index=df_name_list).transpose(),
#             floatfmt=".1%",
#             headers="keys",
#             tablefmt="pipe",
#         )
#         + '\n'
#     )

#     # print the number of documents in total and in the splits given
#     # total_count = 0
#     for index, df in enumerate(df_list):
#         doc_name = df_name_list[index] if df_name_list else str(index)
#         doc_count = len(set(df['document_id']))
#         logger.info(doc_name + ' contains ' + str(doc_count) + ' different documents.')
#         # total_count += doc_count
#     # logger.info(str(total_count) + ' documents in total.')

#     # plot the number of documents with at least one of a certain label
#     logger.info('Percentage of documents per split that contain a certain label at least once:')
#     doc_count_dict_list = []
#     for df in df_list:
#         doc_count_dict = {}
#         doc_count = len(set(df['document_id']))
#         toup_list = list(zip(list(df['label_name']), list(df['document_id'])))
#         list_dict = Convert(toup_list, {})
#         for key, value in list_dict.items():
#             doc_count_dict[key] = float(len(set(value)) / doc_count)
#         doc_count_dict_list.append(doc_count_dict)
#     logger.info(
#         '\n'
#         + tabulate(
#             pandas.DataFrame(doc_count_dict_list, index=df_name_list).transpose(),
#             floatfmt=".1%",
#             headers="keys",
#             tablefmt="pipe",
#         )
#         + '\n'
#     )


def get_first_candidate(document_text, document_bbox, line_list):
    """Get the first candidate in a document."""
    # todo allow to have mult tokenizers?
    for line_num, _line in enumerate(line_list):
        line_start_offset = _line['start_offset']
        line_end_offset = _line['end_offset']
        # todo
        tokenize_fn = functools.partial(regex_matches, regex='[^ \n\t\f]+')
        for candidate in tokenize_fn(document_text[line_start_offset:line_end_offset]):
            candidate_start_offset = candidate['start_offset'] + line_start_offset
            candidate_end_offset = candidate['end_offset'] + line_start_offset
            candidate_bbox = dict(
                **get_bbox(document_bbox, candidate_start_offset, candidate_end_offset),
                offset_string=document_text[candidate_start_offset:candidate_end_offset],
                start_offset=candidate_start_offset,
                end_offset=candidate_end_offset,
            )
            return candidate_bbox


def get_line_candidates(document_text, document_bbox, line_list, line_num, candidates_cache):
    """Get the candidates from a given line_num."""
    if line_num in candidates_cache:
        return candidates_cache[line_num], candidates_cache
    line = line_list[line_num]
    line_start_offset = line['start_offset']
    line_end_offset = line['end_offset']
    line_candidates = []
    # todo see get_first_candidate
    tokenize_fn = functools.partial(regex_matches, regex='[^ \n\t\f]+')
    for candidate in tokenize_fn(document_text[line_start_offset:line_end_offset]):
        candidate_start_offset = candidate['start_offset'] + line_start_offset
        candidate_end_offset = candidate['end_offset'] + line_start_offset
        # todo: the next line is memory heavy
        #  https://gitlab.com/konfuzio/objectives/-/issues/9342
        candidate_bbox = dict(
            **get_bbox(document_bbox, candidate_start_offset, candidate_end_offset),
            offset_string=document_text[candidate_start_offset:candidate_end_offset],
            start_offset=candidate_start_offset,
            end_offset=candidate_end_offset,
        )
        line_candidates.append(candidate_bbox)
    if len(candidates_cache) >= CANDIDATES_CACHE_SIZE:
        earliest_line = min(candidates_cache.keys())
        candidates_cache.pop(earliest_line)
    candidates_cache[line_num] = line_candidates
    return line_candidates, candidates_cache


def process_document_data(
    document: Document,
    spans: List[Span],
    n_nearest: Union[int, List, Tuple] = 2,
    first_word: bool = True,
    n_nearest_across_lines: bool = False,
) -> Tuple[pandas.DataFrame, List, pandas.DataFrame]:
    """
    Convert the json_data from one Document to a DataFrame that can be used for training or prediction.

    Additionally returns the fake negatives, errors and conflicting annotations as a DataFrames and of course the
    column_order for training
    """
    logger.info(f'Start generating features for document {document}.')

    assert spans == sorted(spans)  # should be already sorted

    file_error_data = []
    file_data_raw = []

    if isinstance(n_nearest, int):
        n_left_nearest = n_nearest
        n_right_nearest = n_nearest
    else:
        assert isinstance(n_nearest, (tuple, list)) and len(n_nearest) == 2
        n_left_nearest, n_right_nearest = n_nearest

    l_keys = ["l_dist" + str(x) for x in range(n_left_nearest)]
    r_keys = ["r_dist" + str(x) for x in range(n_right_nearest)]

    if n_nearest_across_lines:
        l_keys += ["l_pos" + str(x) for x in range(n_left_nearest)]
        r_keys += ["r_pos" + str(x) for x in range(n_right_nearest)]

    document_bbox = document.get_bbox()
    document_text = document.text
    document_n_pages = document.number_of_pages

    if document_text is None or document_bbox == {} or len(spans) == 0:
        # if the document text is empty or if there are no ocr'd characters
        # then return an empty dataframe for the data, an empty feature list and an empty dataframe for the "error" data
        raise NotImplementedError

    line_list: List[Dict] = []
    char_counter = 0
    for line_text in document_text.replace('\f', '\n').split('\n'):
        n_chars_on_line = len(line_text)
        line_list.append({'start_offset': char_counter, 'end_offset': char_counter + n_chars_on_line})
        char_counter += n_chars_on_line + 1

    if first_word:
        first_candidate = get_first_candidate(document_text, document_bbox, line_list)
        first_word_string = first_candidate['offset_string']
        first_word_x0 = first_candidate['x0']
        first_word_y0 = first_candidate['y0']
        first_word_x1 = first_candidate['x1']
        first_word_y1 = first_candidate['y1']

    candidates_cache = dict()
    for span in spans:

        # if span.annotation.id_:
        #     # Annotation
        #     logger.error(f'{span}')
        #     if (
        #         span.annotation.is_correct
        #         or (not span.annotation.is_correct and span.annotation.revised)
        #         or (
        #             span.annotation.confidence
        #             and hasattr(span.annotation.label, 'threshold')
        #             and span.annotation.confidence > span.annotation.label.threshold
        #         )
        #     ):
        #         pass
        #     else:
        #         logger.error(f'Annotation (ID {span.annotation.id_}) found that is not fit for the use in dataset!')

        # find the line containing the annotation
        # tokenize that line to get all candidates
        # convert each candidate into a bbox
        # append to line candidates
        # store the line_start_offset so if the next annotation is on the same line then we use the same
        # line_candidiates list and therefore saves us tokenizing the same line again

        line_num = span.line_index

        line_candidates, candidates_cache = get_line_candidates(
            document_text, document_bbox, line_list, line_num, candidates_cache
        )

        l_list = []
        r_list = []

        # todo add way to calculate distance features between spans consistently
        # https://gitlab.com/konfuzio/objectives/-/issues/9688
        for candidate in line_candidates:
            try:
                span.bbox()
                if candidate['end_offset'] <= span.start_offset:
                    candidate['dist'] = span.bbox().x0 - candidate['x1']
                    candidate['pos'] = 0
                    l_list.append(candidate)
                elif candidate['start_offset'] >= span.end_offset:
                    candidate['dist'] = candidate['x0'] - span.bbox().x1
                    candidate['pos'] = 0
                    r_list.append(candidate)
            except ValueError as e:
                logger.error(f'{candidate}: {str(e)}')

        if n_nearest_across_lines:
            prev_line_candidates = []
            i = 1
            while (line_num - i) >= 0:
                line_candidates, candidates_cache = get_line_candidates(
                    document_text,
                    document_bbox,
                    line_list,
                    line_num - i,
                    candidates_cache,
                )
                for candidate in line_candidates:
                    candidate['dist'] = min(
                        abs(span.bbox().x0 - candidate['x0']),
                        abs(span.bbox().x0 - candidate['x1']),
                        abs(span.bbox().x1 - candidate['x0']),
                        abs(span.bbox().x1 - candidate['x1']),
                    )
                    candidate['pos'] = -i
                prev_line_candidates.extend(line_candidates)
                if len(prev_line_candidates) >= n_left_nearest - len(l_list):
                    break
                i += 1

            next_line_candidates = []
            i = 1
            while line_num + i < len(line_list):
                line_candidates, candidates_cache = get_line_candidates(
                    document_text,
                    document_bbox,
                    line_list,
                    line_num + i,
                    candidates_cache,
                )
                for candidate in line_candidates:
                    candidate['dist'] = min(
                        abs(span.bbox().x0 - candidate['x0']),
                        abs(span.bbox().x0 - candidate['x1']),
                        abs(span.bbox().x1 - candidate['x0']),
                        abs(span.bbox().x1 - candidate['x1']),
                    )
                    candidate['pos'] = i
                next_line_candidates.extend(line_candidates)
                if len(next_line_candidates) >= n_right_nearest - len(r_list):
                    break
                i += 1

        n_smallest_l_list = nsmallest(n_left_nearest, l_list, key=lambda x: x['dist'])
        n_smallest_r_list = nsmallest(n_right_nearest, r_list, key=lambda x: x['dist'])

        if n_nearest_across_lines:
            n_smallest_l_list.extend(prev_line_candidates[::-1])
            n_smallest_r_list.extend(next_line_candidates)

        while len(n_smallest_l_list) < n_left_nearest:
            n_smallest_l_list.append({'offset_string': '', 'dist': 100000, 'pos': 0})

        while len(n_smallest_r_list) < n_right_nearest:
            n_smallest_r_list.append({'offset_string': '', 'dist': 100000, 'pos': 0})

        r_list = n_smallest_r_list[:n_right_nearest]
        l_list = n_smallest_l_list[:n_left_nearest]

        # set first word features
        if first_word:
            span.first_word_x0 = first_word_x0
            span.first_word_y0 = first_word_y0
            span.first_word_x1 = first_word_x1
            span.first_word_y1 = first_word_y1
            span.first_word_string = first_word_string

        span_dict = span.eval_dict()
        # span_to_dict(span=span, include_pos=n_nearest_across_lines)

        for index, item in enumerate(l_list):
            span_dict['l_dist' + str(index)] = item['dist']
            span_dict['l_offset_string' + str(index)] = item['offset_string']
            if n_nearest_across_lines:
                span_dict['l_pos' + str(index)] = item['pos']
        for index, item in enumerate(r_list):
            span_dict['r_dist' + str(index)] = item['dist']
            span_dict['r_offset_string' + str(index)] = item['offset_string']
            if n_nearest_across_lines:
                span_dict['r_pos' + str(index)] = item['pos']

        # checks for ERRORS
        if span_dict["confidence"] is None and not (span_dict["revised"] is False and span_dict["is_correct"] is True):
            file_error_data.append(span_dict)

        # adds the sample_data to the list
        if span_dict["page_index"] is not None:
            file_data_raw.append(span_dict)

    # creates the dataframe
    df = pandas.DataFrame(file_data_raw)
    df_errors = pandas.DataFrame(file_error_data)

    # first word features
    if first_word:
        df['first_word_x0'] = first_word_x0
        df['first_word_x1'] = first_word_x1
        df['first_word_y0'] = first_word_y0
        df['first_word_y1'] = first_word_y1
        df['first_word_string'] = first_word_string

        # first word string features
        df_string_features_first = convert_to_feat(list(df["first_word_string"]), "first_word_")
        string_features_first_word = list(df_string_features_first.columns.values)  # NOQA
        df = df.join(df_string_features_first, lsuffix='_caller', rsuffix='_other')
        first_word_features = ['first_word_x0', 'first_word_y0', 'first_word_x1', 'first_word_y1']

    # creates all the features from the offset string
    df_string_features_real = convert_to_feat(list(df["offset_string"]))
    string_feature_column_order = list(df_string_features_real.columns.values)

    # joins it to the main DataFrame
    df = df.join(df_string_features_real, lsuffix='_caller', rsuffix='_other')
    relative_string_feature_list = []

    for index in range(n_left_nearest):
        df_string_features_l = convert_to_feat(list(df['l_offset_string' + str(index)]), 'l' + str(index) + '_')
        relative_string_feature_list += list(df_string_features_l.columns.values)
        df = df.join(df_string_features_l, lsuffix='_caller', rsuffix='_other')

    for index in range(n_right_nearest):
        df_string_features_r = convert_to_feat(list(df['r_offset_string' + str(index)]), 'r' + str(index) + '_')
        relative_string_feature_list += list(df_string_features_r.columns.values)
        df = df.join(df_string_features_r, lsuffix='_caller', rsuffix='_other')

    df["relative_position_in_page"] = df["page_index"] / document_n_pages

    abs_pos_feature_list = ["x0", "y0", "x1", "y1", "page_index", "area_quadrant_two", "area"]
    relative_pos_feature_list = ["relative_position_in_page"]

    feature_list = (
        string_feature_column_order
        + abs_pos_feature_list
        + l_keys
        + r_keys
        + relative_string_feature_list
        + relative_pos_feature_list
    )
    if first_word:
        feature_list += first_word_features

    return df, feature_list, df_errors


def substring_on_page(substring, annotation, page_text_list) -> bool:
    """Check if there is an occurrence of the word on the according page."""
    if not hasattr(annotation, "page_index"):
        logger.warning("Annotation has no page_index!")
        return False
    elif annotation.page_index > len(page_text_list) - 1:
        logger.warning("Annotation's page_index does not match given text.")
        return False
    else:
        return substring in page_text_list[annotation.page_index]


class BaseModel(metaclass=abc.ABCMeta):
    """Base model to define common methods for all AIs."""

    def __init__(self):
        """Initialize a BaseModel class."""
        self.output_dir = None
        self.documents = None
        self.test_documents = None
        self.python_version = '.'.join([str(v) for v in sys.version_info[:3]])
        self.konfuzio_sdk_version = get_sdk_version()

    @property
    def name(self):
        """Model class name."""
        return self.__class__.__name__

    def name_lower(self):
        """Convert class name to machine-readable name."""
        return f'{self.name.lower().strip()}'

    @abc.abstractmethod
    def check_is_ready(self):
        """Check if the Model is ready for inference."""

    @property
    @abc.abstractmethod
    def temp_pkl_file_path(self):
        """Generate a path for temporary pickle file."""

    @property
    @abc.abstractmethod
    def pkl_file_path(self):
        """Generate a path for a resulting pickle file."""

    @staticmethod
    @abc.abstractmethod
    def has_compatible_interface(other):
        """
        Validate that an instance of an AI implements the same interface defined by this AI class.

        :param other: An instance of an AI to compare with.
        """

    def reduce_model_weight(self):
        """Remove all non-strictly necessary parameters before saving."""
        self.project.lose_weight()
        self.tokenizer.lose_weight()

    def ensure_model_memory_usage_within_limit(self, max_ram: Optional[str] = None):
        """
        Ensure that a model is not exceeding allowed max_ram.

        :param max_ram: Specify maximum memory usage condition to save model.
        :type max_ram: str
        """
        # if no argument passed, get project max_ram
        if not max_ram and self.project is not None:
            max_ram = self.project.max_ram

        max_ram = normalize_memory(max_ram)

        if max_ram and memory_size_of(self) > max_ram:
            raise MemoryError(f"AI model memory use ({memory_size_of(self)}) exceeds maximum ({max_ram=}).")

    def save(
        self, output_dir: str = None, include_konfuzio=True, reduce_weight=True, keep_documents=False, max_ram=None
    ):
        """
        Save the label model as bz2 compressed pickle object to the release directory.

        Saving is done by: getting the serialized pickle object (via cloudpickle), "optimizing" the serialized object
        with the built-in pickletools.optimize function (see: https://docs.python.org/3/library/pickletools.html),
        saving the optimized serialized object.

        We then compress the pickle file with bz2 using shutil.copyfileobject which writes in chunks to avoid loading
        the entire pickle file in memory.

        Finally, we delete the cloudpickle file and are left with the bz2 file which has a .pkl extension.

        :param output_dir: Folder to save AI model in. If None, the default Project folder is used.
        :param include_konfuzio: Enables pickle serialization as a value, not as a reference (for more info, read
        https://github.com/cloudpipe/cloudpickle#overriding-pickles-serialization-mechanism-for-importable-constructs).
        :param reduce_weight: Remove all non-strictly necessary parameters before saving.
        :param max_ram: Specify maximum memory usage condition to save model.
        :raises MemoryError: When the size of the model in memory is greater than the maximum value.
        :return: Path of the saved model file.
        """
        logger.info('Saving model')
        self.check_is_ready()

        logger.info(f'{output_dir=}')
        logger.info(f'{include_konfuzio=}')
        logger.info(f'{reduce_weight=}')
        logger.info(f'{keep_documents=}')
        logger.info(f'{max_ram=}')
        logger.info(f'{self.konfuzio_sdk_version=}')

        logger.info('Getting save paths')
        if not output_dir:
            self.output_dir = self.project.model_folder
            logger.info(f'new {self.output_dir=}')
        else:
            self.output_dir = output_dir

        # make sure output dir exists
        pathlib.Path(self.output_dir).mkdir(parents=True, exist_ok=True)

        temp_pkl_file_path = self.temp_pkl_file_path
        pkl_file_path = self.pkl_file_path

        if reduce_weight:
            project_docs = self.project._documents  # to restore project documents after save
            self.reduce_model_weight()
        if not keep_documents:
            logger.info('Removing documents before save')
            # to restore Model train and test documents after save
            restore_documents = self.documents
            restore_test_documents = self.test_documents
            self.documents = []
            self.test_documents = []

        logger.info(f'Model size: {memory_size_of(self) / 1_000_000} MB')

        self.ensure_model_memory_usage_within_limit(max_ram)

        sys.setrecursionlimit(999999)

        if self.has_compatible_interface(QAExtractionAI):
            self.client = None

        if include_konfuzio:
            import konfuzio_sdk

            cloudpickle.register_pickle_by_value(konfuzio_sdk)
            # todo register all dependencies?

        logger.info('Saving model with cloudpickle')
        # first save with cloudpickle
        with open(temp_pkl_file_path, 'wb') as f:  # see: https://stackoverflow.com/a/9519016/5344492
            cloudpickle.dump(self, f)

        logger.info('Compressing model with bz2')

        # then save to bz2 in chunks
        with open(temp_pkl_file_path, 'rb') as input_f:
            with bz2.open(pkl_file_path, 'wb') as output_f:
                shutil.copyfileobj(input_f, output_f)

        logger.info('Deleting cloudpickle file')
        # then delete cloudpickle file
        os.remove(temp_pkl_file_path)

        size_string = f'{os.path.getsize(pkl_file_path) / 1_000_000} MB'
        logger.info(f'Model ({size_string}) {self.name_lower()} was saved to {pkl_file_path}')

        # restore Documents of the Category and Model so that we can continue using them as before
        if not keep_documents:
            self.documents = restore_documents
            self.test_documents = restore_test_documents
        if reduce_weight:
            self.project._documents = project_docs

        return pkl_file_path


class AbstractExtractionAI(BaseModel):
    """Parent class for all Extraction AIs, to extract information from unstructured human-readable text."""

    def __init__(self, category: Category, *args, **kwargs):
        """Initialize ExtractionModel."""
        # Go through keyword arguments, and either save their values to our
        # instance, or raise an error.
        super().__init__()
        self.category = category
        self.clf = None
        self.label_feature_list = None  # will be set later

        self.df_train = None

        self.evaluation = None

    def fit(self):
        """Use as placeholder Function."""
        logger.warning(f'{self} does not train a classifier.')
        pass

    def evaluate(self):
        """Use as placeholder Function."""
        logger.warning(f'{self} does not evaluate results.')
        pass

    def extract(self):
        """Use as placeholder Function."""
        logger.warning(f'{self} does not extract.')
        pass

    def extraction_result_to_document(self, document: Document, extraction_result: dict) -> Document:
        """Return a virtual Document annotated with AI Model output."""
        virtual_doc = deepcopy(document)
        virtual_annotation_set_id = 1  # counter for across mult. Annotation Set groups of a Label Set

        # define Annotation Set for the Category Label Set: todo: this is unclear from API side
        # default Annotation Set will be always added even if there are no predictions for it
        category_label_set = self.category.project.get_label_set_by_id(self.category.id_)
        virtual_default_annotation_set = AnnotationSet(
            document=virtual_doc, label_set=category_label_set, id_=virtual_annotation_set_id
        )
        virtual_annotation_set_id += 1
        for label_or_label_set_name, information in extraction_result.items():

            if isinstance(information, pandas.DataFrame):
                if information.empty:
                    continue

                # annotations belong to the default Annotation Set
                label = self.category.project.get_label_by_name(label_or_label_set_name)
                self.add_extractions_as_annotations(
                    document=virtual_doc,
                    extractions=information,
                    label=label,
                    label_set=category_label_set,
                    annotation_set=virtual_default_annotation_set,
                )
            # process multi Annotation Sets that are not part of the category Label Set
            else:
                label_set = self.category.project.get_label_set_by_name(label_or_label_set_name)

                if not isinstance(information, list):
                    information = [information]

                for entry in information:  # represents one of pot. multiple annotation-sets belonging of one LabelSet
                    if label_set is not category_label_set:
                        virtual_annotation_set = AnnotationSet(
                            document=virtual_doc, label_set=label_set, id_=virtual_annotation_set_id
                        )
                        virtual_annotation_set_id += 1
                    else:
                        virtual_annotation_set = virtual_default_annotation_set

                    for label_name, extractions in entry.items():
                        label = self.category.project.get_label_by_name(label_name)
                        self.add_extractions_as_annotations(
                            document=virtual_doc,
                            extractions=extractions,
                            label=label,
                            label_set=label_set,
                            annotation_set=virtual_annotation_set,
                        )

        return virtual_doc

    @staticmethod
    def add_extractions_as_annotations(
        extractions: pandas.DataFrame,
        document: Document,
        label: Label,
        label_set: LabelSet,
        annotation_set: AnnotationSet,
    ) -> None:
        """Add the extraction of a model to the document."""
        if not isinstance(extractions, pandas.DataFrame):
            raise TypeError(f'Provided extraction object should be a Dataframe, got a {type(extractions)} instead')
        if not extractions.empty:
            # TODO: define required fields
            required_fields = ['start_offset', 'end_offset', 'confidence']
            if not set(required_fields).issubset(extractions.columns):
                raise ValueError(
                    f'Extraction do not contain all required fields: {required_fields}.'
                    f' Extraction columns: {extractions.columns.to_list()}'
                )

            extracted_spans = extractions[required_fields].sort_values(by='confidence', ascending=False)

            for span in extracted_spans.to_dict('records'):
                try:
                    annotation = Annotation(
                        document=document,
                        label=label,
                        confidence=span['confidence'],
                        label_set=label_set,
                        annotation_set=annotation_set,
                        spans=[Span(start_offset=span['start_offset'], end_offset=span['end_offset'])],
                    )
                    if annotation.spans[0].offset_string is None:
                        raise NotImplementedError(
                            f"Extracted {annotation} does not have a correspondence in the " f"text of {document}."
                        )
                except ValueError as e:
                    if 'is a duplicate of' in str(e):
                        # Second duplicate Span is lower confidence since we sorted spans earlier, so we can ignore it
                        logger.warning(f'Could not add duplicated {span}: {str(e)}')
                    else:
                        raise e

    @classmethod
    def merge_horizontal(cls, res_dict: Dict, doc_text: str) -> Dict:
        """Merge contiguous spans with same predicted label.

        See more details at https://dev.konfuzio.com/sdk/explanations.html#horizontal-merge
        """
        logger.info("Horizontal merge.")
        merged_res_dict = dict()  # stores final results
        for label, items in res_dict.items():
            res_dicts = []
            buffer = []
            end = None

            for _, row in items.iterrows():  # iterate over the rows in the DataFrame
                # if they are valid merges then add to buffer
                if end and cls.is_valid_horizontal_merge(row, buffer, doc_text):
                    buffer.append(row)
                    end = row['end_offset']
                else:  # else, flush the buffer by creating a res_dict
                    if buffer:
                        res_dict = cls.flush_buffer(buffer, doc_text)
                        res_dicts.append(res_dict)
                    buffer = []
                    buffer.append(row)
                    end = row['end_offset']
            if buffer:  # flush buffer at the very end to clear anything left over
                res_dict = cls.flush_buffer(buffer, doc_text)
                res_dicts.append(res_dict)
            merged_df = pandas.DataFrame(
                res_dicts
            )  # convert the list of res_dicts created by `flush_buffer` into a DataFrame

            merged_res_dict[label] = merged_df

        return merged_res_dict

    @staticmethod
    def flush_buffer(buffer: List[pandas.Series], doc_text: str) -> Dict:
        """
        Merge a buffer of entities into a dictionary (which will eventually be turned into a DataFrame).

        A buffer is a list of pandas.Series objects.
        """
        assert 'label_name' in buffer[0]
        label = buffer[0]['label_name']

        starts = buffer[0]['start_offset']
        ends = buffer[-1]['end_offset']
        text = doc_text[starts:ends]

        res_dict = dict()
        res_dict['start_offset'] = starts
        res_dict['end_offset'] = ends
        res_dict['label_name'] = label
        res_dict['offset_string'] = text
        res_dict['confidence'] = numpy.mean([b['confidence'] for b in buffer])
        return res_dict

    @staticmethod
    def is_valid_horizontal_merge(
        row: pandas.Series,
        buffer: List[pandas.Series],
        doc_text: str,
        max_offset_distance: int = 5,
    ) -> bool:
        """
        Verify if the merging that we are trying to do is valid.

        A merging is valid only if:
          * All spans have the same predicted Label
          * Confidence of predicted Label is above the Label threshold
          * All spans are on the same line
          * No extraneous characters in between spans
          * A maximum of 5 spaces in between spans
          * The Label type is not one of the following: 'Number', 'Positive Number', 'Percentage', 'Date'
            OR the resulting merging create a span normalizable to the same type

        :param row: Row candidate to be merged to what is already in the buffer.
        :param buffer: Previous information.
        :param doc_text: Text of the document.
        :param max_offset_distance: Maximum distance between two entities that can be merged.
        :return: If the merge is valid or not.
        """
        if row['confidence'] < row['label_threshold']:
            return False

        # sanity checks
        if buffer[-1]['label_name'] != row['label_name']:
            return False
        elif buffer[-1]['confidence'] < buffer[-1]['label_threshold']:
            return False

        # Do not merge if any character in between the two Spans
        if not all([c == ' ' for c in doc_text[buffer[-1]['end_offset'] : row['start_offset']]]):
            return False

        # Do not merge if the difference in the offsets is bigger than the maximum offset distance
        if row['start_offset'] - buffer[-1]['end_offset'] > max_offset_distance:
            return False

        # only merge if text is on same line
        if '\n' in doc_text[buffer[0]['start_offset'] : row['end_offset']]:
            return False

        # Do not merge overlapping spans
        if row['start_offset'] < buffer[-1]['end_offset']:
            return False

        data_type = row['data_type']
        # always merge if not one of these data types
        if data_type not in {'Number', 'Positive Number', 'Percentage', 'Date'}:
            return True

        merge = None
        text = doc_text[buffer[0]['start_offset'] : row['end_offset']]

        # only merge percentages/dates/(positive) numbers if the result is still normalizable to the type
        if data_type == 'Percentage':
            merge = normalize_to_percentage(text)
        elif data_type == 'Date':
            merge = normalize_to_date(text)
        elif data_type == 'Number':
            merge = normalize_to_float(text)
        elif data_type == 'Positive Number':
            merge = normalize_to_positive_float(text)

        return merge is not None

    @staticmethod
    def has_compatible_interface(other) -> bool:
        """
        Validate that an instance of an Extraction AI implements the same interface as AbstractExtractionAI.

        An Extraction AI should implement methods with the same signature as:
        - AbstractExtractionAI.__init__
        - AbstractExtractionAI.fit
        - AbstractExtractionAI.extract
        - AbstractExtractionAI.check_is_ready

        :param other: An instance of an Extraction AI to compare with.
        """
        try:
            return (
                signature(other.__init__).parameters['category'].annotation.__name__ == 'Category'
                and signature(other.extract).parameters['document'].annotation.__name__ == 'Document'
                and signature(other.extract).return_annotation.__name__ == 'Document'
                and signature(other.fit)
                and signature(other.check_is_ready)
            )
        except KeyError:
            return False
        except AttributeError:
            return False

    @property
    def temp_pkl_file_path(self) -> str:
        """Generate a path for temporary pickle file."""
        temp_pkl_file_path = os.path.join(
            self.output_dir, f'{get_timestamp()}_{self.category.name.lower()}_{self.name_lower()}_tmp.cloudpickle'
        )
        return temp_pkl_file_path

    @property
    def pkl_file_path(self) -> str:
        """Generate a path for a resulting pickle file."""
        pkl_file_path = os.path.join(
            self.output_dir, f'{get_timestamp()}_{self.category.name.lower()}_' f'{self.name_lower()}_.pkl'
        )
        return pkl_file_path


class GroupAnnotationSets:
    """Groups Annotation into Annotation Sets."""

    def __init__(self):
        """Initialize TemplateClf."""
        self.n_nearest_template = 5
        self.max_depth = 100
        self.n_estimators = 100
        self.label_set_clf = None

    def fit_label_set_clf(self) -> Tuple[Optional[object], Optional[List['str']]]:
        """
        Fit classifier to predict start lines of Sections.

        :param documents:
        :return:
        """
        # Only train template clf is there are non default templates
        logger.info('Start training of LabelSet Classifier.')

        LabelSetInfo = collections.namedtuple(
            'LabelSetInfo', ['is_default', 'name', 'has_multiple_annotation_sets', 'target_names']
        )
        self.label_sets_info = [
            LabelSetInfo(
                **dict(
                    is_default=label_set.is_default,
                    name=label_set.name,
                    has_multiple_annotation_sets=label_set.has_multiple_annotation_sets,
                    target_names=label_set.get_target_names(self.use_separate_labels),
                )
            )
            for label_set in self.category.label_sets
        ]

        if not [lset for lset in self.category.label_sets if not lset.is_default]:
            # todo see https://gitlab.com/konfuzio/objectives/-/issues/2247
            # todo check for NO_LABEL_SET if we should keep it
            return
        logger.info('Start training of Multi-class Label Set Classifier.')
        # ignores the section count as it actually worsens results
        # todo check if no category labels should be ignored
        self.template_feature_list = list(self.clf.classes_)  # list of label classifier targets
        # logger.warning("template_feature_list:", self.template_feature_list)
        n_nearest = self.n_nearest_template  # if hasattr(self, 'n_nearest_template') else 0

        # Pretty long feature generation
        df_train_label = self.df_train

        df_train_label_list = [(document_id, df_doc) for document_id, df_doc in df_train_label.groupby('document_id')]

        df_train_template_list = []
        df_train_ground_truth_list = []
        for document_id, df_doc in df_train_label_list:
            document = self.category.project.get_document_by_id(document_id)
            df_train_template_list.append(self.convert_label_features_to_template_features(df_doc, document.text))
            df_train_ground_truth_list.append(self.build_document_template_feature(document))

        df_train_expanded_features_list = [
            self.generate_relative_line_features(n_nearest, pandas.DataFrame(df, columns=self.template_feature_list))
            for df in df_train_template_list
        ]

        df_train_ground_truth = pandas.DataFrame(
            pandas.concat(df_train_ground_truth_list), columns=self.template_feature_list + ['y']
        )

        self.template_expanded_feature_list = list(df_train_expanded_features_list[0].columns)

        df_train_expanded_features = pandas.DataFrame(
            pandas.concat(df_train_expanded_features_list), columns=self.template_expanded_feature_list
        )

        y_train = numpy.array(df_train_ground_truth['y']).astype('str')
        x_train = df_train_expanded_features[self.template_expanded_feature_list]

        # fillna(0) is used here as not every label is found in every document at least once
        x_train.fillna(0, inplace=True)

        # No features available
        if x_train.empty:
            logger.error(
                'No features available to train template classifier, ' 'probably because there are no annotations.'
            )
            return None, None

        label_set_clf = RandomForestClassifier(
            n_estimators=self.n_estimators, max_depth=self.max_depth, random_state=420
        )
        label_set_clf.fit(x_train, y_train)

        self.label_set_clf = label_set_clf
        return self.label_set_clf, self.template_feature_list

    def generate_relative_line_features(self, n_nearest: int, df_features: pandas.DataFrame) -> pandas.DataFrame:
        """Add the features of the n_nearest previous and next lines."""
        if n_nearest == 0:
            return df_features

        min_row = 0
        max_row = len(df_features.index) - 1

        df_features_new_list = []

        for index, row in df_features.iterrows():
            row_dict = row.to_dict()

            # get a relevant lines and add them to the dict_list
            for i in range(n_nearest):
                if index + (i + 1) <= max_row:
                    d_next = df_features.iloc[index + (i + 1)].to_dict()
                else:
                    d_next = row.to_dict()
                    d_next = {k: 0 for k, v in d_next.items()}
                d_next = {f'next_line_{i + 1}_{k}': v for k, v in d_next.items()}

                if index - (i + 1) >= min_row:
                    d_prev = df_features.iloc[index - (i + 1)].to_dict()
                else:
                    d_prev = row.to_dict()
                    d_prev = {k: 0 for k, v in d_prev.items()}
                d_prev = {f'prev_line_{i + 1}_{k}': v for k, v in d_prev.items()}
                # merge the line into the row dict
                row_dict = {**row_dict, **d_next, **d_prev}

            df_features_new_list.append(row_dict)

        return pandas.DataFrame(df_features_new_list)

    def convert_label_features_to_template_features(
        self, feature_df_label: pandas.DataFrame, document_text
    ) -> pandas.DataFrame:
        """
        Convert the feature_df for the label_clf to a feature_df for the label_set_clf.

        The input is the Feature-Dataframe and text for one document.
        """
        # reset indices to avoid bugs with stupid NaN's as label_text
        feature_df_label.reset_index(drop=True, inplace=True)

        # predict and transform the DataFrame to be compatible with the other functions
        results = pandas.DataFrame(
            data=self.clf.predict_proba(X=feature_df_label[self.label_feature_list]), columns=self.clf.classes_
        )

        # Remove no_label predictions
        # if 'NO_LABEL' in results.columns:
        #     results = results.drop(['NO_LABEL'], axis=1)

        # if self.no_label_name in results.columns:
        #     results = results.drop([self.no_label_name], axis=1)

        # Store most likely prediction and its accuracy in separated columns
        feature_df_label['result_name'] = results.idxmax(axis=1)
        feature_df_label['confidence'] = results.max(axis=1)

        # convert the transformed df to the new template features
        feature_df_template = self.build_document_template_feature_X(document_text, feature_df_label).filter(
            self.template_feature_list, axis=1
        )
        feature_df_template = feature_df_template.reindex(columns=self.template_feature_list).fillna(0)

        return feature_df_template

    def build_document_template_feature(self, document) -> pandas.DataFrame():
        """Build document feature for template classifier given ground truth."""
        df = pandas.DataFrame()
        char_count = 0

        document_annotations = [
            annotation
            for annotation_set in document.annotation_sets()
            for annotation in annotation_set.annotations(use_correct=True)
        ]

        # Loop over lines
        for i, line in enumerate(document.text.replace('\f', '\n').split('\n')):
            matched_annotation_set = None
            new_char_count = char_count + len(line)
            assert line == document.text[char_count:new_char_count]
            # TODO: Currently we can't handle
            for annotation_set in document.annotation_sets():
                if annotation_set.start_offset and char_count <= annotation_set.start_offset < new_char_count:
                    matched_annotation_set: AnnotationSet = annotation_set
                    break

            line_annotations = [
                x for x in document_annotations if char_count <= x.spans[0].start_offset < new_char_count
            ]
            annotations_dict = dict((x.label.name, True) for x in line_annotations)
            counter_dict = dict(
                collections.Counter(annotation.annotation_set.label_set.name for annotation in line_annotations)
            )
            y = matched_annotation_set.label_set.name if matched_annotation_set else 'No'
            tmp_df = pandas.DataFrame(
                [{'line': i, 'y': y, 'document': document.id_, **annotations_dict, **counter_dict}]
            )
            df = pandas.concat([df, tmp_df], ignore_index=True)
            char_count = new_char_count + 1
        df['text'] = document.text.replace('\f', '\n').split('\n')
        return df.fillna(0)

    def build_document_template_feature_X(self, text, df) -> pandas.DataFrame():
        """
        Calculate features for a document given the extraction results.

        :param text:
        :param df:
        :return:
        """
        if self.category.name == 'NO_CATEGORY':
            raise AttributeError(f'{self} does not provide a Category.')

        global_df = pandas.DataFrame()
        char_count = 0
        # Using OptimalThreshold is a bad idea as it might defer between training (actual treshold from the label)
        # and runtime (default treshold.

        # df = df[df['confidence'] >= 0.1]  # df['OptimalThreshold']]
        lines = text.replace('\f', '\n').split('\n')
        for i, line in enumerate(lines):
            new_char_count = char_count + len(line)
            assert line == text[char_count:new_char_count]
            line_df = df[(char_count <= df['start_offset']) & (df['end_offset'] <= new_char_count)]
            spans = [row for index, row in line_df.iterrows()]
            spans_dict = dict((x['result_name'], True) for x in spans)
            # counter_dict = {}  # why?
            # annotations_accuracy_dict = defaultdict(lambda: 0)
            # for annotation in annotations:
            # annotations_accuracy_dict[f'{annotation["label"]}_accuracy'] += annotation['confidence']
            # try:

            #     label = next(x for x in self.category.project.labels if x.name == annotation['result_name'])
            # except StopIteration:
            #     continue
            # for label_set in self.label_sets:
            #     if label in label_set.labels:
            #         if label_set.name in counter_dict.keys():
            #             counter_dict[label_set.name] += 1
            #         else:
            #             counter_dict[label_set.name] = 1
            tmp_df = pandas.DataFrame([spans_dict])  # ([{**spans_dict, **counter_dict}])
            global_df = pandas.concat([global_df, tmp_df], ignore_index=True)
            char_count = new_char_count + 1
        global_df['text'] = lines
        return global_df.fillna(0)

    @classmethod
    def dict_to_dataframe(cls, res_dict):
        """Convert a Dict to Dataframe add label as column."""
        df = pandas.DataFrame()
        for name in res_dict.keys():
            label_df = res_dict[name]
            label_df['result_name'] = name
            df = df.append(label_df, sort=True)
        return df

    def extract_template_with_clf(self, text, res_dict):
        """Run LabelSet classifier to find AnnotationSets."""
        logger.info('Extract AnnotationSets.')
        if not res_dict:
            logger.warning('res_dict is empty')
            return res_dict
        n_nearest = self.n_nearest_template if hasattr(self, 'n_nearest_template') else 0
        feature_df = self.build_document_template_feature_X(text, self.dict_to_dataframe(res_dict)).filter(
            self.template_feature_list, axis=1
        )
        feature_df = feature_df.reindex(columns=self.template_feature_list).fillna(0)
        feature_df = self.generate_relative_line_features(n_nearest, feature_df)

        res_series = self.label_set_clf.predict(feature_df)
        res_templates = pandas.DataFrame(res_series)
        # res_templates['text'] = text.replace('\f', '\n').split('\n')  # Debug code.

        # TODO improve ordering. What happens if Annotations are not matched?
        logger.info('Building new res dict')
        new_res_dict = {}
        text_replaced = text.replace('\f', '\n')

        # Add extractions from non-default sections.
        for label_set in [x for x in self.label_sets_info if not x.is_default]:
            # Add Extraction from SectionLabels with multiple sections (as list).
            if label_set.has_multiple_annotation_sets:
                new_res_dict[label_set.name] = []
                detected_sections = res_templates[res_templates[0] == label_set.name]
                # List of tuples, e.g. [(1, DefaultSectionName), (14, DetailedSectionName), ...]
                # line_list = [(index, row[0]) for index, row in detected_sections.iterrows()]
                if not detected_sections.empty:
                    i = 0
                    # for each line of a certain section label
                    for line_number, section_name in detected_sections.iterrows():
                        section_dict = {}
                        # we try to find the labels that match that section
                        for target_label_name in label_set.target_names:
                            if target_label_name in res_dict.keys():

                                label_df = res_dict[target_label_name]
                                if label_df.empty:
                                    continue
                                # todo: the next line is memory heavy
                                #  https://gitlab.com/konfuzio/objectives/-/issues/9342
                                label_df['line'] = (
                                    label_df['start_offset'].apply(lambda x: text_replaced[: int(x)]).str.count('\n')
                                )
                                try:
                                    next_section_start: int = detected_sections.index[i + 1]  # line_list[i + 1][0]
                                except IndexError:  # ?
                                    next_section_start: int = text_replaced.count('\n') + 1
                                except Exception:
                                    raise

                                # we get the label df that is contained within the section
                                label_df = label_df[
                                    (line_number <= label_df['line']) & (label_df['line'] < next_section_start)
                                ]
                                if label_df.empty:
                                    continue
                                section_dict[target_label_name] = label_df  # Add to new result dict
                                # Remove from input dict
                                res_dict[target_label_name] = res_dict[target_label_name].drop(label_df.index)
                        i += 1
                        new_res_dict[label_set.name].append(section_dict)
            # Add Extraction from SectionLabels with single section (as dict).
            else:
                _dict = {}
                for target_label_name in label_set.target_names:
                    if target_label_name in res_dict.keys():
                        _dict[target_label_name] = res_dict[target_label_name]
                        del res_dict[target_label_name]  # ?
                if _dict:
                    new_res_dict[label_set.name] = _dict
                continue

        # Finally add remaining extractions to default section (if they are allowed to be there).
        for label_set in [x for x in self.label_sets_info if x.is_default]:
            for target_label_name in label_set.target_names:
                if target_label_name in res_dict.keys():
                    new_res_dict[target_label_name] = res_dict[target_label_name]
                    del res_dict[target_label_name]  # ?
            continue

        return new_res_dict


<<<<<<< HEAD
class RFExtractionAI(AbstractExtractionAI, GroupAnnotationSets):
=======
class ParagraphExtractionAI(Trainer):
    """Extract and label text regions using Detectron2."""

    def __init__(
        self,
        category: Category,
        *args,
        **kwargs,
    ):
        """ParagraphExtractionAI."""
        logger.info("Initializing ParagraphExtractionAI.")
        super().__init__(category=category, *args, **kwargs)
        self.tokenizer = ParagraphTokenizer(mode='detectron', create_detectron_labels=True)

    @property
    def project(self):
        """Get RFExtractionAI Project."""
        if not self.category:
            raise AttributeError(f'{self} has no Category.')
        return self.category.project

    def extract(self, document: Document) -> Document:
        """
        Infer information from a given Document.

        :param document: Document object
        :return: Document with predicted labels

        :raises:
         AttributeError: When missing a Tokenizer
        """
        logger.info(f"Starting extraction of {document}.")

        self.check_is_ready()

        inference_document = deepcopy(document)

        inference_document.project = self.project

        inference_document = self.tokenizer.tokenize(inference_document)

        return inference_document

    def check_is_ready(self):
        """
        Check if the ExtractionAI is ready for the inference.

        It is assumed that the model is ready if a Tokenizer and a Category were set.

        :raises AttributeError: When no Category is specified.
        """
        logger.info(f"Checking if {self} is ready for extraction.")
        if not self.category:
            raise AttributeError(f'{self} requires a Category.')


class RFExtractionAI(Trainer, GroupAnnotationSets):
>>>>>>> af6aa444
    """Encode visual and textual features to extract text regions.

    Fit an extraction pipeline to extract linked Annotations.

    Both Label and Label Set classifiers are using a RandomForestClassifier from scikit-learn to run in a low memory and
    single CPU environment. A random forest classifier is a group of decision trees classifiers, see:
    https://scikit-learn.org/stable/modules/generated/sklearn.ensemble.RandomForestClassifier.html

    The parameters of this class allow to select the Tokenizer, to configure the Label and Label Set classifiers and to
    select the type of features used by the Label and Label Set classifiers.

    They are divided in:
    - tokenizer selection
    - parametrization of the Label classifier
    - parametrization of the Label Set classifier
    - features for the Label classifier
    - features for the Label Set classifier

    By default, the text of the Documents is split into smaller chunks of text based on whitespaces
    ('WhitespaceTokenizer'). That means that all words present in the text will be shown to the AI. It is possible to
    define if the splitting of the text into smaller chunks should be done based on regexes learned from the
    Spans of the Annotations of the Category ('tokenizer_regex') or if to use a model from Spacy library for German
    language ('tokenizer_spacy'). Another option is to use a pre-defined list of tokenizers based on regexes
    ('tokenizer_regex_list') and, on top of the pre-defined list, to create tokenizers that match what is missed
    by those ('tokenizer_regex_combination').

    Some parameters of the scikit-learn RandomForestClassifier used for the Label and/or Label Set classifier
    can be set directly in Konfuzio Server ('label_n_estimators', 'label_max_depth', 'label_class_weight',
    'label_random_state', 'label_set_n_estimators', 'label_set_max_depth').

    Features are measurable pieces of data of the Annotation. By default, a combination of features is used that
    includes features built from the text of the Annotation ('string_features'), features built from the position of
    the Annotation in the Document ('spatial_features') and features from the Spans created by a WhitespaceTokenizer on
    the left or on the right of the Annotation ('n_nearest_left', 'n_nearest_right', 'n_nearest_across_lines).
    It is possible to exclude any of them ('spatial_features', 'string_features', 'n_nearest_left', 'n_nearest_right')
    or to specify the number of Spans created by a WhitespaceTokenizer to consider
    ('n_nearest_left', 'n_nearest_right').

    While extracting, the Label Set classifier takes the predictions from the Label classifier as input.
    The Label Set classifier groups them into Annotation sets.
    """

    def __init__(
        self,
        n_nearest: int = 2,
        first_word: bool = True,
        n_estimators: int = 100,
        max_depth: int = 100,
        no_label_limit: Union[int, float, None] = None,
        n_nearest_across_lines: bool = False,
        use_separate_labels: bool = True,
        category: Category = None,
        tokenizer=None,
        *args,
        **kwargs,
    ):
        """RFExtractionAI."""
        logger.info("Initializing RFExtractionAI.")
        super().__init__(category, *args, **kwargs)
        GroupAnnotationSets.__init__(self)

        self.label_feature_list = None

        logger.info("RFExtractionAI settings:")
        logger.info(f"{use_separate_labels=}")
        logger.info(f"{category=}")
        logger.info(f"{n_nearest=}")
        logger.info(f"{first_word=}")
        logger.info(f"{max_depth=}")
        logger.info(f"{n_estimators=}")
        logger.info(f"{no_label_limit=}")
        logger.info(f"{n_nearest_across_lines=}")

        self.use_separate_labels = use_separate_labels
        self.n_nearest = n_nearest
        self.first_word = first_word
        self.max_depth = max_depth
        self.n_estimators = n_estimators
        self.no_label_limit = no_label_limit
        self.n_nearest_across_lines = n_nearest_across_lines

        self.tokenizer = tokenizer
        logger.info(f"{tokenizer=}")

        self.clf = None

        self.no_label_set_name = None
        self.no_label_name = None

        self.output_dir = None

        # self.doc_object = Document

    def features(self, document: Document):
        """Calculate features using the best working default values that can be overwritten with self values."""
        logger.info(f"Starting {document} feature calculation.")
        if self.no_label_name is None or self.no_label_set_name is None:
            self.no_label_name = document.project.no_label.name_clean
            self.no_label_set_name = document.project.no_label_set.name_clean
        df, _feature_list, _temp_df_raw_errors = process_document_data(
            document=document,
            spans=document.spans(use_correct=False),
            n_nearest=self.n_nearest,
            first_word=self.first_word,
            # tokenize_fn=self.tokenizer.tokenize,  # todo: we are tokenizing the document multiple times
            # catchphrase_list=self.catchphrase_features,
            # substring_features=self.substring_features,
            n_nearest_across_lines=self.n_nearest_across_lines,
        )
        if self.use_separate_labels:
            df['target'] = df['label_set_name'] + '__' + df['label_name']
        else:
            df['target'] = df['label_name']
        return df, _feature_list, _temp_df_raw_errors

    def check_is_ready(self):
        """
        Check if the ExtractionAI is ready for the inference.

        It is assumed that the model is ready if a Tokenizer and a Category were set, Classifiers were set and trained.

        :raises AttributeError: When no Tokenizer is specified.
        :raises AttributeError: When no Category is specified.
        :raises AttributeError: When no Label Classifier has been provided.
        """
        logger.info(f"Checking if {self} is ready for extraction.")
        if self.tokenizer is None:
            raise AttributeError(f'{self} missing Tokenizer.')

        if not self.category:
            raise AttributeError(f'{self} requires a Category.')

        if self.clf is None:
            raise AttributeError(f'{self} does not provide a Label Classifier. Please add it.')
        else:
            check_is_fitted(self.clf)

        if self.label_set_clf is None:
            logger.warning(f'{self} does not provide a LabelSet Classfier.')

    @property
    def project(self):
        """Get RFExtractionAI Project."""
        if not self.category:
            raise AttributeError(f'{self} has no Category.')
        return self.category.project

    def extract(self, document: Document) -> Document:
        """
        Infer information from a given Document.

        :param document: Document object
        :return: Document with predicted labels

        :raises:
         AttributeError: When missing a Tokenizer
         NotFittedError: When CLF is not fitted

        """
        logger.info(f"Starting extraction of {document}.")

        self.check_is_ready()

        # Main Logic -------------------------
        # 1. start inference with new document
        inference_document = deepcopy(document)

        # In case document category was changed after RFExtractionAI training
        inference_document._category = None
        inference_document.set_category(self.category)

        # 2. tokenize
        self.tokenizer.tokenize(inference_document)
        if not inference_document.spans():
            logger.error(f'{self.tokenizer} does not provide Spans for {document}')
            return inference_document

        # 3. preprocessing
        df, _feature_names, _raw_errors = self.features(inference_document)

        return self.extract_from_df(df, inference_document)

    def extract_from_df(self, df: pandas.DataFrame, inference_document: Document) -> Document:
        """Predict Labels from features."""
        try:
            independent_variables = df[self.label_feature_list]
        except KeyError:
            raise KeyError(f'Features of {inference_document} do not match the features of the pipeline.')
            # todo calculate features of Document as defined in pipeline and do not check afterwards
        # 4. prediction and store most likely prediction and its accuracy in separated columns
        results = pandas.DataFrame(data=self.clf.predict_proba(X=independent_variables), columns=self.clf.classes_)

        # Remove no_label predictions
        if self.no_label_name in results.columns:
            results = results.drop([self.no_label_name], axis=1)

        if self.no_label_set_name in results.columns:
            results = results.drop([self.no_label_set_name], axis=1)

        separate_no_label_target = self.no_label_set_name + '__' + self.no_label_name
        if separate_no_label_target in results.columns:
            results = results.drop([separate_no_label_target], axis=1)

        df['result_name'] = results.idxmax(axis=1)
        df['confidence'] = results.max(axis=1)

        # Main Logic -------------------------

        # Convert DataFrame to Dict with labels as keys and label dataframes as value.
        res_dict = {}
        for result_name in set(df['result_name']):
            result_df = df[(df['result_name'] == result_name) & (df['confidence'] >= df['label_threshold'])].copy()

            if not result_df.empty:
                res_dict[result_name] = result_df

        no_label_res_dict = {}
        for result_name in set(df['result_name']):
            result_df = df[(df['result_name'] == result_name) & (df['confidence'] < df['label_threshold'])].copy()

            if not result_df.empty:
                no_label_res_dict[result_name] = result_df

        # Filter results that are bellow the extract threshold
        # (helpful to reduce the size in case of many predictions/ big documents)

        # if hasattr(self, 'extract_threshold') and self.extract_threshold is not None:
        #     logger.info('Filtering res_dict')
        #     for result_name, value in res_dict.items():
        #         if isinstance(value, pandas.DataFrame):
        #             res_dict[result_name] = value[value['confidence'] > self.extract_threshold]

        res_dict = self.remove_empty_dataframes_from_extraction(res_dict)
        no_label_res_dict = self.remove_empty_dataframes_from_extraction(no_label_res_dict)

        # res_dict = self.filter_low_confidence_extractions(res_dict)
        if not sdk_isinstance(self.tokenizer, ParagraphTokenizer) and not sdk_isinstance(
            self.tokenizer, SentenceTokenizer
        ):
            # We assume that Paragraph or Sentence tokenizers have correctly tokenized the Document
            res_dict = self.merge_horizontal(res_dict, inference_document.text)

        # Try to calculate sections based on template classifier.
        if self.label_set_clf is not None and res_dict:  # todo smarter handling of multiple clf
            res_dict = self.extract_template_with_clf(inference_document.text, res_dict)
        res_dict[self.no_label_set_name] = no_label_res_dict

        if self.use_separate_labels:
            res_dict = self.separate_labels(res_dict)

        virtual_doc = self.extraction_result_to_document(inference_document, res_dict)

        self.tokenizer.found_spans(virtual_doc)

        if sdk_isinstance(self.tokenizer, ParagraphTokenizer) or sdk_isinstance(self.tokenizer, SentenceTokenizer):
            # When using the Paragraph or Sentence tokenizer, we restore the multi-line Annotations they created.
            virtual_doc = self.merge_vertical_like(virtual_doc, inference_document)
        else:
            # join document Spans into multi-line Annotation
            virtual_doc = self.merge_vertical(virtual_doc)

        return virtual_doc

    def merge_vertical(self, document: Document, only_multiline_labels=True):
        """
        Merge Annotations with the same Label.

        See more details at https://dev.konfuzio.com/sdk/explanations.html#vertical-merge

        :param document: Document whose Annotations should be merged vertically
        :param only_multiline_labels: Only merge if a multiline Label Annotation is in the Category Training set
        """
        logger.info("Vertical merging Annotations.")
        if not self.category:
            raise AttributeError(f'{self} merge_vertical requires a Category.')
        labels_dict = {}
        for label in self.category.labels:
            if not only_multiline_labels or label.has_multiline_annotations():
                labels_dict[label.name] = []

        for annotation in document.annotations(use_correct=False, ignore_below_threshold=True):
            if annotation.label.name in labels_dict:
                labels_dict[annotation.label.name].append(annotation)

        for label_id in labels_dict:
            buffer = []
            for annotation in labels_dict[label_id]:
                for span in annotation.spans:
                    # remove all spans in buffer more than 1 line apart
                    while buffer and span.line_index > buffer[0].line_index + 1:
                        buffer.pop(0)

                    if buffer and buffer[-1].page != span.page:
                        buffer = [span]
                        continue

                    if len(annotation.spans) > 1:
                        buffer.append(span)
                        continue

                    for candidate in buffer:
                        # only looking for elements in line above
                        if candidate.line_index == span.line_index:
                            break

                        # Merge if there is overlap in the horizontal direction or if only separated by a line break
                        # AND if the AnnotationSets are the same or if the Annotation is alone in its AnnotationSet
                        if (
                            (not (span.bbox().x0 > candidate.bbox().x1 or span.bbox().x1 < candidate.bbox().x0))
                            or document.text[candidate.end_offset : span.start_offset]
                            .replace(' ', '')
                            .replace('\n', '')
                            == ''
                        ) and (
                            span.annotation.annotation_set is candidate.annotation.annotation_set
                            or len(
                                span.annotation.annotation_set.annotations(
                                    use_correct=False, ignore_below_threshold=True
                                )
                            )
                            == 1
                        ):
                            span.annotation.delete(delete_online=False)
                            span.annotation = None
                            candidate.annotation.add_span(span)
                            buffer.remove(candidate)
                    buffer.append(span)
        return document

    def merge_vertical_like(self, document: Document, template_document: Document):
        """
        Merge Annotations the same way as in another copy of the same Document.

        All single-Span Annotations in the current Document (self) are matched with corresponding multi-line
        Spans in the given Document and are merged in the same way.
        The Label of the new multi-line Annotations is taken to be the most common Label among the original
        single-line Annotations that are being merged.

        :param document: Document with multi-line Annotations
        """
        logger.info(f"Vertical merging Annotations like {template_document}.")
        assert (
            document.text == template_document.text
        ), f"{self} and {template_document} need to have the same ocr text."
        span_to_annotation = {
            (span.start_offset, span.end_offset): hash(span.annotation)
            for span in template_document.spans(use_correct=False)
        }
        ann_to_anns = collections.defaultdict(list)
        for annotation in document.annotations(use_correct=False):
            assert (
                len(annotation.spans) == 1
            ), f"Cannot use merge_verical_like in {document} with multi-span {annotation}."
            span_offset_key = (annotation.spans[0].start_offset, annotation.spans[0].end_offset)
            if span_offset_key in span_to_annotation:
                ann_to_anns[span_to_annotation[span_offset_key]].append(annotation)
        for _, self_annotations in ann_to_anns.items():
            if len(self_annotations) == 1:
                continue
            else:
                self_annotations = sorted(self_annotations)
                keep_annotation = self_annotations[0]
                annotation_labels = [keep_annotation.label]
                for to_merge_annotation in self_annotations[1:]:
                    annotation_labels.append(to_merge_annotation.label)
                    span = to_merge_annotation.spans[0]
                    to_merge_annotation.delete(delete_online=False)
                    span.annotation = None
                    keep_annotation.add_span(span)
                most_common_label = collections.Counter(annotation_labels).most_common(1)[0][0]
                keep_annotation.label = most_common_label

        return document

    def separate_labels(self, res_dict: 'Dict') -> 'Dict':
        """
        Undo the renaming of the labels.

        In this way we have the output of the extraction in the correct format.
        """
        new_res = {}
        for key, value in res_dict.items():
            # if the value is a list, is because the key corresponds to a section label with multiple sections
            # the key has already the name of the section label
            # we need to go to each element of the list, which is a dictionary, and
            # rewrite the label name (remove the section label name) in the keys
            if isinstance(value, list):
                label_set = key
                if label_set not in new_res.keys():
                    new_res[label_set] = []

                for found_section in value:
                    new_found_section = {}
                    for label, df in found_section.items():
                        if '__' in label:
                            label = label.split('__')[1]
                            df.label_name = label
                            df.label = label
                        new_found_section[label] = df

                    new_res[label_set].append(new_found_section)

            # if the value is a dictionary, is because the key corresponds to a section label without multiple sections
            # we need to rewrite the label name (remove the section label name) in the keys
            elif isinstance(value, dict):
                label_set = key
                if label_set not in new_res.keys():
                    new_res[label_set] = {}

                for label, df in value.items():
                    if '__' in label:
                        label = label.split('__')[1]
                        df.label_name = label
                        df.label = label
                    new_res[label_set][label] = df

            # otherwise the value must be directly a dataframe and it will correspond to the default section
            # can also correspond to labels which the template clf couldn't attribute to any template.
            # so we still check if we have the changed label name
            elif '__' in key:
                label_set = key.split('__')[0]
                if label_set not in new_res.keys():
                    new_res[label_set] = {}
                key = key.split('__')[1]
                value.label_name = key
                value.label = key
                # if the section label already exists and allows multi sections
                if isinstance(new_res[label_set], list):
                    new_res[label_set].append({key: value})
                else:
                    new_res[label_set][key] = value
            else:
                new_res[key] = value

        return new_res

    def remove_empty_dataframes_from_extraction(self, result: Dict) -> Dict:
        """Remove empty dataframes from the result of an Extraction AI.

        The input is a dictionary where the values can be:
        - dataframe
        - dictionary where the values are dataframes
        - list of dictionaries  where the values are dataframes
        """
        for k in list(result.keys()):
            if isinstance(result[k], pandas.DataFrame) and result[k].empty:
                del result[k]
            elif isinstance(result[k], list):
                for e, element in enumerate(result[k]):
                    for sk in list(element.keys()):
                        if isinstance(element[sk], pandas.DataFrame) and element[sk].empty:
                            del result[k][e][sk]
            elif isinstance(result[k], dict):
                for ssk in list(result[k].keys()):
                    if isinstance(result[k][ssk], pandas.DataFrame) and result[k][ssk].empty:
                        del result[k][ssk]

        return result

    def filter_low_confidence_extractions(self, result: Dict) -> Dict:
        """Remove extractions with confidence below the threshold defined for the respective label.

        The input is a dictionary where the values can be:
        - dataframe
        - dictionary where the values are dataframes
        - list of dictionaries  where the values are dataframes

        :param result: Extraction results
        :returns: Filtered dictionary.
        """
        for k in list(result.keys()):
            if isinstance(result[k], pandas.DataFrame):
                filtered = self.filter_dataframe(result[k])
                if filtered.empty:
                    del result[k]
                else:
                    result[k] = filtered

            elif isinstance(result[k], list):
                for e, element in enumerate(result[k]):
                    for sk in list(element.keys()):
                        if isinstance(element[sk], pandas.DataFrame):
                            filtered = self.filter_dataframe(result[k][e][sk])
                            if filtered.empty:
                                del result[k][e][sk]
                            else:
                                result[k][e][sk] = filtered

            elif isinstance(result[k], dict):
                for ssk in list(result[k].keys()):
                    if isinstance(result[k][ssk], pandas.DataFrame):
                        filtered = self.filter_dataframe(result[k][ssk])
                        if filtered.empty:
                            del result[k][ssk]
                        else:
                            result[k][ssk] = filtered

        return result

    def filter_dataframe(self, df: pandas.DataFrame) -> pandas.DataFrame:
        """Filter dataframe rows accordingly with the confidence value.

        Rows (extractions) where the accuracy value is below the threshold defined for the label are removed.

        :param df: Dataframe with extraction results
        :returns: Filtered dataframe
        """
        filtered = df[df['confidence'] >= df['label_threshold']]
        return filtered

    def label_train_document(self, virtual_document: Document, original_document: Document):
        """Assign labels to Annotations in newly tokenized virtual training document."""
        doc_spans = original_document.spans(use_correct=True)
        s_i = 0
        for span in virtual_document.spans():
            while s_i < len(doc_spans) and span.start_offset > doc_spans[s_i].end_offset:
                s_i += 1
            if s_i >= len(doc_spans):
                break
            if span.end_offset < doc_spans[s_i].start_offset:
                continue

            r = range(doc_spans[s_i].start_offset, doc_spans[s_i].end_offset + 1)
            if span.start_offset in r and span.end_offset in r:
                span.annotation.label = doc_spans[s_i].annotation.label
                span.annotation.label_set = doc_spans[s_i].annotation.label_set
                span.annotation.annotation_set = doc_spans[s_i].annotation.annotation_set

    def feature_function(
        self,
        documents: List[Document],
        no_label_limit: Union[None, int, float] = None,
        retokenize: Optional[bool] = None,
        require_revised_annotations: bool = False,
    ) -> Tuple[List[pandas.DataFrame], list]:
        """Calculate features per Span of Annotations.

        :param documents: List of documents to extract features from.
        :param no_label_limit: Int or Float to limit number of new annotations to create during tokenization.
        :param retokenize: Bool for whether to recreate annotations from scratch or use already existing annotations.
        :param require_revised_annotations: Only allow calculation of features if no unrevised Annotation present.
        :return: Dataframe of features and list of feature names.
        """
        logger.info(f'Start generating features for {len(documents)} documents.')
        logger.info(f'{no_label_limit=}')
        logger.info(f'{retokenize=}')
        logger.info(f'{require_revised_annotations=}')

        if retokenize is None:
            if sdk_isinstance(self.tokenizer, ListTokenizer):
                retokenize = False
            else:
                retokenize = True
            logger.info(f'retokenize option set to {retokenize} with tokenizer {self.tokenizer}')

        df_real_list = []
        df_raw_errors_list = []
        feature_list = []

        # todo make regex Tokenizer optional as those will be saved by the Server
        # if not hasattr(self, 'regexes'):  # Can be removed for models after 09.10.2020
        #    self.regexes = [regex for label_model in self.labels for regex in label_model.label.regex()]

        for label in self.category.labels:
            label.has_multiline_annotations(categories=[self.category])

        for document in documents:
            # todo check for tokenizer: self.tokenizer.tokenize(document)  # todo: do we need it?
            # todo check removed  if x.x0 and x.y0
            # todo: use NO_LABEL for any Annotation that has no Label, instead of keeping Label = None
            for span in document.spans(use_correct=False):
                if span.annotation.id_:
                    # Annotation
                    # we use "<" below because we don't want to have unconfirmed annotations in the training set,
                    # and the ones below threshold wouldn't be considered anyway
                    if (
                        span.annotation.is_correct
                        or (not span.annotation.is_correct and span.annotation.revised)
                        or (
                            span.annotation.confidence
                            and hasattr(span.annotation.label, 'threshold')
                            and span.annotation.confidence < span.annotation.label.threshold
                        )
                    ):
                        pass
                    else:
                        if require_revised_annotations:
                            raise ValueError(
                                f"{span.annotation} is unrevised in this dataset and can't be used for training!"
                                f"Please revise it manually by either confirming it, rejecting it, or modifying it."
                            )
                        else:
                            logger.error(
                                f"{span.annotation} is unrevised in this dataset and may impact model "
                                f"performance! Please revise it manually by either confirming it, rejecting "
                                f"it, or modifying it."
                            )

            virtual_document = deepcopy(document)
            if retokenize:
                self.tokenizer.tokenize(virtual_document)
                self.label_train_document(virtual_document, document)
            else:
                for ann in document.annotations():
                    new_spans = []
                    for span in ann.spans:
                        new_span = Span(start_offset=span.start_offset, end_offset=span.end_offset)
                        new_spans.append(new_span)

                    new_ann = Annotation(
                        document=virtual_document,
                        annotation_set=virtual_document.no_label_annotation_set,
                        label=ann.label,
                        label_set=virtual_document.project.no_label_set,
                        category=self.category,
                        spans=new_spans,
                    )
                    new_ann.label_set = ann.label_set
                    new_ann.annotation_set = ann.annotation_set

                self.tokenizer.tokenize(virtual_document)

            no_label_annotations = virtual_document.annotations(
                use_correct=False, label=virtual_document.project.no_label
            )
            label_annotations = [x for x in virtual_document.annotations(use_correct=False) if x.label.id_ is not None]

            # We calculate features of documents as long as they have IDs, even if they are offline.
            # The assumption is that if they have an ID, then the data came either from the API or from the DB.
            if virtual_document.id_ is None and virtual_document.copy_of_id is None:
                # inference time todo reduce shuffled complexity
                assert (
                    not label_annotations
                ), "Documents that don't come from the server have no human revised Annotations."
                raise NotImplementedError(
                    f'{virtual_document} does not come from the server, please use process_document_data function.'
                )
            else:
                # training time: todo reduce shuffled complexity
                if isinstance(no_label_limit, int):
                    n_no_labels = no_label_limit
                elif isinstance(no_label_limit, float):
                    n_no_labels = int(len(label_annotations) * no_label_limit)
                else:
                    assert no_label_limit is None

                if no_label_limit is not None:
                    no_label_annotations = self.get_best_no_label_annotations(
                        n_no_labels, label_annotations, no_label_annotations
                    )
                    logger.info(
                        f'Document {virtual_document} NO_LABEL annotations reduced to {len(no_label_annotations)}'
                    )

            logger.info(f'Document {virtual_document} has {len(label_annotations)} labeled annotations')
            logger.info(f'Document {virtual_document} has {len(no_label_annotations)} NO_LABEL annotations')

            # todo: check if eq method of Annotation prevents duplicates
            # annotations = self._filter_annotations_for_duplicates(label_annotations + no_label_annotations)

            t0 = time.monotonic()

            temp_df_real, _feature_list, temp_df_raw_errors = self.features(virtual_document)

            logger.info(f'Document {virtual_document} processed in {time.monotonic() - t0:.1f} seconds.')

            virtual_document.delete(delete_online=False)  # reduce memory from virtual doc

            feature_list += _feature_list
            df_real_list.append(temp_df_real)
            df_raw_errors_list.append(temp_df_raw_errors)

        feature_list = list(dict.fromkeys(feature_list))  # remove duplicates while maintaining order

        if df_real_list:
            df_real_list = pandas.concat(df_real_list).reset_index(drop=True)
        else:
            raise NotImplementedError

        logger.info(f"Size of feature dict {memory_size_of(df_real_list)/1000} KB.")

        return df_real_list, feature_list

    def fit(self) -> RandomForestClassifier:
        """Given training data and the feature list this function returns the trained regression model."""
        logger.info('Start training of Multi-class Label Classifier.')

        # balanced gives every label the same weight so that the sample_number doesn't effect the results
        self.clf = RandomForestClassifier(
            class_weight="balanced", n_estimators=self.n_estimators, max_depth=self.max_depth, random_state=420
        )

        self.clf.fit(self.df_train[self.label_feature_list], self.df_train['target'])

        logger.info(f"Size of Label classifier: {memory_size_of(self.clf)/1000} KB.")

        self.fit_label_set_clf()

        logger.info(f"Size of LabelSet classifier: {memory_size_of(self.label_set_clf)/1000} KB.")

        return self.clf

    def evaluate_full(
        self, strict: bool = True, use_training_docs: bool = False, use_view_annotations: bool = True
    ) -> ExtractionEvaluation:
        """
        Evaluate the full pipeline on the pipeline's Test Documents.

        :param strict: List of documents to extract features from.
        :param use_training_docs: Bool for whether to evaluate on the training documents instead of testing documents.
        :return: Evaluation object.
        """
        eval_list = []
        if not use_training_docs:
            eval_docs = self.test_documents
        else:
            eval_docs = self.documents

        for document in eval_docs:
            predicted_doc = self.extract(document=document)
            eval_list.append((document, predicted_doc))

        full_evaluation = ExtractionEvaluation(eval_list, strict=strict, use_view_annotations=use_view_annotations)

        return full_evaluation

    def evaluate_tokenizer(self, use_training_docs: bool = False) -> ExtractionEvaluation:
        """Evaluate the tokenizer."""
        if not use_training_docs:
            eval_docs = self.test_documents
        else:
            eval_docs = self.documents

        evaluation = self.tokenizer.evaluate_dataset(eval_docs)

        return evaluation

    def evaluate_clf(self, use_training_docs: bool = False) -> ExtractionEvaluation:
        """Evaluate the Label classifier."""
        eval_list = []
        if not use_training_docs:
            eval_docs = self.test_documents
        else:
            eval_docs = self.documents

        for document in eval_docs:
            virtual_doc = deepcopy(document)

            for ann in document.annotations():
                new_spans = []
                for span in ann.spans:
                    new_span = Span(start_offset=span.start_offset, end_offset=span.end_offset)
                    new_spans.append(new_span)

                _ = Annotation(
                    document=virtual_doc,
                    annotation_set=virtual_doc.no_label_annotation_set,
                    label=virtual_doc.project.no_label,
                    label_set=virtual_doc.project.no_label_set,
                    category=virtual_doc.category,
                    spans=new_spans,
                )

            feats_df, _, _ = self.features(virtual_doc)
            predicted_doc = self.extract_from_df(feats_df, virtual_doc)
            eval_list.append((document, predicted_doc))

        clf_evaluation = ExtractionEvaluation(eval_list, use_view_annotations=False)

        return clf_evaluation

    def evaluate_label_set_clf(self, use_training_docs: bool = False) -> ExtractionEvaluation:
        """Evaluate the LabelSet classifier."""
        if self.label_set_clf is None:
            raise AttributeError(f'{self} does not provide a LabelSet Classifier.')
        else:
            check_is_fitted(self.label_set_clf)

        eval_list = []
        if not use_training_docs:
            eval_docs = self.test_documents
        else:
            eval_docs = self.documents

        for document in eval_docs:
            df, _feature_names, _raw_errors = self.features(document)

            df['result_name'] = df['target']

            # Convert DataFrame to Dict with labels as keys and label dataframes as value.
            res_dict = {}
            for result_name in set(df['result_name']):
                result_df = df[(df['result_name'] == result_name)].copy()

                if not result_df.empty:
                    res_dict[result_name] = result_df

            res_dict = self.extract_template_with_clf(document.text, res_dict)

            if self.use_separate_labels:
                res_dict = self.separate_labels(res_dict)

            predicted_doc = self.extraction_result_to_document(document, res_dict)

            eval_list.append((document, predicted_doc))

        label_set_clf_evaluation = ExtractionEvaluation(eval_list, use_view_annotations=False)

        return label_set_clf_evaluation

    def reduce_model_weight(self):
        """Remove all non-strictly necessary parameters before saving."""
        super().reduce_model_weight()
        self.df_train = None


class QAExtractionAI(AbstractExtractionAI):
    """
    Extraction AI for Document understanding.

    Aims at extraction from Documents that do not have a model trained on their respective Category.
    """

    def __init__(self, category: Category, aws_client, project=None, tokenizer=None):
        """
        Initialize the Extraction AI.

        :param category: A Category within which the extraction takes place.
        :type category: Category
        :param aws_client: An instance of Session connection to the S3.
        :param project: A Project from which the Document comes.
        :type project: Project
        :param tokenizer: Tokenizer to process the Documents.
        """
        logging.info('Initializing Question-Answer Extraction AI.')
        super().__init__(category=category)
        self.category = category
        self.project = project
        self.tokenizer = tokenizer
        self.extraction_result = []
        if 'Key-Value-Pair' not in [label_set.name for label_set in self.project.label_sets]:
            self.label_set = LabelSet(self.project, categories=[self.category], name='Key-Value-Pair')
        self.client = aws_client
        self.key_label = Label(project=self.project, text='Key', label_sets=[self.label_set])
        self.value_label = Label(project=self.project, text='Value', label_sets=[self.label_set])

    def extract(self, document: Document) -> Document:
        """
        Extract Label-Annotation pairs from the Documents.

        :param document: Document to run extraction on.
        :type document: Document
        """
        self.check_is_ready()
        if not document.annotation_sets():
            n_annotation_set = 0
        else:
            n_annotation_set = max([annotation_set.id_ for annotation_set in document.annotation_sets()]) + 1
        for page in document.pages():
            if not os.path.exists(page.image_path):
                page.get_image()
        tokenized_document = self.tokenizer.tokenize(deepcopy(document))
        spans = [span.offset_string for span in tokenized_document.spans()]
        for annotation in tokenized_document.annotations():
            annotation.delete()
        for page in document.pages():
            with open(page.image_path, 'rb') as img_file:
                img_bytes = img_file.read()
                response = self.client.analyze_document(
                    Document={'Bytes': img_bytes}, FeatureTypes=["TABLES", "FORMS", "SIGNATURES"]
                )
            for expense_doc in response["ExpenseDocuments"]:
                for label in expense_doc["SummaryFields"]:
                    annotation_set = AnnotationSet(
                        document=tokenized_document, label_set=self.label_set, id_=n_annotation_set
                    )
                    n_annotation_set += 1
                    if 'LabelDetection' in label:
                        key_label_text = label['LabelDetection']['Text']
                        if key_label_text in spans:
                            key_span = [
                                span for span in tokenized_document.spans() if span.offset_string == key_label_text
                            ][0]
                        else:
                            start_offset = document.text.find(key_label_text)
                            if start_offset != -1:
                                end_offset = start_offset + len(key_label_text)
                                key_span = Span(start_offset=start_offset, end_offset=end_offset)
                            else:
                                key_span = None
                        if key_span and not [
                            annotation
                            for annotation in tokenized_document.annotations()
                            if annotation.start_offset == key_span.start_offset
                        ]:
                            _ = Annotation(
                                document=tokenized_document,
                                spans=[Span(start_offset=key_span.start_offset, end_offset=key_span.end_offset)],
                                label=self.key_label,
                                label_set=self.label_set,
                                accuracy=label['Type']['Confidence'],
                                is_correct=True,
                                annotation_set=annotation_set,
                            )
                    value_label_text = label['ValueDetection']['Text']
                    if value_label_text in spans:
                        value_span = [
                            span for span in tokenized_document.spans() if span.offset_string == value_label_text
                        ][0]
                    else:
                        start_offset = document.text.find(value_label_text)
                        if start_offset != -1:
                            end_offset = start_offset + len(value_label_text)
                            value_span = Span(start_offset=start_offset, end_offset=end_offset)
                        else:
                            continue
                    if not [
                        annotation
                        for annotation in tokenized_document.annotations()
                        if annotation.start_offset == value_span.start_offset
                    ]:
                        _ = Annotation(
                            document=tokenized_document,
                            spans=[Span(start_offset=value_span.start_offset, end_offset=value_span.end_offset)],
                            label=self.value_label,
                            label_set=self.label_set,
                            accuracy=label['Type']['Confidence'],
                            is_correct=True,
                            annotation_set=annotation_set,
                        )

        return tokenized_document

    def fit(self):
        """Contain a placeholder that does not return anything since the model does not need fitting."""

    def check_is_ready(self):
        """
        Check if the AI is ready for extraction.

        :raises AttributeError: When no Tokenizer have been provided.
        """
        if not self.tokenizer:
            raise AttributeError('No Tokenizer provided. Please provide the Tokenizer.')

    @property
    def temp_pkl_file_path(self) -> str:
        """
        Generate a path for temporary pickle file.

        :returns: A string with the path.
        """
        temp_pkl_file_path = os.path.join(
            self.output_dir,
            f'{get_timestamp()}_{self.project.id_}_{self.name_lower()}_tmp.pkl',
        )
        return temp_pkl_file_path

    @property
    def pkl_file_path(self) -> str:
        """
        Generate a path for a resulting pickle file.

        :returns: A string with the path.
        """
        pkl_file_path = os.path.join(
            self.output_dir,
            f'{get_timestamp()}_{self.project.id_}_{self.name_lower()}.pkl',
        )
        return pkl_file_path

    @staticmethod
    def has_compatible_interface(other) -> bool:
        """
        Validate that an instance of a QA Extraction AI implements the same interface as AbstractExtractionAI.

        An Extraction AI should implement methods with the same signature as:
        - AbstractExtractionAI.__init__
        - AbstractExtractionAI.fit
        - AbstractExtractionAI.extract
        - AbstractExtractionAI.check_is_ready

        :param other: An instance of a Question-Answer Extraction AI to compare with.
        """
        try:
            return (
                signature(other.extract).parameters['document'].annotation.__name__ == 'Document'
                and signature(other.extract).return_annotation.__name__ == 'Document'
                and signature(other.fit)
                and signature(other.check_is_ready)
            )
        except KeyError:
            return False
        except AttributeError:
            return False<|MERGE_RESOLUTION|>--- conflicted
+++ resolved
@@ -34,9 +34,9 @@
 from typing import Tuple, Optional, List, Union, Dict
 from warnings import warn
 
-import cloudpickle
 import numpy
 import pandas
+import cloudpickle
 from sklearn.ensemble import RandomForestClassifier
 from sklearn.utils.validation import check_is_fitted
 
@@ -1775,10 +1775,7 @@
         return new_res_dict
 
 
-<<<<<<< HEAD
-class RFExtractionAI(AbstractExtractionAI, GroupAnnotationSets):
-=======
-class ParagraphExtractionAI(Trainer):
+class ParagraphExtractionAI(AbstractExtractionAI):
     """Extract and label text regions using Detectron2."""
 
     def __init__(
@@ -1834,8 +1831,7 @@
             raise AttributeError(f'{self} requires a Category.')
 
 
-class RFExtractionAI(Trainer, GroupAnnotationSets):
->>>>>>> af6aa444
+class RFExtractionAI(AbstractExtractionAI, GroupAnnotationSets):
     """Encode visual and textual features to extract text regions.
 
     Fit an extraction pipeline to extract linked Annotations.
