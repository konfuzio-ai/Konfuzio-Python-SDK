--- conflicted
+++ resolved
@@ -829,10 +829,7 @@
             name=f"extraction_{self.category.id_ if self.category else '0'}",
             service=f'extraction/{self.name_lower()}_service.py:svc',
             include=['extraction/*.py'],
-<<<<<<< HEAD
             labels={'request': 'ExtractRequest20240117', 'response': 'ExtractResponse20240117'},
-            python={'packages': ['konfuzio_sdk[ai]'], 'lock_packages': True},
-=======
             # TODO replace with latest version after release
             python={
                 'packages': [
@@ -840,7 +837,6 @@
                 ],
                 'lock_packages': True,
             },
->>>>>>> b5d2a70c
             build_ctx=os.path.dirname(os.path.abspath(__file__)) + '/../bento',
             models=[str(bento_model.tag)],
         )
