"""Implements a Categorization Model."""

import os
import math
import logging
import tempfile
import uuid
from copy import deepcopy
from typing import Union, List, Dict, Tuple, Optional
from warnings import warn
from io import BytesIO

import timm
import torchvision
import torch
import torch.nn as nn
import torch.nn.functional as F
import transformers
import numpy as np
import pandas as pd
import tqdm
from PIL import Image
from torch.utils.data import DataLoader

from konfuzio_sdk.data import Project, Document
from konfuzio_sdk.evaluate import CategorizationEvaluation
from konfuzio_sdk.trainer.data_loader import (
    build_document_classifier_iterators,
    build_document_template_classifier_iterators,
)
from konfuzio_sdk.trainer.tokenization import (
    Vocab,
)
from konfuzio_sdk.trainer.image import ImagePreProcessing, ImageDataAugmentation
from konfuzio_sdk.utils import get_timestamp

logger = logging.getLogger(__name__)

warn('This module is WIP: https://gitlab.com/konfuzio/objectives/-/issues/9481', FutureWarning, stacklevel=2)


class FallbackCategorizationModel:
    """A non-trainable model that predicts a category for a given document based on predefined rules.

    This can be an effective fallback logic to categorize documents when no categorization AI is available.
    """

    def __init__(self, project: Union[int, Project], *args, **kwargs):
        """Initialize FallbackCategorizationModel."""
        # Go through keyword arguments, and either save their values to our
        # instance, or raise an error.
        if isinstance(project, int):
            self.project = Project(id_=project)
        elif isinstance(project, Project):
            self.project = project
        else:
            raise NotImplementedError

        self.categories = None
        self.name = self.__class__.__name__

        self.evaluation = None

    def fit(self) -> None:
        """Use as placeholder Function."""
        raise NotImplementedError(
            f'{self} uses a fallback logic for categorizing documents, and does not train a classifier.'
        )

    def save(self, output_dir: str, include_konfuzio=True):
        """Use as placeholder Function."""
        raise NotImplementedError(
            f'{self} uses a fallback logic for categorizing documents, this will not save model to disk.'
        )

    def evaluate(self) -> CategorizationEvaluation:
        """Evaluate the full Categorization pipeline on the pipeline's Test Documents."""
        eval_list = []
        for document in self.test_documents:
            predicted_doc = self.categorize(document=document, recategorize=True)
            eval_list.append((document, predicted_doc))

        self.evaluation = CategorizationEvaluation(self.project, eval_list)

        return self.evaluation

    @staticmethod
    def _categorize_from_pages(document: Document) -> Document:
        """Decide the Category of a Document by whether all pages have the same Category (assign None otherwise).

        :param document: Input document
        :returns: The input Document with added categorization information
        """
        all_pages_have_same_category = len(set([page.category for page in document.pages()])) == 1
        if all_pages_have_same_category:
            document.category = document.pages()[0].category
        else:
            document.category = None
        return document

    def categorize(self, document: Document, recategorize: bool = False, inplace: bool = False) -> Document:
        """Run categorization on a Document.

        :param document: Input document
        :param recategorize: If the input document is already categorized, the already present category is used unless
        this flag is True

        :param inplace: Option to categorize the provided document in place, which would assign the category attribute
        :returns: Copy of the input document with added categorization information
        """
        if inplace:
            virtual_doc = document
        else:
            virtual_doc = deepcopy(document)
        if (document.category is not None) and (not recategorize):
            logger.info(
                f'In {document}, the category was already specified as {document.category}, so it wasn\'t categorized '
                f'again. Please use recategorize=True to force running the Categorization AI again on this document.'
            )
            return virtual_doc
        elif recategorize:
            virtual_doc.category = None
<<<<<<< HEAD

        relevant_categories = [training_category.fallback_name for training_category in self.categories]
        found_category_name = None
        doc_text = virtual_doc.text.lower()
        for candidate_category_name in relevant_categories:
            if candidate_category_name in doc_text:
                found_category_name = candidate_category_name
                break

        if found_category_name is None:
            logger.warning(
                f'{self} could not find the category of {document} by using the fallback logic '
                f'with pre-defined common categories.'
            )
            return virtual_doc
        found_category = [category for category in self.categories if category.fallback_name in found_category_name][0]
        virtual_doc.category = found_category
        return virtual_doc


class ClassificationModule(nn.Module):
    """Define general functionality to work with nn.Module classes used for classification."""

    def _valid(self) -> None:
        """Validate architecture sizes."""
        raise NotImplementedError

    def _load_architecture(self) -> None:
        """Load NN architecture."""
        raise NotImplementedError

    def _define_features(self) -> None:
        """Define number of features as self.n_features: int."""
        raise NotImplementedError

    def from_pretrained(self, load: Union[None, str, Dict] = None):
        """Load a module from a pre-trained state."""
        if load is None:
            pass
        elif isinstance(load, str):
            # load is a string so we assume it's a path to the saved state dict
            self.load_state_dict(torch.load(load))
        elif isinstance(load, dict):
            # load is a dict so we assume it's the state dict which we load directly
            self.load_state_dict(load)
        else:
            raise ValueError(f'input to from_pretrained should be None, str or dict, got {type(load)}')


class TextClassificationModule(ClassificationModule):
    """Define general functionality to work with nn.Module classes used for text classification."""

    def __init__(
        self,
        input_dim: int,
        load: Union[None, str, dict] = None,
        **kwargs,
    ):
        """Init and set parameters."""
        super().__init__()

        self.input_dim = input_dim

        for argk, argv in kwargs.items():
            setattr(self, argk, argv)

        self._valid()
        self._load_architecture()
        self._define_features()

        self.from_pretrained(load)

    def _output(self, text: torch.Tensor) -> List[torch.FloatTensor]:
        """Collect output of NN architecture."""
        raise NotImplementedError

    def forward(self, input: Dict[str, torch.Tensor]) -> Dict[str, torch.FloatTensor]:
        """Define the computation performed at every call."""
        text = input['text']
        # text = [batch, seq len]
        outs = self._output(text)
        if len(outs) not in [1, 2]:
            raise TypeError(f"NN architecture of {self} returned {len(outs)} outputs, 1 or 2 expected.")
        output = {'features': outs[0]}
        if len(outs) == 2:
            output['attention'] = outs[1]
        return output


class NBOW(TextClassificationModule):
    """NBOW classification model."""

    def __init__(
        self,
        input_dim: int,
        emb_dim: int = 64,
        dropout_rate: float = 0.0,
        load: Union[None, str, dict] = None,
        **kwargs,
    ):
        """Init and set parameters."""
        super().__init__(input_dim=input_dim, emb_dim=emb_dim, dropout_rate=dropout_rate, load=load)

    def _valid(self) -> None:
        """Validate nothing as this NBOW implementation doesn't have constraints on input_dim or emb_dim."""
        pass

    def _load_architecture(self) -> None:
        """Load NN architecture."""
        self.embedding = nn.Embedding(self.input_dim, self.emb_dim)
        self.dropout = nn.Dropout(self.dropout_rate)

    def _define_features(self) -> None:
        """Define the number of features as the embedding size."""
        self.n_features = self.emb_dim

    def _output(self, text: torch.Tensor) -> List[torch.FloatTensor]:
        """Collect output of the concatenation embedding -> dropout."""
        text_features = self.dropout(self.embedding(text))
        return [text_features]


class NBOWSelfAttention(TextClassificationModule):
    """NBOW classification model with multi-headed self attention."""

    def __init__(
        self,
        input_dim: int,
        emb_dim: int = 64,
        n_heads: int = 8,
        dropout_rate: float = 0.0,
        load: Union[None, str, dict] = None,
        **kwargs,
    ):
        """Init and set parameters."""
        super().__init__(input_dim=input_dim, emb_dim=emb_dim, n_heads=n_heads, dropout_rate=dropout_rate, load=load)

    def _valid(self) -> None:
        """Check that the embedding size is a multiple of the number of heads."""
        assert (
            self.emb_dim % self.n_heads == 0
        ), f'emb_dim ({self.emb_dim}) must be a multiple of n_heads ({self.n_heads})'

    def _load_architecture(self) -> None:
        """Load NN architecture."""
        self.embedding = nn.Embedding(self.input_dim, self.emb_dim)
        self.multihead_attention = nn.MultiheadAttention(self.emb_dim, self.n_heads, batch_first=True)
        self.dropout = nn.Dropout(self.dropout_rate)

    def _define_features(self) -> None:
        """Define the number of features as the embedding size."""
        self.n_features = self.emb_dim

    def _output(self, text: torch.Tensor) -> List[torch.FloatTensor]:
        """Collect output of the multiple attention heads."""
        embeddings = self.dropout(self.embedding(text))
        # embeddings = [batch, seq len, emb dim]
        text_features, attention = self.multihead_attention(embeddings, embeddings, embeddings)
        return [text_features, attention]


class LSTM(TextClassificationModule):
    """A long short-term memory (LSTM) model."""

    def __init__(
        self,
        input_dim: int,
        emb_dim: int = 64,
        hid_dim: int = 256,
        n_layers: int = 2,
        bidirectional: bool = True,
        dropout_rate: float = 0.0,
        load: Union[None, str, dict] = None,
        **kwargs,
    ):
        """Initialize LSTM model."""
        super().__init__(
            input_dim=input_dim,
            emb_dim=emb_dim,
            hid_dim=hid_dim,
            n_layers=n_layers,
            bidirectional=bidirectional,
            dropout_rate=dropout_rate,
            load=load,
        )

    def _valid(self) -> None:
        """Validate nothing as this LSTM implementation doesn't constrain input_dim, emb_dim, hid_dim or n_layers."""
        pass

    def _load_architecture(self) -> None:
        """Load NN architecture."""
        self.embedding = nn.Embedding(self.input_dim, self.emb_dim)
        self.lstm = nn.LSTM(
            self.emb_dim, self.hid_dim, self.n_layers, dropout=self.dropout_rate, bidirectional=self.bidirectional
        )
        self.dropout = nn.Dropout(self.dropout_rate)

    def _define_features(self) -> None:
        """If the architecture is bidirectional, the feature size is twice as large as the hidden layer size."""
        self.n_features = self.hid_dim * 2 if self.bidirectional else self.hid_dim

    def _output(self, text: torch.Tensor) -> List[torch.FloatTensor]:
        """Collect output of the LSTM model."""
        embeddings = self.dropout(self.embedding(text))
        # embeddings = [batch size, seq len, emb dim]
        embeddings = embeddings.permute(1, 0, 2)
        # embeddings = [seq len, batch size, emb dim]
        text_features, _ = self.lstm(embeddings)
        # text_features = [seq len, batch size, hid dim * n directions]
        text_features = text_features.permute(1, 0, 2)
        return [text_features]


class BERT(TextClassificationModule):
    """Wraps around pre-trained BERT-type models from the HuggingFace library."""

    def __init__(
        self,
        input_dim: int,
        name: str = 'bert-base-german-cased',
        freeze: bool = True,
        load: Union[None, str, dict] = None,
        **kwargs,
    ):
        """Initialize BERT model from the HuggingFace library."""
        super().__init__(input_dim=input_dim, name=name, freeze=freeze, load=load)

    def _valid(self) -> None:
        """Check that the specified HuggingFace model has a hidden_size key or a dim key in its configuration dict."""
        bert_config = self.bert.config.to_dict()
        if 'hidden_size' in bert_config:
            self._feature_size = 'hidden_size'
        if 'dim' in bert_config:
            self._feature_size = 'dim'
        else:
            raise ValueError(f'Cannot find feature dim for model: {self.name}')

    def _load_architecture(self) -> None:
        """Load NN architecture."""
        self.bert = transformers.AutoModel.from_pretrained(self.name)
        if self.freeze:
            for parameter in self.bert.parameters():
                parameter.requires_grad = False

    def _define_features(self) -> None:
        """Define the feature size as the hidden layer size."""
        self.n_features = self.bert.config.to_dict()[self._feature_size]

    def get_max_length(self):
        """Get the maximum length of a sequence that can be passed to the BERT module."""
        return self.bert.config.max_position_embeddings

    def _output(self, text: torch.Tensor) -> List[torch.FloatTensor]:
        """Collect output of the HuggingFace BERT model."""
        bert_output = self.bert(text, output_attentions=True, return_dict=False)
        if len(bert_output) == 2:  # distill-bert models only output features and attention
            text_features, attentions = bert_output
        elif len(bert_output) == 3:  # standard bert models also output pooling layers, which we don't want
            text_features, _, attentions = bert_output
        else:
            raise ValueError(
                f'Unsupported output size for BERT module: returned {len(bert_output)} outputs, expected 2 or 3.'
            )
        # text_features = [batch size, seq len, hid dim]
        # attentions = a [batch size, n heads, seq len, seq len] sized tensor per layer in the bert model
        attention = attentions[-1].mean(dim=1)  # get the attention from the final layer and average across the heads
        # attention = [batch size, seq len, seq len]
        return [text_features, attention]


def get_text_module(config: dict) -> TextClassificationModule:
    """Get the text module accordingly with the specifications."""
    assert 'name' in config, 'text_module config needs a `name`'
    assert 'input_dim' in config, 'text_module config needs an `input_dim`'
    module_name = config['name']
    if module_name == 'nbow':
        text_module = NBOW(**config)
    elif module_name == 'nbowselfattention':
        text_module = NBOWSelfAttention(**config)
    elif module_name == 'lstm':
        text_module = LSTM(**config)
    else:
        try:  # try and get a BERT-type model from the Transformers library
            if 'finbert' in module_name:  # ability to use `finbert` as an alias for `ProsusAI/finbert`
                config['name'] = 'ProsusAI/finbert'
            text_module = BERT(**config)
        except OSError:
            raise ValueError(f'{module_name} is not a valid text module!')

    return text_module


class DocumentClassifier(nn.Module):
    """Container for document classifiers."""

    def forward(self, input: Dict[str, torch.Tensor]) -> Dict[str, torch.FloatTensor]:
        """Forward pass."""
        raise NotImplementedError


class DocumentTextClassifier(DocumentClassifier):
    """Classifies a document based on the text on each page only."""

    def __init__(self, text_module: TextClassificationModule, output_dim: int, dropout_rate: float = 0.0, **kwargs):
        """Initialize the classifier."""
        super().__init__()

        assert isinstance(text_module, TextClassificationModule)

        self.text_module = text_module
        self.output_dim = output_dim
        self.dropout_rate = dropout_rate

        self.fc_out = nn.Linear(text_module.n_features, output_dim)
        self.dropout = nn.Dropout(dropout_rate)

    def forward(self, input: Dict[str, torch.Tensor]) -> Dict[str, torch.FloatTensor]:
        """Forward pass."""
        encoded_text = self.text_module(input)
        text_features = encoded_text['features']
        # text_features = [batch, seq len, n text features]
        pooled_text_features = text_features.mean(dim=1)  # mean pool across sequence length
        # pooled_text_features = [batch, n text features]
        prediction = self.fc_out(self.dropout(pooled_text_features))
        # prediction = [batch, output dim]
        output = {'prediction': prediction}
        if 'attention' in encoded_text:
            output['attention'] = encoded_text['attention']
        return output


class ImageClassificationModule(ClassificationModule):
    """Define general functionality to work with nn.Module classes used for image classification."""

    def __init__(
        self,
        name: str,
        pretrained: bool = True,
        freeze: bool = True,
        load: Union[None, str, dict] = None,
        **kwargs,
    ):
        """Init and set parameters."""
        super().__init__()

        self.name = name
        self.pretrained = pretrained
        self.freeze = freeze

        self._valid()
        self._load_architecture()
        if freeze:
            self._freeze()

        self._define_features()

        self.from_pretrained(load)

    def _freeze(self) -> None:
        """Define how model weights are frozen."""
        raise NotImplementedError

    def _output(self, image: torch.Tensor) -> List[torch.FloatTensor]:
        """Collect output of NN architecture."""
        raise NotImplementedError

    def forward(self, input: Dict[str, torch.Tensor]) -> Dict[str, torch.FloatTensor]:
        """Define the computation performed at every call."""
        image = input['image']
        # image = [batch, channels, height, width]
        image_features = self._output(image)
        # image_features = [batch, n_features]
        output = {'features': image_features}
        return output


class VGG(ImageClassificationModule):
    """VGG classifier."""

    def __init__(
        self,
        name: str = 'vgg11',
        pretrained: bool = True,
        freeze: bool = True,
        load: Union[None, str, dict] = None,
        **kwargs,
    ):
        """Init and set parameters."""
        super().__init__(name, pretrained, freeze, load)

    def _valid(self) -> None:
        """No validations needed for this VGG implementation."""
        pass

    def _load_architecture(self) -> None:
        """Load NN architecture."""
        self.vgg = getattr(torchvision.models, self.name)(pretrained=self.pretrained)
        del self.vgg.classifier  # remove classifier as not needed

    def _freeze(self) -> None:
        """Define how model weights are frozen."""
        for parameter in self.vgg.parameters():
            parameter.requires_grad = False

    def _define_features(self) -> None:
        """VGG11 uses a 7x7x512 max pooling layer."""
        self.n_features = 512 * 7 * 7

    def _output(self, image: torch.Tensor) -> torch.FloatTensor:
        """Collect output of NN architecture."""
        image_features = self.vgg.features(image)
        image_features = self.vgg.avgpool(image_features)
        image_features = image_features.view(-1, self.n_features)
        return image_features


class EfficientNet(ImageClassificationModule):
    """EfficientNet classifier."""

    def __init__(
        self,
        name: str = 'efficientnet_b0',
        pretrained: bool = True,
        freeze: bool = True,
        load: Union[None, str, dict] = None,
        **kwargs,
    ):
        """Initialize the model."""
        super().__init__(name, pretrained, freeze, load)

    def _valid(self) -> None:
        """No validations needed for this EfficientNet implementation."""
        pass

    def _load_architecture(self) -> None:
        """Load NN architecture."""
        self.efficientnet = timm.create_model(
            self.name, pretrained=self.pretrained, num_classes=0
        )  # 0 classes as we don't want classifier at end of model

    def _freeze(self) -> None:
        """Define how model weights are frozen."""
        for parameter in self.efficientnet.parameters():
            parameter.requires_grad = False

    def get_n_features(self) -> int:
        """Calculate number of output features based on given model."""
        x = torch.randn(1, 3, 100, 100)
        with torch.no_grad():
            y = self.efficientnet(x)
        return y.shape[-1]

    def _define_features(self) -> None:
        """Depends on given EfficientNet model."""
        self.n_features = self.get_n_features()

    def _output(self, image: torch.Tensor) -> torch.FloatTensor:
        """Collect output of NN architecture."""
        image_features = self.efficientnet(image)
        return image_features


def get_image_module(config: dict) -> ImageClassificationModule:
    """Get the image module accordingly with the specifications."""
    module_name = config['name']
    if module_name.startswith('vgg'):
        image_module = VGG(**config)
    elif module_name.startswith('efficientnet'):
        image_module = EfficientNet(**config)
    else:
        raise ValueError(f'{module_name} not a valid image module!')

    return image_module


class DocumentImageClassifier(DocumentClassifier):
    """Classifies a document based on the image of the pages only."""

    def __init__(self, image_module: ImageClassificationModule, output_dim: int, dropout_rate: float = 0.0, **kwargs):
        """Initialize the classifier."""
        super().__init__()

        assert isinstance(image_module, ImageClassificationModule)

        self.image_module = image_module
        self.output_dim = output_dim
        self.dropout_rate = dropout_rate

        self.fc_out = nn.Linear(image_module.n_features, output_dim)
        self.dropout = nn.Dropout(dropout_rate)

    def forward(self, input: Dict[str, torch.Tensor]) -> Dict[str, torch.FloatTensor]:
        """Forward pass."""
        encoded_image = self.image_module(input)
        image_features = encoded_image['features']
        # image_features = [batch, n image features]
        prediction = self.fc_out(self.dropout(image_features))
        # prediction = [batch, output dim]
        output = {'prediction': prediction}
        return output


class MultimodalClassificationModule(ClassificationModule):
    """Define general functionality to work with nn.Module classes used for image and text classification."""

    def __init__(
        self,
        n_image_features: int,
        n_text_features: int,
        hid_dim: int = 256,
        output_dim: Optional[int] = None,
        load: Union[None, str, dict] = None,
        **kwargs,
    ):
        """Init and set parameters."""
        super().__init__()

        self.n_image_features = n_image_features
        self.n_text_features = n_text_features
        self.hid_dim = hid_dim
        self.output_dim = output_dim

        self._valid()
        self._load_architecture()
        self._define_features()

        self.from_pretrained(load)

    def _output(self, image_features: torch.Tensor, text_features: torch.Tensor) -> torch.FloatTensor:
        """Collect output of NN architecture."""
        raise NotImplementedError

    def forward(self, input: Dict[str, torch.Tensor]) -> Dict[str, torch.FloatTensor]:
        """Define the computation performed at every call."""
        image_features = input['image_features']
        # image_features = [batch, n_image_features]
        text_features = input['text_features']
        # text_features = [batch, n_text_features]
        x = self._output(image_features, text_features)
        # x = [batch size, hid dim]
        output = {'features': x}
        return output


class MultimodalConcatenate(MultimodalClassificationModule):
    """Defines how the image and text features are combined."""

    def __init__(
        self,
        n_image_features: int,
        n_text_features: int,
        hid_dim: int = 256,
        output_dim: Optional[int] = None,
        load: Union[None, str, dict] = None,
        **kwargs,
    ):
        """Init and set parameters."""
        super().__init__(n_image_features, n_text_features, hid_dim, output_dim, load)

    def _valid(self) -> None:
        """Validate nothing as this combination of text module and image module has no restrictions."""
        pass

    def _load_architecture(self) -> None:
        """Load NN architecture."""
        self.fc1 = nn.Linear(self.n_image_features + self.n_text_features, self.hid_dim)
        self.fc2 = nn.Linear(self.hid_dim, self.hid_dim)
        # TODO: remove the below `if` check after the following are phased out:
        # classifier_modules.py
        # models_multimodal.py
        # multimodal_modules.py
        if self.output_dim is not None:
            self.fc3 = nn.Linear(self.hid_dim, self.output_dim)

    def _define_features(self) -> None:
        """Define number of features as self.n_features: int."""
        self.n_features = self.hid_dim

    def _output(self, image_features: torch.Tensor, text_features: torch.Tensor) -> torch.Tensor:
        """Collect output of NN architecture."""
        concat_features = torch.cat((image_features, text_features), dim=1)
        # concat_features = [batch, n_image_features + n_text_features]
        x = F.relu(self.fc1(concat_features))
        # x = [batch size, hid dim]
        x = F.relu(self.fc2(x))
        # x = [batch size, hid dim]
        # TODO: remove the below `if` check after the following are phased out:
        # classifier_modules.py
        # models_multimodal.py
        # multimodal_modules.py
        if hasattr(self, 'fc3'):
            x = F.relu(self.fc3(x))
        return x


class DocumentMultimodalClassifier(DocumentClassifier):
    """Model to classify document pages.

    It can take in consideration the combination of the document visual and text features.
    """

    def __init__(
        self,
        image_module: ImageClassificationModule,
        text_module: TextClassificationModule,
        multimodal_module: MultimodalClassificationModule,
        output_dim: int,
        dropout_rate: float = 0.0,
        **kwargs,
    ):
        """Init and set parameters."""
        super().__init__()

        assert isinstance(text_module, TextClassificationModule)
        assert isinstance(image_module, ImageClassificationModule)
        assert isinstance(multimodal_module, MultimodalClassificationModule)

        self.image_module = image_module  # input: images, output: image features
        self.text_module = text_module  # input: text, output: text features
        self.multimodal_module = multimodal_module  # input: (image feats, text feats), output: multimodal feats
        self.output_dim = output_dim

        self.fc_out = nn.Linear(multimodal_module.n_features, output_dim)
        self.dropout = nn.Dropout(dropout_rate)

    def forward(self, input: Dict[str, torch.Tensor]) -> Dict[str, torch.FloatTensor]:
        """Define the computation performed at every call."""
        encoded_image = self.image_module(input)
        image_features = encoded_image['features']
        # image_features = [batch, n image features]
        encoded_text = self.text_module(input)
        text_features = encoded_text['features']
        # text_features = [batch, seq length, n text features]
        pooled_text_features = text_features.mean(dim=1)  # mean pool across sequence length
        # text_features = [batch, n text features]
        input = {'image_features': image_features, 'text_features': pooled_text_features}
        multimodal_features = self.multimodal_module(input)['features']
        # prediction = [batch, n multimodal features]
        prediction = self.fc_out(self.dropout(multimodal_features))
        output = {'prediction': prediction}
        if 'attention' in encoded_text:
            output['attention'] = encoded_text['attention']
        return output


def get_multimodal_module(config: dict) -> MultimodalClassificationModule:
    """Get the multimodal module accordingly with the specifications."""
    module_name = config['name']
    if module_name == 'concatenate':
        multimodal_module = MultimodalConcatenate(**config)
    else:
        raise ValueError(f'{module_name} is not a valid multimodal module!')

    return multimodal_module


def get_document_classifier(
    config: dict,
) -> DocumentClassifier:
    """
    Get a DocumentClassifier (and encapsulated module(s)) from a config dict.

    If the config only has a image or text module, then the appropriate DocumentClassifier is returned,
    i.e. either a DocumentImageClassifier or DocumentTextClassifier. If the config has both modules then
    a DocumentMultimodalClassifier is returned.

    We also do some assertions to make sure no unnecessary modules are in the config dict, i.e if you want
    a DocumentTextClassifier then you should NOT have an `image_module` in your config dict.
    """
    # default assumption is that they are all none
    text_module = None
    image_module = None
    multimodal_module = None

    if 'image_module' in config and 'text_module' in config:
        assert (
            'multimodal_module' in config
        ), 'If you have both an image and text module then you also need a multimodal module!'

    assert 'output_dim' in config, 'No `output_dim` found in the document classifier\'s config!'

    # get text module if in config
    if 'text_module' in config:
        assert 'input_dim' in config['text_module'], 'Document classifier\'s `text_module` needs an `input_dim`!'
        text_module_config = config['text_module']
        text_module = get_text_module(text_module_config)
        config = deepcopy(config)
        del config['text_module']

    # get image module if in config
    if 'image_module' in config:
        image_module_config = config['image_module']
        image_module = get_image_module(image_module_config)
        config = deepcopy(config)
        del config['image_module']

    # get multimodal module if in config
    if 'multimodal_module' in config:
        # only get multimodal module if we have both an image and text module
        assert image_module is not None and text_module is not None
        multimodal_module_config = config['multimodal_module']
        multimodal_module_config['n_image_features'] = image_module.n_features
        multimodal_module_config['n_text_features'] = text_module.n_features
        multimodal_module = get_multimodal_module(multimodal_module_config)
        config = deepcopy(config)
        del config['multimodal_module']

    # if we have a text, image and multimodal module then we get a DocumentMultimodalClassifier
    # if not, then we get eiter a DocumentTextClassifier (if we only have an text module) or a DocumentImageClassifier
    # (if we only have an image module), we assert the modules not required are not in the config

    if text_module is not None and image_module is not None:
        document_classifier = DocumentMultimodalClassifier(image_module, text_module, multimodal_module, **config)
    elif text_module is not None:
        assert image_module is None
        document_classifier = DocumentTextClassifier(text_module, **config)
    elif image_module is not None:
        assert text_module is None
        document_classifier = DocumentImageClassifier(image_module, **config)
    else:
        raise ValueError("You did not pass an image or text module to your CategorizationModel's config!")

    # need to ensure classifier starts in evaluation mode
    document_classifier.eval()

    return document_classifier


def get_optimizer(classifier: DocumentClassifier, config: dict) -> torch.optim.Optimizer:
    """Get an optimizer for a given `classifier` given a config."""
    logger.info('getting optimizer')

    # name of the optimizer, i.e. SGD, Adam, RMSprop
    optimizer_name = config['name']

    # need to remove name but not delete it from the actual config dictionary
    config = deepcopy(config)
    del config['name']

    # if optimizer is from transformers library, get from there
    # else get from pytorch optim
    if optimizer_name in {'Adafactor'}:
        optimizer = getattr(transformers.optimization, optimizer_name)(classifier.parameters(), **config)
        return optimizer
    else:
        optimizer = getattr(torch.optim, optimizer_name)(classifier.parameters(), **config)
        return optimizer


class CategorizationModel(FallbackCategorizationModel):
    """A trainable model that predicts a category for a given document."""

    def __init__(
        self,
        project: Union[int, Project],
        image_preprocessing: Union[None, dict] = {'target_size': (1000, 1000), 'grayscale': True},
        image_augmentation: Union[None, dict] = {'rotate': 5},
        use_cuda: bool = False,
    ):
        """Initialize a CategorizationModel."""
        if isinstance(project, int):
            self.project = Project(id_=project)
        elif isinstance(project, Project):
            self.project = project
        else:
            raise NotImplementedError

        self.projects = [self.project]
        self.tokenizer = None

        self.documents = None
        self.test_documents = None

        document_classifier_config: dict = {
            'image_module': {'name': 'efficientnet_b0'},
            'text_module': {'name': 'nbowselfattention'},
            'multimodal_module': {'name': 'concatenate'},
        }
        # if we are using an image module in our classifier then we need to set-up the
        # pre-processing and data augmentation for the images
        if 'image_module' in document_classifier_config:
            self.image_preprocessing = image_preprocessing
            self.image_augmentation = image_augmentation
            # get preprocessing
            preprocessing = ImagePreProcessing(transforms=image_preprocessing)
            preprocessing_ops = preprocessing.pre_processing_operations
            # get data augmentation
            augmentation = ImageDataAugmentation(
                transforms=image_augmentation, pre_processing_operations=preprocessing_ops
            )
            # evaluation transforms are just the preprocessing
            # training transforms are the preprocessing + augmentation
            self.eval_transforms = preprocessing.get_transforms()
            self.train_transforms = augmentation.get_transforms()
        else:
            # if not using an image module in our classifier then
            # our preprocessing and augmentation should be None
            assert (
                image_preprocessing is None and image_augmentation is None
            ), 'If not using an image module then preprocessing/augmentation must be None!'
            self.image_preprocessing = None
            self.image_augmentation = None
            self.eval_transforms = None
            self.train_transforms = None

        # logger.info('setting up vocabs')

        # # only build a text vocabulary if the classifier has a text module
        # if 'text_module' in document_classifier_config:
        #     # ensure we have a tokenizer
        #     assert self.tokenizer is not None, 'If using a text module you must pass a Tokenizer!'
        #
        #     if isinstance(self.tokenizer, str):
        #         self.tokenizer = get_tokenizer(tokenizer_name=self.tokenizer, projects=self.projects)
        #
        #     if hasattr(tokenizer, 'vocab'):
        #         # some tokenizers already have a vocab so if they do we use that instead of building one
        #         self.text_vocab = tokenizer.vocab
        #         logger.info('Using tokenizer\'s vocab')
        #     elif text_vocab is None:
        #         # if our classifier has a text module we have a tokenizer that doesn't have a vocab
        #         # then we have to build a vocab from our projects using our tokenizer
        #         self.text_vocab = build_text_vocab(self.projects, self.tokenizer)
        #     else:
        #         self.text_vocab = text_vocab
        #         logger.info('Using provided text vocab')
        #     logger.info(f'Text vocab length: {len(self.text_vocab)}')
        # else:
        #     # if the classifier doesn't have a text module then we shouldn't have a tokenizer
        #     # and the text vocab should be None
        #     assert tokenizer is None, 'If not using a text module then you should not pass a Tokenizer!'
        #     self.text_vocab = None

        # if we do not pass a category vocab then build one
        # if category_vocab is None:
        #     self.category_vocab = build_category_vocab(self.projects)
        # else:
        #     self.category_vocab = category_vocab
        #     logger.info('Using provided vocab')

        # logger.info(f'Category vocab length: {len(self.category_vocab)}')
        # logger.info(f'Category vocab counts: {self.category_vocab.counter}')
        #
        # logger.info('setting up document classifier')

        # set-up the document classifier
        # need to explicitly add input_dim and output_dim as they are calculated from the data
        # if 'text_module' in document_classifier_config:
        #     document_classifier_config['text_module']['input_dim'] = len(self.text_vocab)
        # document_classifier_config['output_dim'] = len(self.category_vocab)

        # store the classifier config file
        self.document_classifier_config = document_classifier_config

        # create document classifier from config
        # self.classifier = get_document_classifier(document_classifier_config)

        self.device = torch.device('cuda' if (torch.cuda.is_available() and use_cuda) else 'cpu')

    def save(self, path: Union[None, str] = None, model_type: str = 'CategorizationModel') -> str:
        """
        Save only the necessary parts of the model for extraction/inference.

        Saves:
        - tokenizer (needed to ensure we tokenize inference examples in the same way that they are trained)
        - transforms (to ensure we transform/pre-process images in the same way as training)
        - vocabs (to ensure the tokens/labels are mapped to the same integers as training)
        - configs (to ensure we load the same models used in training)
        - state_dicts (the classifier parameters achived through training)
        """
        # create dictionary to save all necessary model data
        data_to_save = {
            'tokenizer': self.tokenizer,
            'image_preprocessing': self.image_preprocessing,
            'image_augmentation': self.image_augmentation,
            'text_vocab': self.text_vocab,
            'category_vocab': self.category_vocab,
            'document_classifier_config': self.document_classifier_config,
            'document_classifier_state_dict': self.classifier.state_dict(),
            'model_type': model_type,
        }

        # Save only the necessary parts of the model for extraction/inference.
        # if no path is given then we use a default path and filename
        if path is None:
            path = os.path.join(self.projects[0].project_folder, 'models', f'{get_timestamp()}_{model_type}.pt')

        logger.info(f'Saving model of type {model_type} in {path}')

        # save all necessary model data
        torch.save(data_to_save, path)
        return path

    def get_accuracy(self, predictions: torch.FloatTensor, labels: torch.FloatTensor) -> torch.FloatTensor:
        """Calculate accuracy of predictions."""
        # predictions = [batch size, n classes]
        # labels = [batch size]
        batch_size, n_classes = predictions.shape
        # which class had the highest probability?
        top_predictions = predictions.argmax(dim=1)
        # top_predictions = [batch size]
        # how many of the highest probability predictions match the label?
        correct = top_predictions.eq(labels).sum()
        # divide by the batch size to get accuracy per batch
        accuracy = correct.float() / batch_size
        return accuracy

    def _train(
        self,
        examples: DataLoader,
        classifier: DocumentClassifier,
        loss_fn: torch.nn.Module,
        optimizer: torch.optim.Optimizer,
    ) -> Tuple[List[float], List[float]]:
        """Perform one epoch of training."""
        classifier.train()
        losses = []
        accs = []
        for batch in tqdm.tqdm(examples, desc='Training'):
            predictions = classifier(batch)['prediction']
            loss = loss_fn(predictions, batch['label'])
            acc = self.get_accuracy(predictions, batch['label'])
            optimizer.zero_grad()
            loss.backward()
            optimizer.step()
            losses.append(loss.item())
            accs.append(acc.item())
        return losses, accs

    @torch.no_grad()
    def _evaluate(
        self, examples: DataLoader, classifier: DocumentClassifier, loss_fn: torch.nn.Module
    ) -> Tuple[List[float], List[float]]:
        """Evaluate the model, i.e. get loss and accuracy but do not update the model parameters."""
        classifier.eval()
        losses = []
        accs = []
        for batch in tqdm.tqdm(examples, desc='Evaluating'):
            predictions = classifier(batch)['prediction']
            loss = loss_fn(predictions, batch['label'])
            acc = self.get_accuracy(predictions, batch['label'])
            losses.append(loss.item())
            accs.append(acc.item())
        return losses, accs

    def fit_classifier(
        self,
        train_examples: DataLoader,
        valid_examples: DataLoader,
        test_examples: DataLoader,
        classifier: DocumentClassifier,
        n_epochs: int = 25,
        patience: int = 3,
        optimizer: dict = {'name': 'Adam'},
        lr_decay: float = 0.999,
        **kwargs,
    ) -> Dict[str, float]:
        """
        Fits a classifier on given `train_examples` and evaluates on given `test_examples`.

        Uses performance on `valid_examples` to know when to stop training.
        Trains a model for n_epochs or until it runs out of patience (goes `patience` epochs without seeing the
        validation loss decrease), whichever comes first.
        """
        train_losses, train_accs = [], []
        valid_losses, valid_accs = [], []
        patience_counter = 0
        loss_fn = torch.nn.CrossEntropyLoss()
        optimizer = get_optimizer(classifier, optimizer)
        scheduler = torch.optim.lr_scheduler.ReduceLROnPlateau(optimizer, patience=0, factor=lr_decay)
        temp_dir = tempfile.gettempdir()
        temp_filename = os.path.join(temp_dir, f'temp_{uuid.uuid4().hex}.pt')
        logger.info('begin fitting')
        best_valid_loss = float('inf')
        for epoch in range(n_epochs):
            train_loss, train_acc = self._train(train_examples, classifier, loss_fn, optimizer)  # train epoch
            valid_loss, valid_acc = self._evaluate(valid_examples, classifier, loss_fn)  # validation epoch
            train_losses.extend(train_loss)  # keep track of all the losses/accs
            train_accs.extend(train_acc)
            valid_losses.extend(valid_loss)
            valid_accs.extend(valid_acc)
            logger.info(f'epoch: {epoch}')
            logger.info(f'train_loss: {np.mean(train_loss):.3f}, train_acc: {np.nanmean(train_acc):.3f}')
            logger.info(f'valid_loss: {np.mean(valid_loss):.3f}, valid_acc: {np.nanmean(valid_acc):.3f}')
            # use scheduler to reduce the lr
            scheduler.step(np.mean(valid_loss))
            # if we get the best validation loss so far
            # reset the patience counter, update the best loss value
            # and save the model parameters
            if np.mean(valid_loss) < best_valid_loss:
                patience_counter = 0
                best_valid_loss = np.mean(valid_loss)
                torch.save(classifier.state_dict(), temp_filename)
            # if we don't get the best validation loss so far
            # increase the patience counter
            else:
                patience_counter += 1
            # if we run out of patience, end fitting prematurely
            if patience_counter > patience:
                logger.info('lost patience!')
                break
        logger.info('training finished, begin testing')
        # load parameters that got us the best validation loss
        classifier.load_state_dict(torch.load(temp_filename))
        os.remove(temp_filename)
        # evaluate model over the test data
        test_losses, test_accs = self._evaluate(test_examples, classifier, loss_fn)
        logger.info(f'test_loss: {np.mean(test_losses):.3f}, test_acc: {np.nanmean(test_accs):.3f}')

        # bundle all the metrics together
        metrics = {
            'train_losses': train_losses,
            'train_accs': train_accs,
            'valid_losses': valid_losses,
            'valid_accs': valid_accs,
            'test_losses': test_losses,
            'test_accs': test_accs,
        }

        return classifier, metrics

    @torch.no_grad()
    def predict(self, examples: DataLoader, classifier: DocumentClassifier) -> Tuple[List[float], List[float]]:
        """Get predictions and true values of the input examples."""
        classifier.eval()
        predicted_classes = []
        actual_classes = []

        for batch in tqdm.tqdm(examples, desc='Evaluating'):
            predictions = classifier(batch)['prediction']
            predicted_classes.extend(predictions.argmax(dim=-1).cpu().numpy())
            actual_classes.extend(batch['label'].cpu().numpy())
        return predicted_classes, actual_classes

    def evaluate_classifier(self, test_examples, classifier, prediction_vocab):
        """Get the predicted and actual classes over the test set."""
        predicted_classes, actual_classes = self.predict(test_examples, classifier)

    @torch.no_grad()
    def predict_documents(
        self, examples: DataLoader, classifier: DocumentClassifier
    ) -> Tuple[List[float], List[float]]:
        """Get predictions and true values of the input examples."""
        classifier.eval()
        actual_classes = []
        doc_ids = []
        raw_predictions = []

        for batch in tqdm.tqdm(examples, desc='Evaluating'):
            predictions = classifier(batch)['prediction']
            raw_predictions.extend(predictions)
            actual_classes.extend(batch['label'].cpu().numpy())
            doc_ids.extend(batch['doc_id'].cpu().numpy())
        return raw_predictions, actual_classes, doc_ids

    def evaluate_classifier_per_document(
        self, test_examples: List, classifier: DocumentClassifier, prediction_vocab: Vocab
    ):
        """Get the predicted and actual classes over the test set."""
        predictions, actual_classes, doc_ids = self.predict_documents(test_examples, classifier)

        document_id_predictions = dict()
        document_id_actual = dict()

        for pred, actual, doc_id in zip(predictions, actual_classes, doc_ids):
            if str(doc_id) in document_id_predictions.keys():
                document_id_predictions[str(doc_id)].append(pred)
                document_id_actual[str(doc_id)] = actual
            else:
                document_id_predictions[str(doc_id)] = [pred]
                document_id_actual[str(doc_id)] = actual

        predicted_classes = []
        actual_classes = []

        for doc_id, actual in document_id_actual.items():
            page_predictions = torch.stack(document_id_predictions[doc_id])
            page_predictions = torch.softmax(page_predictions, dim=-1)  # [n pages, n classes]
            mean_page_prediction = page_predictions.mean(dim=0).cpu().numpy()
            predicted_class = mean_page_prediction.argmax()

            predicted_classes.append(predicted_class)
            actual_classes.append(actual)

        logger.info('\nResults per document\n')

    def build(self, document_training_config: dict = {}, **kwargs) -> Dict[str, List[float]]:
        """Trains the document classifier."""
        logger.info('getting document classifier iterators')

        # figure out if we need images and/or text depending on if the classifier
        # has an image and/or text module
        use_image = hasattr(self.classifier, 'image_module')
        use_text = hasattr(self.classifier, 'text_module')

        if hasattr(self.classifier, 'text_module') and isinstance(self.classifier.text_module, BERT):
            document_training_config['max_len'] = self.classifier.text_module.get_max_length()

        assert self.documents is not None, "Training documents need to be specified"
        assert self.test_documents is not None, "Test documents need to be specified"
        # get document classifier example iterators
        examples = build_document_classifier_iterators(
            self.documents,
            self.test_documents,
            self.tokenizer,
            self.eval_transforms,
            self.train_transforms,
            self.text_vocab,
            self.category_vocab,
            use_image,
            use_text,
            **document_training_config,
            device=self.device,
        )

        train_examples, valid_examples, test_examples = examples

        # place document classifier on device
        self.classifier = self.classifier.to(self.device)

        logger.info('training label classifier')

        # fit the document classifier
        self.classifier, metrics = self.fit_classifier(
            train_examples, valid_examples, test_examples, self.classifier, **document_training_config
        )

        self.evaluate_classifier(test_examples, self.classifier, self.category_vocab)
        self.evaluate_classifier_per_document(test_examples, self.classifier, self.category_vocab)

        # put document classifier back on cpu to free up GPU memory
        self.classifier = self.classifier.to('cpu')

        return metrics

    def fit(self, document_training_config: dict = {}, **kwargs) -> None:
        """Fit the CategorizationModel classifier."""
        self.build(document_training_config=document_training_config)

    @torch.no_grad()
    def extract(self, page_images, text, batch_size=2, *args, **kwargs) -> Tuple[Tuple[str, float], pd.DataFrame]:
        """
        Get the predicted category for a document.

        The document model can have as input the pages text and/or pages images.

        The output is a two element Tuple. The first elements contains the category
        (category template id or project id)
        with maximum confidence predicted by the model and the respective value of confidence (as a Tuple).
        The second element is a dataframe with all the categories and the respective confidence values.

        category | confidence
           A     |     x
           B     |     y

        In case the model wasn't trained to predict 'NO_LABEL' we can still have it in the output if
        the document falls
        in any of the following situations.

        The output prediction is 'NO_LABEL' if:

        - the number of images do not match the number pages text
        E.g.: document with 3 pages, 3 images and only 2 pages of text

        - empty page text. The output will be nan if it's the only page in the document.
        E.g.: blank page

        - the model itself predicts it
        E.g.: document different from the training data

        page_images: images of the document pages
        text: document text
        batch_size: number of samples for each prediction
        :return: tuple of (1) tuple of predicted category and respective confidence nad (2) predictions dataframe
        """
        # get device and place classifier on device
        device = torch.device('cuda' if torch.cuda.is_available() else 'cpu')
        self.classifier = self.classifier.to(device)

        temp_categories = self.category_vocab.get_tokens()
        if 'NO_LABEL' in temp_categories:
            temp_categories.remove('NO_LABEL')
        _ = int(temp_categories[0])
        categories = self.category_vocab.get_tokens()

        # split text into pages
        page_text = text.split('\f')

        # does our classifier use text and images?
        use_image = hasattr(self.classifier, 'image_module')
        use_text = hasattr(self.classifier, 'text_module')

        batch_image, batch_text = [], []
        predictions = []

        # prediction loop
        for i, (img, txt) in enumerate(zip(page_images, page_text)):
            if use_image:
                # if we are using images, open the image and perform preprocessing
                img = Image.open(img)
                img = self.eval_transforms(img)
                batch_image.append(img)
            if use_text:
                # if we are using text, tokenize and numericalize the text
                if isinstance(self.classifier.text_module, BERT):
                    max_length = self.classifier.text_module.get_max_length()
                else:
                    max_length = None
                tok = self.tokenizer.get_tokens(txt)[:max_length]
                # assert we have a valid token (e.g '\n\n\n' results in tok = [])
                if len(tok) <= 0:
                    logger.info(f'[WARNING] The token resultant from page {i} is empty. Page text: {txt}.')

                idx = [self.text_vocab.stoi(t) for t in tok]
                txt_coded = torch.LongTensor(idx)
                batch_text.append(txt_coded)
            # need to use an `or` here as we might not be using one of images or text
            if len(batch_image) >= batch_size or len(batch_text) >= batch_size or i == (len(page_images) - 1):
                # create the batch and get prediction per page
                batch = {}
                if use_image:
                    batch['image'] = torch.stack(batch_image).to(device)
                if use_text:
                    batch_text = torch.nn.utils.rnn.pad_sequence(
                        batch_text, batch_first=True, padding_value=self.text_vocab.pad_idx
                    )
                    batch['text'] = batch_text.to(device)

                if use_text and batch['text'].size()[1] == 0:
                    # There is no text in the batch. Text is empty (page token not valid).
                    # If using a Bert model, the prediction will fail. We skip the prediction and add nan instead.
                    prediction = torch.tensor([[np.nan for _ in range(len(self.category_vocab))]]).to(device)
                else:
                    prediction = self.classifier(batch)['prediction']

                predictions.extend(prediction)
                batch_image, batch_text = [], []

        # stack prediction per page, use softmax to convert to probability and average across
        predictions = torch.stack(predictions)  # [n pages, n classes]

        if predictions.shape != (len(page_images), len(self.category_vocab)):
            logger.error(
                f'[ERROR] Predictions shape {predictions.shape} different '
                f'than expected {(len(page_images), len(self.category_vocab))}'
            )
        predictions = torch.softmax(predictions, dim=-1).cpu().numpy()  # [n pages, n classes]

        # remove invalid pages
        predictions_filtered = [p for p in predictions if not all(np.isnan(x) for x in p)]

        mean_prediction = np.array(predictions_filtered).mean(axis=0)  # [n classes]

        # differences might happen due to floating points numerical errors
        if not math.isclose(sum(mean_prediction), 1.0, abs_tol=1e-4):
            logger.error(f'[ERROR] Sum of the predictions ({sum(mean_prediction)}) is not 1.0.')

        category_preds = dict()

        # store the prediction confidence per label
        for idx, label in enumerate(categories):
            category_preds[label] = mean_prediction[idx]

        # store prediction confidences in a df
        predictions_df = pd.DataFrame(
            data={'category': list(category_preds.keys()), 'confidence': list(category_preds.values())}
        )

        # which class did we predict?
        # what was the label of that class?
        # what was the confidence of that class?
        predicted_class = int(mean_prediction.argmax())
        predicted_label = int(categories[predicted_class])
        predicted_confidence = mean_prediction[predicted_class]

        return (predicted_label, predicted_confidence), predictions_df

    def categorize(self, document: Document, recategorize: bool = False, inplace: bool = False) -> Document:
        """Run categorization."""
        if inplace:
            virtual_doc = document
        else:
            virtual_doc = deepcopy(document)
        if (document.category is not None) and (not recategorize):
            logger.info(
                f'In {document}, the category was already specified as {document.category}, so it wasn\'t categorized '
                f'again. Please use recategorize=True to force running the Categorization AI again on this document.'
            )
            return virtual_doc
        elif recategorize:
            virtual_doc.category = None

        page_path = document.pages()[0].image_path
        img_data = Image.open(page_path)
        buf = BytesIO()
        img_data.save(buf, format='PNG')
        docs_data_images = [buf]

        docs_text = document.text

        (predicted_category, predicted_confidence), _ = self.extract(page_images=docs_data_images, text=docs_text)

        if predicted_category == -1:
            raise ValueError(
                f'{self} could not find the category of {document} by using the trained CategorizationModel.'
            )

        virtual_doc.category = self.project.get_category_by_id(predicted_category)
        return virtual_doc


class CustomCategorizationModel(CategorizationModel):
    """A model that predicts a category for a given document trained with the category template."""

    def build(self, document_training_config: dict = {}) -> Dict[str, List[float]]:
        """Trains the document classifier."""
        logger.info('getting document classifier iterators')

        # figure out if we need images and/or text depending on if the classifier
        # has an image and/or text module
        use_image = hasattr(self.classifier, 'image_module')
        use_text = hasattr(self.classifier, 'text_module')

        if hasattr(self.classifier, 'text_module') and isinstance(self.classifier.text_module, BERT):
            document_training_config['max_len'] = self.classifier.text_module.get_max_length()

        assert self.documents is not None, "Training documents need to be specified"
        assert self.test_documents is not None, "Test documents need to be specified"
        # get document classifier example iterators
        examples = build_document_template_classifier_iterators(
            self.documents,
            self.test_documents,
            self.tokenizer,
            self.eval_transforms,
            self.train_transforms,
            self.text_vocab,
            self.category_vocab,
            use_image,
            use_text,
            **document_training_config,
            device=self.device,
        )

        train_examples, valid_examples, test_examples = examples

        # place document classifier on device
        self.classifier = self.classifier.to(self.device)

        logger.info('training label classifier')

        # fit the document classifier
        self.classifier, metrics = self.fit_classifier(
            train_examples, valid_examples, test_examples, self.classifier, **document_training_config
        )

        self.evaluate_classifier(test_examples, self.classifier, self.category_vocab)
        self.evaluate_classifier_per_document(test_examples, self.classifier, self.category_vocab)

        # put document classifier back on cpu to free up GPU memory
        self.classifier = self.classifier.to('cpu')

        return metrics


#
# def build_category_document_model(
#     project,
#     train_docs,
#     test_docs,
#     category_model=None,
#     document_classifier_config: Union[None, dict] = None,
#     document_training_config: Union[None, dict] = None,
#     img_args: Union[None, dict] = None,
#     tokenizer_name: Union[None, str] = 'phrasematcher',
#     output_dir=None,
#     return_model=False,
#     *args,
#     **kwargs,
# ):
#     """Build the document category classification model."""
#     from konfuzio_sdk.trainer.tokenization import get_tokenizer
#
#     projects = [project]
#     category_model = category_model if category_model else CustomCategorizationModel
#
#     # Image transformations available
#     possible_transformations_pre_processing = ['invert', 'target_size', 'grayscale']
#     possible_transformations_data_augmentation = ['rotate']
#
#     if document_classifier_config is None:
#         # default model combines image and text features
#         document_classifier_config = {
#             'image_module': {'name': 'efficientnet_b0', 'pretrained': True, 'freeze': True},
#             'text_module': {'name': 'nbowselfattention', 'emb_dim': 104},
#             'multimodal_module': {'name': 'concatenate', 'hid_dim': 250},
#         }
#
#     pre_processing_transforms = None
#     data_augmentation_transforms = None
#
#     if 'image_module' in document_classifier_config.keys():
#         # we only need the args for the image transformations if we are using image features
#         if img_args is None:
#             img_args = {'invert': False, 'target_size': (1000, 1000), 'grayscale': True, 'rotate': 5}
#
#         pre_processing_transforms = create_transformations_dict(possible_transformations_pre_processing, img_args)
#         data_augmentation_transforms = create_transformations_dict(
#         possible_transformations_data_augmentation, img_args)
#
#     tokenizer = None
#
#     if 'text_module' in document_classifier_config.keys():
#         # we only need the tokenizer if we are using text features
#         tokenizer = get_tokenizer(tokenizer_name, project=project)
#
#     category_vocab = build_template_category_vocab(projects)
#
#     model = category_model(
#         projects,
#         tokenizer=tokenizer,
#         image_preprocessing=pre_processing_transforms,
#         image_augmentation=data_augmentation_transforms,
#         document_classifier_config=document_classifier_config,
#         category_vocab=category_vocab,
#         *args,
#         **kwargs,
#     )
#     model.documents = train_docs
#     model.test_documents = test_docs
#
#     if document_training_config is None:
#         document_training_config = {
#             'valid_ratio': 0.2,
#             'batch_size': 6,
#             'max_len': None,
#             'n_epochs': 100,
#             'patience': 3,
#             'optimizer': {'name': 'Adam'},
#         }
#
#     model.build(document_training_config=document_training_config)
#
#     model_type = 'CategorizationModel'
#     path = os.path.join(output_dir, f'{get_timestamp()}_{model_type}.pt')
#     model_path = model.save(path=path)
#     if return_model:
#         return model_path, model
#     return model_path
=======
            for page in virtual_doc.pages():
                page.category = None

        for page in virtual_doc.pages():
            for training_category in self.categories:
                if training_category.fallback_name in page.text.lower():
                    page.category = training_category
                    break

            if page.category is None:
                logger.warning(
                    f'{self} could not find the category of {page} by using the fallback categorization logic.'
                )
                continue

        return self._categorize_from_pages(virtual_doc)
>>>>>>> 1e518352
<|MERGE_RESOLUTION|>--- conflicted
+++ resolved
@@ -22,7 +22,7 @@
 from PIL import Image
 from torch.utils.data import DataLoader
 
-from konfuzio_sdk.data import Project, Document
+from konfuzio_sdk.data import Project, Document, Page
 from konfuzio_sdk.evaluate import CategorizationEvaluation
 from konfuzio_sdk.trainer.data_loader import (
     build_document_classifier_iterators,
@@ -73,10 +73,20 @@
             f'{self} uses a fallback logic for categorizing documents, this will not save model to disk.'
         )
 
-    def evaluate(self) -> CategorizationEvaluation:
-        """Evaluate the full Categorization pipeline on the pipeline's Test Documents."""
+    def evaluate(self, use_training_docs: bool = False) -> CategorizationEvaluation:
+        """
+        Evaluate the full Categorization pipeline on the pipeline's Test Documents.
+
+        :param use_training_docs: Bool for whether to evaluate on the training documents instead of testing documents.
+        :return: Evaluation object.
+        """
         eval_list = []
-        for document in self.test_documents:
+        if not use_training_docs:
+            eval_docs = self.test_documents
+        else:
+            eval_docs = self.documents
+
+        for document in eval_docs:
             predicted_doc = self.categorize(document=document, recategorize=True)
             eval_list.append((document, predicted_doc))
 
@@ -97,6 +107,20 @@
         else:
             document.category = None
         return document
+
+    def _categorize_page(self, page: Page) -> Page:
+        """Run categorization on a Page.
+
+        :param page: Input Page
+        :returns: The input Page with added categorization information
+        """
+        for training_category in self.categories:
+            if training_category.fallback_name in page.text.lower():
+                page.category = training_category
+                break
+        if page.category is None:
+            logger.warning(f'{self} could not find the category of {page} by using the fallback categorization logic.')
+        return page
 
     def categorize(self, document: Document, recategorize: bool = False, inplace: bool = False) -> Document:
         """Run categorization on a Document.
@@ -120,25 +144,18 @@
             return virtual_doc
         elif recategorize:
             virtual_doc.category = None
-<<<<<<< HEAD
-
-        relevant_categories = [training_category.fallback_name for training_category in self.categories]
-        found_category_name = None
-        doc_text = virtual_doc.text.lower()
-        for candidate_category_name in relevant_categories:
-            if candidate_category_name in doc_text:
-                found_category_name = candidate_category_name
-                break
-
-        if found_category_name is None:
-            logger.warning(
-                f'{self} could not find the category of {document} by using the fallback logic '
-                f'with pre-defined common categories.'
-            )
-            return virtual_doc
-        found_category = [category for category in self.categories if category.fallback_name in found_category_name][0]
-        virtual_doc.category = found_category
-        return virtual_doc
+            for page in virtual_doc.pages():
+                page.category = None
+
+        # Categorize each Page of the Document.
+        for page in virtual_doc.pages():
+            self._categorize_page(page)
+
+        # Try to assign a Category to the Document itself.
+        # If the Pages are differently categorized, the Document won't be assigned a Category at this stage.
+        # The Document will have to be split at a later stage to find a consistent Category for each sub-Document.
+        # Otherwise, the Category for each sub-Document (if any) will be corrected by the user.
+        return self._categorize_from_pages(virtual_doc)
 
 
 class ClassificationModule(nn.Module):
@@ -1399,38 +1416,24 @@
 
         return (predicted_label, predicted_confidence), predictions_df
 
-    def categorize(self, document: Document, recategorize: bool = False, inplace: bool = False) -> Document:
-        """Run categorization."""
-        if inplace:
-            virtual_doc = document
-        else:
-            virtual_doc = deepcopy(document)
-        if (document.category is not None) and (not recategorize):
-            logger.info(
-                f'In {document}, the category was already specified as {document.category}, so it wasn\'t categorized '
-                f'again. Please use recategorize=True to force running the Categorization AI again on this document.'
-            )
-            return virtual_doc
-        elif recategorize:
-            virtual_doc.category = None
-
-        page_path = document.pages()[0].image_path
-        img_data = Image.open(page_path)
+    def _categorize_page(self, page: Page) -> Page:
+        """Run categorization on a Page.
+
+        :param page: Input Page
+        :returns: The input Page with added categorization information
+        """
+        img_data = Image.open(page.image_path)
         buf = BytesIO()
         img_data.save(buf, format='PNG')
         docs_data_images = [buf]
 
-        docs_text = document.text
-
-        (predicted_category, predicted_confidence), _ = self.extract(page_images=docs_data_images, text=docs_text)
+        (predicted_category, predicted_confidence), _ = self.extract(page_images=docs_data_images, text=page.text)
 
         if predicted_category == -1:
-            raise ValueError(
-                f'{self} could not find the category of {document} by using the trained CategorizationModel.'
-            )
-
-        virtual_doc.category = self.project.get_category_by_id(predicted_category)
-        return virtual_doc
+            raise ValueError(f'{self} could not find the category of {page} by using the trained CategorizationModel.')
+
+        page.category = self.project.get_category_by_id(predicted_category)
+        return page
 
 
 class CustomCategorizationModel(CategorizationModel):
@@ -1569,22 +1572,4 @@
 #     model_path = model.save(path=path)
 #     if return_model:
 #         return model_path, model
-#     return model_path
-=======
-            for page in virtual_doc.pages():
-                page.category = None
-
-        for page in virtual_doc.pages():
-            for training_category in self.categories:
-                if training_category.fallback_name in page.text.lower():
-                    page.category = training_category
-                    break
-
-            if page.category is None:
-                logger.warning(
-                    f'{self} could not find the category of {page} by using the fallback categorization logic.'
-                )
-                continue
-
-        return self._categorize_from_pages(virtual_doc)
->>>>>>> 1e518352
+#     return model_path