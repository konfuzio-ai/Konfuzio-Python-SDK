"""Implements a Categorization Model."""
import collections
import functools
import os
import math
import logging
import tempfile
import uuid
from copy import deepcopy
<<<<<<< HEAD
from typing import Union, List, Dict, Tuple, Optional
=======
from typing import List
>>>>>>> f8cc8f65
from warnings import warn
from io import BytesIO

import timm
import torchvision
import torch
import torch.nn as nn
import torch.nn.functional as F
import transformers
import numpy as np
import pandas as pd
import tqdm
from PIL import Image
from torch.utils.data import DataLoader

<<<<<<< HEAD
from konfuzio_sdk.data import Document, Page, Category
from konfuzio_sdk.evaluate import CategorizationEvaluation
from konfuzio_sdk.tokenizer.base import Vocab
from konfuzio_sdk.trainer.image import ImagePreProcessing, ImageDataAugmentation
from konfuzio_sdk.trainer.tokenization import Tokenizer
from konfuzio_sdk.utils import get_timestamp
=======
from konfuzio_sdk.data import Document, Category, Page
from konfuzio_sdk.evaluate import CategorizationEvaluation
>>>>>>> f8cc8f65

logger = logging.getLogger(__name__)

warn('This module is WIP: https://gitlab.com/konfuzio/objectives/-/issues/9481', FutureWarning, stacklevel=2)


class FallbackCategorizationModel:
    """A simple, non-trainable model that predicts a Category for a given Document based on a predefined rule.

    It checks for whether the name of the Category is present in the input Document (case insensitive; also see
    Category.fallback_name). This can be an effective fallback logic to categorize Documents when no Categorization AI
    is available.
    """

    def __init__(self, categories: List[Category], *args, **kwargs):
        """Initialize FallbackCategorizationModel."""
        # Go through keyword arguments, and either save their values to our
        # instance, or raise an error.
        self.categories = categories
        self.name = self.__class__.__name__

<<<<<<< HEAD
        self.tokenizer = Tokenizer("dummy-tokenizer")
=======
>>>>>>> f8cc8f65
        self.evaluation = None

    def fit(self) -> None:
        """Use as placeholder Function."""
        raise NotImplementedError(
            f'{self} uses a fallback logic for categorizing Documents, and does not train a classifier.'
        )

    def save(self, output_dir: str, include_konfuzio=True):
        """Use as placeholder Function."""
        raise NotImplementedError(
<<<<<<< HEAD
            f'{self} uses a fallback logic for categorizing documents, this will not save model to disk.'
        )

    def evaluate(self, use_training_docs: bool = False) -> CategorizationEvaluation:
        """
        Evaluate the full Categorization pipeline on the pipeline's Test Documents.

        :param use_training_docs: Bool for whether to evaluate on the training documents instead of testing documents.
        :return: Evaluation object.
        """
        eval_list = []
        if not use_training_docs:
            eval_docs = self.test_documents
        else:
            eval_docs = self.documents

        for document in eval_docs:
            predicted_doc = self.categorize(document=document, recategorize=True)
            eval_list.append((document, predicted_doc))

        self.evaluation = CategorizationEvaluation(self.categories, eval_list)

        return self.evaluation
=======
            f'{self} uses a fallback logic for categorizing Documents, this will not save model to disk.'
        )
>>>>>>> f8cc8f65

    def evaluate(self, use_training_docs: bool = False) -> CategorizationEvaluation:
        """
        Evaluate the full Categorization pipeline on the pipeline's Test Documents.

        :param use_training_docs: Bool for whether to evaluate on the Training Documents instead of Test Documents.
        :return: Evaluation object.
        """
        eval_list = []
        if not use_training_docs:
            eval_docs = self.test_documents
        else:
            eval_docs = self.documents

        for document in eval_docs:
            predicted_doc = self.categorize(document=document, recategorize=True)
            eval_list.append((document, predicted_doc))

        self.evaluation = CategorizationEvaluation(self.categories, eval_list)

        return self.evaluation

    def _categorize_page(self, page: Page) -> Page:
        """Run categorization on a Page.

        :param page: Input Page
        :returns: The input Page with added Category information
        """
        for training_category in self.categories:
            if training_category.fallback_name in page.text.lower():
                page.category = training_category
                break
        if page.category is None:
            logger.warning(f'{self} could not find the Category of {page} by using the fallback categorization logic.')
        return page

    def _categorize_page(self, page: Page) -> Page:
        """Run categorization on a Page.

        :param page: Input Page
        :returns: The input Page with added categorization information
        """
        for training_category in self.categories:
            if training_category.fallback_name in page.text.lower():
                page.category = training_category
                break
        if page.category is None:
            logger.warning(f'{self} could not find the category of {page} by using the fallback categorization logic.')
        return page

    def categorize(self, document: Document, recategorize: bool = False, inplace: bool = False) -> Document:
        """Run categorization on a Document.

        :param document: Input Document
        :param recategorize: If the input Document is already categorized, the already present Category is used unless
        this flag is True

        :param inplace: Option to categorize the provided Document in place, which would assign the Category attribute
        :returns: Copy of the input Document with added categorization information
        """
        virtual_doc = deepcopy(document)
        if inplace:
            target_doc = document
        else:
            target_doc = virtual_doc
        if (document.category is not None) and (not recategorize):
            logger.info(
                f'In {document}, the Category was already specified as {document.category}, so it wasn\'t categorized '
                f'again. Please use recategorize=True to force running the Categorization AI again on this Document.'
            )
            return target_doc
        elif recategorize:
            virtual_doc._category = None
            for page in virtual_doc.pages():
                page.category = None

        # Categorize each Page of the Document.
<<<<<<< HEAD
        virtual_doc = self.tokenizer.tokenize(virtual_doc)
        for page in virtual_doc.pages():
            self._categorize_page(page)

        # Try to assign a Category to the Document itself.
        # If the Pages are differently categorized, the Document won't be assigned a Category at this stage.
        # The Document will have to be split at a later stage to find a consistent Category for each sub-Document.
        # Otherwise, the Category for each sub-Document (if any) will be corrected by the user.
        virtual_doc = self._categorize_from_pages(virtual_doc)
        target_doc.category = virtual_doc.category
        for tpage, vpage in zip(target_doc.pages(), virtual_doc.pages()):
            tpage.category = vpage.category
        return target_doc


class ClassificationModule(nn.Module):
    """Define general functionality to work with nn.Module classes used for classification."""

    def _valid(self) -> None:
        """Validate architecture sizes."""
        raise NotImplementedError

    def _load_architecture(self) -> None:
        """Load NN architecture."""
        raise NotImplementedError

    def _define_features(self) -> None:
        """Define number of features as self.n_features: int."""
        raise NotImplementedError

    def from_pretrained(self, load: Union[None, str, Dict] = None):
        """Load a module from a pre-trained state."""
        if load is None:
            pass
        elif isinstance(load, str):
            # load is a string so we assume it's a path to the saved state dict
            self.load_state_dict(torch.load(load))
        elif isinstance(load, dict):
            # load is a dict so we assume it's the state dict which we load directly
            self.load_state_dict(load)
        else:
            raise ValueError(f'input to from_pretrained should be None, str or dict, got {type(load)}')


class TextClassificationModule(ClassificationModule):
    """Define general functionality to work with nn.Module classes used for text classification."""

    def __init__(
        self,
        input_dim: int,
        load: Union[None, str, dict] = None,
        **kwargs,
    ):
        """Init and set parameters."""
        super().__init__()

        self.input_dim = input_dim

        for argk, argv in kwargs.items():
            setattr(self, argk, argv)

        self._valid()
        self._load_architecture()
        self._define_features()

        self.from_pretrained(load)

    def _output(self, text: torch.Tensor) -> List[torch.FloatTensor]:
        """Collect output of NN architecture."""
        raise NotImplementedError

    def forward(self, input: Dict[str, torch.Tensor]) -> Dict[str, torch.FloatTensor]:
        """Define the computation performed at every call."""
        text = input['text']
        # text = [batch, seq len]
        outs = self._output(text)
        if len(outs) not in [1, 2]:
            raise TypeError(f"NN architecture of {self} returned {len(outs)} outputs, 1 or 2 expected.")
        output = {'features': outs[0]}
        if len(outs) == 2:
            output['attention'] = outs[1]
        return output


class NBOW(TextClassificationModule):
    """NBOW classification model."""

    def __init__(
        self,
        input_dim: int,
        emb_dim: int = 64,
        dropout_rate: float = 0.0,
        load: Union[None, str, dict] = None,
        **kwargs,
    ):
        """Init and set parameters."""
        super().__init__(input_dim=input_dim, emb_dim=emb_dim, dropout_rate=dropout_rate, load=load)

    def _valid(self) -> None:
        """Validate nothing as this NBOW implementation doesn't have constraints on input_dim or emb_dim."""
        pass

    def _load_architecture(self) -> None:
        """Load NN architecture."""
        self.embedding = nn.Embedding(self.input_dim, self.emb_dim)
        self.dropout = nn.Dropout(self.dropout_rate)

    def _define_features(self) -> None:
        """Define the number of features as the embedding size."""
        self.n_features = self.emb_dim

    def _output(self, text: torch.Tensor) -> List[torch.FloatTensor]:
        """Collect output of the concatenation embedding -> dropout."""
        text_features = self.dropout(self.embedding(text))
        return [text_features]


class NBOWSelfAttention(TextClassificationModule):
    """NBOW classification model with multi-headed self attention."""

    def __init__(
        self,
        input_dim: int,
        emb_dim: int = 64,
        n_heads: int = 8,
        dropout_rate: float = 0.0,
        load: Union[None, str, dict] = None,
        **kwargs,
    ):
        """Init and set parameters."""
        super().__init__(input_dim=input_dim, emb_dim=emb_dim, n_heads=n_heads, dropout_rate=dropout_rate, load=load)

    def _valid(self) -> None:
        """Check that the embedding size is a multiple of the number of heads."""
        assert (
            self.emb_dim % self.n_heads == 0
        ), f'emb_dim ({self.emb_dim}) must be a multiple of n_heads ({self.n_heads})'

    def _load_architecture(self) -> None:
        """Load NN architecture."""
        self.embedding = nn.Embedding(self.input_dim, self.emb_dim)
        self.multihead_attention = nn.MultiheadAttention(self.emb_dim, self.n_heads, batch_first=True)
        self.dropout = nn.Dropout(self.dropout_rate)

    def _define_features(self) -> None:
        """Define the number of features as the embedding size."""
        self.n_features = self.emb_dim

    def _output(self, text: torch.Tensor) -> List[torch.FloatTensor]:
        """Collect output of the multiple attention heads."""
        embeddings = self.dropout(self.embedding(text))
        # embeddings = [batch, seq len, emb dim]
        text_features, attention = self.multihead_attention(embeddings, embeddings, embeddings)
        return [text_features, attention]


class LSTM(TextClassificationModule):
    """A long short-term memory (LSTM) model."""

    def __init__(
        self,
        input_dim: int,
        emb_dim: int = 64,
        hid_dim: int = 256,
        n_layers: int = 2,
        bidirectional: bool = True,
        dropout_rate: float = 0.0,
        load: Union[None, str, dict] = None,
        **kwargs,
    ):
        """Initialize LSTM model."""
        super().__init__(
            input_dim=input_dim,
            emb_dim=emb_dim,
            hid_dim=hid_dim,
            n_layers=n_layers,
            bidirectional=bidirectional,
            dropout_rate=dropout_rate,
            load=load,
        )

    def _valid(self) -> None:
        """Validate nothing as this LSTM implementation doesn't constrain input_dim, emb_dim, hid_dim or n_layers."""
        pass

    def _load_architecture(self) -> None:
        """Load NN architecture."""
        self.embedding = nn.Embedding(self.input_dim, self.emb_dim)
        self.lstm = nn.LSTM(
            self.emb_dim, self.hid_dim, self.n_layers, dropout=self.dropout_rate, bidirectional=self.bidirectional
        )
        self.dropout = nn.Dropout(self.dropout_rate)

    def _define_features(self) -> None:
        """If the architecture is bidirectional, the feature size is twice as large as the hidden layer size."""
        self.n_features = self.hid_dim * 2 if self.bidirectional else self.hid_dim

    def _output(self, text: torch.Tensor) -> List[torch.FloatTensor]:
        """Collect output of the LSTM model."""
        embeddings = self.dropout(self.embedding(text))
        # embeddings = [batch size, seq len, emb dim]
        embeddings = embeddings.permute(1, 0, 2)
        # embeddings = [seq len, batch size, emb dim]
        text_features, _ = self.lstm(embeddings)
        # text_features = [seq len, batch size, hid dim * n directions]
        text_features = text_features.permute(1, 0, 2)
        return [text_features]


class BERT(TextClassificationModule):
    """Wraps around pre-trained BERT-type models from the HuggingFace library."""

    def __init__(
        self,
        input_dim: int,
        name: str = 'bert-base-german-cased',
        freeze: bool = True,
        load: Union[None, str, dict] = None,
        **kwargs,
    ):
        """Initialize BERT model from the HuggingFace library."""
        super().__init__(input_dim=input_dim, name=name, freeze=freeze, load=load)

    def _valid(self) -> None:
        """Check that the specified HuggingFace model has a hidden_size key or a dim key in its configuration dict."""
        bert_config = self.bert.config.to_dict()
        if 'hidden_size' in bert_config:
            self._feature_size = 'hidden_size'
        if 'dim' in bert_config:
            self._feature_size = 'dim'
        else:
            raise ValueError(f'Cannot find feature dim for model: {self.name}')

    def _load_architecture(self) -> None:
        """Load NN architecture."""
        self.bert = transformers.AutoModel.from_pretrained(self.name)
        if self.freeze:
            for parameter in self.bert.parameters():
                parameter.requires_grad = False

    def _define_features(self) -> None:
        """Define the feature size as the hidden layer size."""
        self.n_features = self.bert.config.to_dict()[self._feature_size]

    def get_max_length(self):
        """Get the maximum length of a sequence that can be passed to the BERT module."""
        return self.bert.config.max_position_embeddings

    def _output(self, text: torch.Tensor) -> List[torch.FloatTensor]:
        """Collect output of the HuggingFace BERT model."""
        bert_output = self.bert(text, output_attentions=True, return_dict=False)
        if len(bert_output) == 2:  # distill-bert models only output features and attention
            text_features, attentions = bert_output
        elif len(bert_output) == 3:  # standard bert models also output pooling layers, which we don't want
            text_features, _, attentions = bert_output
        else:
            raise ValueError(
                f'Unsupported output size for BERT module: returned {len(bert_output)} outputs, expected 2 or 3.'
            )
        # text_features = [batch size, seq len, hid dim]
        # attentions = a [batch size, n heads, seq len, seq len] sized tensor per layer in the bert model
        attention = attentions[-1].mean(dim=1)  # get the attention from the final layer and average across the heads
        # attention = [batch size, seq len, seq len]
        return [text_features, attention]


def get_text_module(config: dict) -> TextClassificationModule:
    """Get the text module accordingly with the specifications."""
    assert 'name' in config, 'text_module config needs a `name`'
    assert 'input_dim' in config, 'text_module config needs an `input_dim`'
    module_name = config['name']
    if module_name == 'nbow':
        text_module = NBOW(**config)
    elif module_name == 'nbowselfattention':
        text_module = NBOWSelfAttention(**config)
    elif module_name == 'lstm':
        text_module = LSTM(**config)
    else:
        try:  # try and get a BERT-type model from the Transformers library
            if 'finbert' in module_name:  # ability to use `finbert` as an alias for `ProsusAI/finbert`
                config['name'] = 'ProsusAI/finbert'
            text_module = BERT(**config)
        except OSError:
            raise ValueError(f'{module_name} is not a valid text module!')

    return text_module


class DocumentClassifier(nn.Module):
    """Container for document classifiers."""

    def forward(self, input: Dict[str, torch.Tensor]) -> Dict[str, torch.FloatTensor]:
        """Forward pass."""
        raise NotImplementedError


class DocumentTextClassifier(DocumentClassifier):
    """Classifies a document based on the text on each page only."""

    def __init__(self, text_module: TextClassificationModule, output_dim: int, dropout_rate: float = 0.0, **kwargs):
        """Initialize the classifier."""
        super().__init__()

        assert isinstance(text_module, TextClassificationModule)

        self.text_module = text_module
        self.output_dim = output_dim
        self.dropout_rate = dropout_rate

        self.fc_out = nn.Linear(text_module.n_features, output_dim)
        self.dropout = nn.Dropout(dropout_rate)

    def forward(self, input: Dict[str, torch.Tensor]) -> Dict[str, torch.FloatTensor]:
        """Forward pass."""
        encoded_text = self.text_module(input)
        text_features = encoded_text['features']
        # text_features = [batch, seq len, n text features]
        pooled_text_features = text_features.mean(dim=1)  # mean pool across sequence length
        # pooled_text_features = [batch, n text features]
        prediction = self.fc_out(self.dropout(pooled_text_features))
        # prediction = [batch, output dim]
        output = {'prediction': prediction}
        if 'attention' in encoded_text:
            output['attention'] = encoded_text['attention']
        return output


class ImageClassificationModule(ClassificationModule):
    """Define general functionality to work with nn.Module classes used for image classification."""

    def __init__(
        self,
        name: str,
        pretrained: bool = True,
        freeze: bool = True,
        load: Union[None, str, dict] = None,
        **kwargs,
    ):
        """Init and set parameters."""
        super().__init__()

        self.name = name
        self.pretrained = pretrained
        self.freeze = freeze

        self._valid()
        self._load_architecture()
        if freeze:
            self._freeze()

        self._define_features()

        self.from_pretrained(load)

    def _freeze(self) -> None:
        """Define how model weights are frozen."""
        raise NotImplementedError

    def _output(self, image: torch.Tensor) -> List[torch.FloatTensor]:
        """Collect output of NN architecture."""
        raise NotImplementedError

    def forward(self, input: Dict[str, torch.Tensor]) -> Dict[str, torch.FloatTensor]:
        """Define the computation performed at every call."""
        image = input['image']
        # image = [batch, channels, height, width]
        image_features = self._output(image)
        # image_features = [batch, n_features]
        output = {'features': image_features}
        return output


class VGG(ImageClassificationModule):
    """VGG classifier."""

    def __init__(
        self,
        name: str = 'vgg11',
        pretrained: bool = True,
        freeze: bool = True,
        load: Union[None, str, dict] = None,
        **kwargs,
    ):
        """Init and set parameters."""
        super().__init__(name, pretrained, freeze, load)

    def _valid(self) -> None:
        """No validations needed for this VGG implementation."""
        pass

    def _load_architecture(self) -> None:
        """Load NN architecture."""
        self.vgg = getattr(torchvision.models, self.name)(pretrained=self.pretrained)
        del self.vgg.classifier  # remove classifier as not needed

    def _freeze(self) -> None:
        """Define how model weights are frozen."""
        for parameter in self.vgg.parameters():
            parameter.requires_grad = False

    def _define_features(self) -> None:
        """VGG11 uses a 7x7x512 max pooling layer."""
        self.n_features = 512 * 7 * 7

    def _output(self, image: torch.Tensor) -> torch.FloatTensor:
        """Collect output of NN architecture."""
        image_features = self.vgg.features(image)
        image_features = self.vgg.avgpool(image_features)
        image_features = image_features.view(-1, self.n_features)
        return image_features


class EfficientNet(ImageClassificationModule):
    """EfficientNet classifier."""

    def __init__(
        self,
        name: str = 'efficientnet_b0',
        pretrained: bool = True,
        freeze: bool = True,
        load: Union[None, str, dict] = None,
        **kwargs,
    ):
        """Initialize the model."""
        super().__init__(name, pretrained, freeze, load)

    def _valid(self) -> None:
        """No validations needed for this EfficientNet implementation."""
        pass

    def _load_architecture(self) -> None:
        """Load NN architecture."""
        self.efficientnet = timm.create_model(
            self.name, pretrained=self.pretrained, num_classes=0
        )  # 0 classes as we don't want classifier at end of model

    def _freeze(self) -> None:
        """Define how model weights are frozen."""
        for parameter in self.efficientnet.parameters():
            parameter.requires_grad = False

    def get_n_features(self) -> int:
        """Calculate number of output features based on given model."""
        x = torch.randn(1, 3, 100, 100)
        with torch.no_grad():
            y = self.efficientnet(x)
        return y.shape[-1]

    def _define_features(self) -> None:
        """Depends on given EfficientNet model."""
        self.n_features = self.get_n_features()

    def _output(self, image: torch.Tensor) -> torch.FloatTensor:
        """Collect output of NN architecture."""
        image_features = self.efficientnet(image)
        return image_features


def get_image_module(config: dict) -> ImageClassificationModule:
    """Get the image module accordingly with the specifications."""
    module_name = config['name']
    if module_name.startswith('vgg'):
        image_module = VGG(**config)
    elif module_name.startswith('efficientnet'):
        image_module = EfficientNet(**config)
    else:
        raise ValueError(f'{module_name} not a valid image module!')

    return image_module


class DocumentImageClassifier(DocumentClassifier):
    """Classifies a document based on the image of the pages only."""

    def __init__(self, image_module: ImageClassificationModule, output_dim: int, dropout_rate: float = 0.0, **kwargs):
        """Initialize the classifier."""
        super().__init__()

        assert isinstance(image_module, ImageClassificationModule)

        self.image_module = image_module
        self.output_dim = output_dim
        self.dropout_rate = dropout_rate

        self.fc_out = nn.Linear(image_module.n_features, output_dim)
        self.dropout = nn.Dropout(dropout_rate)

    def forward(self, input: Dict[str, torch.Tensor]) -> Dict[str, torch.FloatTensor]:
        """Forward pass."""
        encoded_image = self.image_module(input)
        image_features = encoded_image['features']
        # image_features = [batch, n image features]
        prediction = self.fc_out(self.dropout(image_features))
        # prediction = [batch, output dim]
        output = {'prediction': prediction}
        return output


class MultimodalClassificationModule(ClassificationModule):
    """Define general functionality to work with nn.Module classes used for image and text classification."""

    def __init__(
        self,
        n_image_features: int,
        n_text_features: int,
        hid_dim: int = 256,
        output_dim: Optional[int] = None,
        load: Union[None, str, dict] = None,
        **kwargs,
    ):
        """Init and set parameters."""
        super().__init__()

        self.n_image_features = n_image_features
        self.n_text_features = n_text_features
        self.hid_dim = hid_dim
        self.output_dim = output_dim

        self._valid()
        self._load_architecture()
        self._define_features()

        self.from_pretrained(load)

    def _output(self, image_features: torch.Tensor, text_features: torch.Tensor) -> torch.FloatTensor:
        """Collect output of NN architecture."""
        raise NotImplementedError

    def forward(self, input: Dict[str, torch.Tensor]) -> Dict[str, torch.FloatTensor]:
        """Define the computation performed at every call."""
        image_features = input['image_features']
        # image_features = [batch, n_image_features]
        text_features = input['text_features']
        # text_features = [batch, n_text_features]
        x = self._output(image_features, text_features)
        # x = [batch size, hid dim]
        output = {'features': x}
        return output


class MultimodalConcatenate(MultimodalClassificationModule):
    """Defines how the image and text features are combined."""

    def __init__(
        self,
        n_image_features: int,
        n_text_features: int,
        hid_dim: int = 256,
        output_dim: Optional[int] = None,
        load: Union[None, str, dict] = None,
        **kwargs,
    ):
        """Init and set parameters."""
        super().__init__(n_image_features, n_text_features, hid_dim, output_dim, load)

    def _valid(self) -> None:
        """Validate nothing as this combination of text module and image module has no restrictions."""
        pass

    def _load_architecture(self) -> None:
        """Load NN architecture."""
        self.fc1 = nn.Linear(self.n_image_features + self.n_text_features, self.hid_dim)
        self.fc2 = nn.Linear(self.hid_dim, self.hid_dim)
        # TODO: remove the below `if` check after the following are phased out:
        # classifier_modules.py
        # models_multimodal.py
        # multimodal_modules.py
        if self.output_dim is not None:
            self.fc3 = nn.Linear(self.hid_dim, self.output_dim)

    def _define_features(self) -> None:
        """Define number of features as self.n_features: int."""
        self.n_features = self.hid_dim

    def _output(self, image_features: torch.Tensor, text_features: torch.Tensor) -> torch.Tensor:
        """Collect output of NN architecture."""
        concat_features = torch.cat((image_features, text_features), dim=1)
        # concat_features = [batch, n_image_features + n_text_features]
        x = F.relu(self.fc1(concat_features))
        # x = [batch size, hid dim]
        x = F.relu(self.fc2(x))
        # x = [batch size, hid dim]
        # TODO: remove the below `if` check after the following are phased out:
        # classifier_modules.py
        # models_multimodal.py
        # multimodal_modules.py
        if hasattr(self, 'fc3'):
            x = F.relu(self.fc3(x))
        return x


class DocumentMultimodalClassifier(DocumentClassifier):
    """Model to classify document pages.

    It can take in consideration the combination of the document visual and text features.
    """

    def __init__(
        self,
        image_module: ImageClassificationModule,
        text_module: TextClassificationModule,
        multimodal_module: MultimodalClassificationModule,
        output_dim: int,
        dropout_rate: float = 0.0,
        **kwargs,
    ):
        """Init and set parameters."""
        super().__init__()

        assert isinstance(text_module, TextClassificationModule)
        assert isinstance(image_module, ImageClassificationModule)
        assert isinstance(multimodal_module, MultimodalClassificationModule)

        self.image_module = image_module  # input: images, output: image features
        self.text_module = text_module  # input: text, output: text features
        self.multimodal_module = multimodal_module  # input: (image feats, text feats), output: multimodal feats
        self.output_dim = output_dim

        self.fc_out = nn.Linear(multimodal_module.n_features, output_dim)
        self.dropout = nn.Dropout(dropout_rate)

    def forward(self, input: Dict[str, torch.Tensor]) -> Dict[str, torch.FloatTensor]:
        """Define the computation performed at every call."""
        encoded_image = self.image_module(input)
        image_features = encoded_image['features']
        # image_features = [batch, n image features]
        encoded_text = self.text_module(input)
        text_features = encoded_text['features']
        # text_features = [batch, seq length, n text features]
        pooled_text_features = text_features.mean(dim=1)  # mean pool across sequence length
        # text_features = [batch, n text features]
        input = {'image_features': image_features, 'text_features': pooled_text_features}
        multimodal_features = self.multimodal_module(input)['features']
        # prediction = [batch, n multimodal features]
        prediction = self.fc_out(self.dropout(multimodal_features))
        output = {'prediction': prediction}
        if 'attention' in encoded_text:
            output['attention'] = encoded_text['attention']
        return output


def get_multimodal_module(config: dict) -> MultimodalClassificationModule:
    """Get the multimodal module accordingly with the specifications."""
    module_name = config['name']
    if module_name == 'concatenate':
        multimodal_module = MultimodalConcatenate(**config)
    else:
        raise ValueError(f'{module_name} is not a valid multimodal module!')

    return multimodal_module


def get_document_classifier(
    config: dict,
) -> DocumentClassifier:
    """
    Get a DocumentClassifier (and encapsulated module(s)) from a config dict.

    If the config only has a image or text module, then the appropriate DocumentClassifier is returned,
    i.e. either a DocumentImageClassifier or DocumentTextClassifier. If the config has both modules then
    a DocumentMultimodalClassifier is returned.

    We also do some assertions to make sure no unnecessary modules are in the config dict, i.e if you want
    a DocumentTextClassifier then you should NOT have an `image_module` in your config dict.
    """
    # default assumption is that they are all none
    text_module = None
    image_module = None
    multimodal_module = None

    if 'image_module' in config and 'text_module' in config:
        assert (
            'multimodal_module' in config
        ), 'If you have both an image and text module then you also need a multimodal module!'

    assert 'output_dim' in config, 'No `output_dim` found in the document classifier\'s config!'

    # get text module if in config
    if 'text_module' in config:
        assert 'input_dim' in config['text_module'], 'Document classifier\'s `text_module` needs an `input_dim`!'
        text_module_config = config['text_module']
        text_module = get_text_module(text_module_config)
        config = deepcopy(config)
        del config['text_module']

    # get image module if in config
    if 'image_module' in config:
        image_module_config = config['image_module']
        image_module = get_image_module(image_module_config)
        config = deepcopy(config)
        del config['image_module']

    # get multimodal module if in config
    if 'multimodal_module' in config:
        # only get multimodal module if we have both an image and text module
        assert image_module is not None and text_module is not None
        multimodal_module_config = config['multimodal_module']
        multimodal_module_config['n_image_features'] = image_module.n_features
        multimodal_module_config['n_text_features'] = text_module.n_features
        multimodal_module = get_multimodal_module(multimodal_module_config)
        config = deepcopy(config)
        del config['multimodal_module']

    # if we have a text, image and multimodal module then we get a DocumentMultimodalClassifier
    # if not, then we get eiter a DocumentTextClassifier (if we only have an text module) or a DocumentImageClassifier
    # (if we only have an image module), we assert the modules not required are not in the config

    if text_module is not None and image_module is not None:
        document_classifier = DocumentMultimodalClassifier(image_module, text_module, multimodal_module, **config)
    elif text_module is not None:
        assert image_module is None
        document_classifier = DocumentTextClassifier(text_module, **config)
    elif image_module is not None:
        assert text_module is None
        document_classifier = DocumentImageClassifier(image_module, **config)
    else:
        raise ValueError("You did not pass an image or text module to your CategorizationAI's config!")

    # need to ensure classifier starts in evaluation mode
    document_classifier.eval()

    return document_classifier


def get_optimizer(classifier: DocumentClassifier, config: dict) -> torch.optim.Optimizer:
    """Get an optimizer for a given `classifier` given a config."""
    logger.info('getting optimizer')

    # name of the optimizer, i.e. SGD, Adam, RMSprop
    optimizer_name = config['name']

    # need to remove name but not delete it from the actual config dictionary
    config = deepcopy(config)
    del config['name']

    # if optimizer is from transformers library, get from there
    # else get from pytorch optim
    if optimizer_name in {'Adafactor'}:
        optimizer = getattr(transformers.optimization, optimizer_name)(classifier.parameters(), **config)
        return optimizer
    else:
        optimizer = getattr(torch.optim, optimizer_name)(classifier.parameters(), **config)
        return optimizer


class CategorizationAI(FallbackCategorizationModel):
    """A trainable model that predicts a category for a given document."""

    def __init__(
        self,
        categories: List[Category],
        image_preprocessing=None,
        image_augmentation=None,
        use_cuda: bool = False,
        *args,
        **kwargs,
    ):
        """Initialize a CategorizationAI."""
        super().__init__(categories, *args, **kwargs)
        self.pipeline_path = None
        self.documents = None
        self.test_documents = None

        self.tokenizer = None
        self.text_vocab = None
        self.category_vocab = None
        self.classifier = None

        # @TODO do not hardcode the config
        if image_augmentation is None:
            image_augmentation = {'rotate': 5}
        if image_preprocessing is None:
            image_preprocessing = {'target_size': (1000, 1000), 'grayscale': True}
        document_classifier_config: dict = {
            'image_module': {'name': 'efficientnet_b0'},
            'text_module': {'name': 'nbowselfattention'},
            'multimodal_module': {'name': 'concatenate'},
        }
        # if we are using an image module in our classifier then we need to set-up the
        # pre-processing and data augmentation for the images
        if 'image_module' in document_classifier_config:
            self.image_preprocessing = image_preprocessing
            self.image_augmentation = image_augmentation
            # get preprocessing
            preprocessing = ImagePreProcessing(transforms=image_preprocessing)
            preprocessing_ops = preprocessing.pre_processing_operations
            # get data augmentation
            augmentation = ImageDataAugmentation(
                transforms=image_augmentation, pre_processing_operations=preprocessing_ops
            )
            # evaluation transforms are just the preprocessing
            # training transforms are the preprocessing + augmentation
            self.eval_transforms = preprocessing.get_transforms()
            self.train_transforms = augmentation.get_transforms()
        else:
            # if not using an image module in our classifier then
            # our preprocessing and augmentation should be None
            assert (
                image_preprocessing is None and image_augmentation is None
            ), 'If not using an image module then preprocessing/augmentation must be None!'
            self.image_preprocessing = None
            self.image_augmentation = None
            self.eval_transforms = None
            self.train_transforms = None

        self.device = torch.device('cuda' if (torch.cuda.is_available() and use_cuda) else 'cpu')

    def save(self, path: Union[None, str] = None, model_type: str = 'CategorizationAI') -> str:
        """
        Save only the necessary parts of the model for extraction/inference.

        Saves:
        - tokenizer (needed to ensure we tokenize inference examples in the same way that they are trained)
        - transforms (to ensure we transform/pre-process images in the same way as training)
        - vocabs (to ensure the tokens/labels are mapped to the same integers as training)
        - configs (to ensure we load the same models used in training)
        - state_dicts (the classifier parameters achieved through training)
        """
        # create dictionary to save all necessary model data
        data_to_save = {
            'tokenizer': self.tokenizer,
            'image_preprocessing': self.image_preprocessing,
            'image_augmentation': self.image_augmentation,
            'text_vocab': self.text_vocab,
            'category_vocab': self.category_vocab,
            'classifier': self.classifier,
            'model_type': model_type,
        }

        # Save only the necessary parts of the model for extraction/inference.
        # if no path is given then we use a default path and filename
        if path is None:
            path = os.path.join(
                self.categories[0].project.project_folder, 'models', f'{get_timestamp()}_{model_type}.pt'
            )

        logger.info(f'Saving model of type {model_type} in {path}')

        # save all necessary model data
        torch.save(data_to_save, path)
        return path

    def build_template_category_vocab(self) -> Vocab:
        """Build a vocabulary over the Categories."""
        logger.info('building category vocab')

        counter = collections.Counter(NO_CATEGORY=0)

        counter.update([str(category.id_) for category in self.categories])

        template_vocab = Vocab(
            counter, min_freq=1, max_size=None, unk_token=None, pad_token=None, special_tokens=['NO_CATEGORY']
        )

        return template_vocab

    def build_text_vocab(self, min_freq: int = 1, max_size: int = None) -> Vocab:
        """Build a vocabulary over the document text."""
        logger.info('building text vocab')

        counter = collections.Counter()

        # loop over documents updating counter using the tokens in each document
        for document in self.documents:
            tokenized_document = self.tokenizer.tokenize(deepcopy(document))
            tokens = [span.offset_string for span in tokenized_document.spans()]
            counter.update(tokens)

        assert len(counter) > 0, 'Did not find any tokens when building the text vocab!'

        # create the vocab
        text_vocab = Vocab(counter, min_freq, max_size)

        return text_vocab

    def build_document_classifier_iterator(
        self,
        documents,
        transforms: torchvision.transforms,
        use_image: bool,
        use_text: bool,
        shuffle: bool,
        batch_size: int,
        max_len: int,
        device: torch.device = 'cpu',
    ) -> DataLoader:
        """
        Prepare the data necessary for the document classifier, and build the iterators for the data list.

        For each document we split into pages and from each page we take:
          - the path to an image of the page
          - the tokenized and numericalized text on the page
          - the label (category) of the page
          - the id of the document
          - the page number
        """
        logger.debug("build_document_classifier_iterator")

        # todo move this validation to the Categorization AI config
        assert use_image or use_text, 'One of either `use_image` or `use_text` needs to be `True`!'

        # get data (list of examples) from Documents
        data = []
        for document in documents:
            tokenized_doc = self.tokenizer.tokenize(deepcopy(document))
            tokenized_doc.status = document.status  # to allow to retrieve images from the original pages
            doc_info = tokenized_doc.get_document_classifier_examples(
                self.text_vocab, self.category_vocab, max_len, use_image, use_text
            )
            data.extend(zip(*doc_info))

        def collate(batch, transforms) -> Dict[str, torch.LongTensor]:
            image_path, text, label, doc_id, page_num = zip(*batch)
            if use_image:
                # if we are using images, open as PIL images, apply transforms and place on GPU
                image = [Image.open(path) for path in image_path]
                image = torch.stack([transforms(img) for img in image], dim=0).to(device)
                image = image.to(device)
            else:
                # if not using images then just set to None
                image = None
            if use_text:
                # if we are using text, batch and pad the already tokenized and numericalized text and place on GPU
                text = torch.nn.utils.rnn.pad_sequence(text, batch_first=True, padding_value=self.text_vocab.pad_idx)
                text = text.to(device)
            else:
                text = None
            # also place label on GPU
            # doc_id and page_num do not need to be placed on GPU
            label = torch.cat(label).to(device)
            doc_id = torch.cat(doc_id)
            page_num = torch.cat(page_num)
            # pack everything up in a batch dictionary
            batch = {'image': image, 'text': text, 'label': label, 'doc_id': doc_id, 'page_num': page_num}
            return batch

        # get the collate functions with the appropriate transforms
        data_collate = functools.partial(collate, transforms=transforms)

        # build the iterators
        iterator = DataLoader(data, batch_size=batch_size, shuffle=shuffle, collate_fn=data_collate)

        return iterator

    def _train(
        self,
        examples: DataLoader,
        loss_fn: torch.nn.Module,
        optimizer: torch.optim.Optimizer,
    ) -> List[float]:
        """Perform one epoch of training."""
        self.classifier.train()
        losses = []
        for batch in tqdm.tqdm(examples, desc='Training'):
            predictions = self.classifier(batch)['prediction']
            loss = loss_fn(predictions, batch['label'])
            optimizer.zero_grad()
            loss.backward()
            optimizer.step()
            losses.append(loss.item())
        return losses

    def _fit_classifier(
        self,
        train_examples: DataLoader,
        n_epochs: int = 25,
        patience: int = 3,
        optimizer=None,
        lr_decay: float = 0.999,
        **kwargs,
    ) -> Tuple[DocumentClassifier, Dict[str, List[float]]]:
        """
        Fits a classifier on given `train_examples` and evaluates on given `test_examples`.

        Uses performance on `valid_examples` to know when to stop training.
        Trains a model for n_epochs or until it runs out of patience (goes `patience` epochs without seeing the
        validation loss decrease), whichever comes first.
        """
        if optimizer is None:
            optimizer = {'name': 'Adam'}
        train_losses = []
        patience_counter = 0
        loss_fn = torch.nn.CrossEntropyLoss()
        optimizer = get_optimizer(self.classifier, optimizer)
        scheduler = torch.optim.lr_scheduler.ReduceLROnPlateau(optimizer, patience=0, factor=lr_decay)
        temp_dir = tempfile.gettempdir()
        temp_filename = os.path.join(temp_dir, f'temp_{uuid.uuid4().hex}.pt')
        logger.info('begin fitting')
        best_valid_loss = float('inf')
        train_loss = float('inf')
        for epoch in range(n_epochs):
            train_loss = self._train(train_examples, loss_fn, optimizer)  # train epoch
            train_losses.extend(train_loss)  # keep track of all the losses/accs
            logger.info(f'epoch: {epoch}')
            logger.info(f'train_loss: {np.mean(train_loss):.3f}')
            # use scheduler to reduce the lr
            scheduler.step(np.mean(train_loss))
            # if we get the best validation loss so far
            # reset the patience counter, update the best loss value
            # and save the model parameters
            if np.mean(train_loss) < best_valid_loss:
                patience_counter = 0
                best_valid_loss = np.mean(train_loss)
                torch.save(self.classifier.state_dict(), temp_filename)
            # if we don't get the best validation loss so far
            # increase the patience counter
            else:
                patience_counter += 1
            # if we run out of patience, end fitting prematurely
            if patience_counter > patience:
                logger.info('lost patience!')
                break
        logger.info('training finished, begin testing')
        # load parameters that got us the best validation loss
        self.classifier.load_state_dict(torch.load(temp_filename))
        os.remove(temp_filename)
        # evaluate model over the test data
        logger.info(f'test_loss: {np.mean(train_losses):.3f}, test_acc: {np.nanmean(train_loss):.3f}')

        training_metrics = {
            'train_losses': train_losses,
        }

        return self.classifier, training_metrics

    def fit(self, document_training_config=None, **kwargs) -> Dict[str, List[float]]:
        """Fit the CategorizationAI classifier."""
        if document_training_config is None:
            document_training_config = {}
        logger.info('getting document classifier iterators')

        # figure out if we need images and/or text depending on if the classifier
        # has an image and/or text module
        use_image = hasattr(self.classifier, 'image_module')
        use_text = hasattr(self.classifier, 'text_module')

        if hasattr(self.classifier, 'text_module') and isinstance(self.classifier.text_module, BERT):
            document_training_config['max_len'] = self.classifier.text_module.get_max_length()

        # @TODO move this validation to the Categorization AI configure step
        assert self.documents is not None, "Training documents need to be specified"
        assert self.test_documents is not None, "Test documents need to be specified"
        # get document classifier example iterators
        train_iterator = self.build_document_classifier_iterator(
            self.documents,
            self.train_transforms,
            use_image,
            use_text,
            shuffle=True,
            batch_size=document_training_config['batch_size'],
            max_len=document_training_config['max_len'],
            device=self.device,
        )
        # test_examples = build_document_classifier_iterator
        # examples = build_document_template_classifier_iterators(
        #     self.documents,
        #     self.test_documents,
        #     self.tokenizer,
        #     self.eval_transforms,
        #     self.train_transforms,
        #     self.text_vocab,
        #     self.category_vocab,
        #     use_image,
        #     use_text,
        #     **document_training_config,
        #     device=self.device,
        # )

        logger.info(f'{len(train_iterator)} training examples')
        # logger.info(f'{len(test_iterator)} testing examples')

        # place document classifier on device (this is a no-op if CPU was selected)
        self.classifier = self.classifier.to(self.device)

        logger.info('training label classifier')

        # fit the document classifier
        self.classifier, training_metrics = self._fit_classifier(train_iterator, **document_training_config)

        # put document classifier back on cpu to free up GPU memory (this is a no-op if CPU was already selected)
        self.classifier = self.classifier.to('cpu')

        return training_metrics

    @torch.no_grad()
    def _predict(self, page_images, text, batch_size=2, *args, **kwargs) -> Tuple[Tuple[int, float], pd.DataFrame]:
        """
        Get the predicted category for a document.

        The document model can have as input the pages text and/or pages images.

        The output is a two element Tuple. The first elements contains the category
        (category id or project id)
        with maximum confidence predicted by the model and the respective value of confidence (as a Tuple).
        The second element is a dataframe with all the categories and the respective confidence values.

        category | confidence
           A     |     x
           B     |     y

        In case the model wasn't trained to predict 'NO_CATEGORY' we can still have it in the output if
        the document falls in any of the following situations.

        The output prediction is 'NO_CATEGORY' if:

        - the number of images do not match the number pages text
        E.g.: document with 3 pages, 3 images and only 2 pages of text

        - empty page text. The output will be nan if it's the only page in the document.
        E.g.: blank page

        - the model itself predicts it
        E.g.: document different from the training data

        :param page_images: images of the document pages
        :param text: document text
        :param batch_size: number of samples for each prediction
        :return: tuple of (1) tuple of predicted category and respective confidence and (2) predictions dataframe
        """
        # get device and place classifier on device
        device = torch.device('cuda' if torch.cuda.is_available() else 'cpu')
        self.classifier = self.classifier.to(device)

        categories = self.category_vocab.get_tokens()

        # split text into pages
        page_text = text

        # does our classifier use text and images?
        use_image = hasattr(self.classifier, 'image_module')
        use_text = hasattr(self.classifier, 'text_module')

        batch_image, batch_text = [], []
        predictions = []

        # prediction loop
        for i, (img, txt) in enumerate(zip(page_images, page_text)):
            if use_image:
                # if we are using images, open the image and perform preprocessing
                img = Image.open(img)
                img = self.eval_transforms(img)
                batch_image.append(img)
            if use_text:
                # if we are using text, tokenize and numericalize the text
                txt_coded = txt
                batch_text.append(txt_coded)
            # need to use an `or` here as we might not be using one of images or text
            if len(batch_image) >= batch_size or len(batch_text) >= batch_size or i == (len(page_images) - 1):
                # create the batch and get prediction per page
                batch = {}
                if use_image:
                    batch['image'] = torch.stack(batch_image).to(device)
                if use_text:
                    batch_text = torch.nn.utils.rnn.pad_sequence(
                        batch_text, batch_first=True, padding_value=self.text_vocab.pad_idx
                    )
                    batch['text'] = batch_text.to(device)

                if use_text and batch['text'].size()[1] == 0:
                    # There is no text in the batch. Text is empty (page token not valid).
                    # If using a Bert model, the prediction will fail. We skip the prediction and add nan instead.
                    prediction = torch.tensor([[np.nan for _ in range(len(self.category_vocab))]]).to(device)
                else:
                    prediction = self.classifier(batch)['prediction']

                predictions.extend(prediction)
                batch_image, batch_text = [], []

        # stack prediction per page, use softmax to convert to probability and average across
        predictions = torch.stack(predictions)  # [n pages, n classes]

        if predictions.shape != (len(page_images), len(self.category_vocab)):
            logger.error(
                f'[ERROR] Predictions shape {predictions.shape} different '
                f'than expected {(len(page_images), len(self.category_vocab))}'
            )
        predictions = torch.softmax(predictions, dim=-1).cpu().numpy()  # [n pages, n classes]

        # remove invalid pages
        predictions_filtered = [p for p in predictions if not all(np.isnan(x) for x in p)]

        mean_prediction = np.array(predictions_filtered).mean(axis=0)  # [n classes]

        # differences might happen due to floating points numerical errors
        if not math.isclose(sum(mean_prediction), 1.0, abs_tol=1e-4):
            logger.error(f'[ERROR] Sum of the predictions ({sum(mean_prediction)}) is not 1.0.')

        category_preds = dict()

        # store the prediction confidence per label
        for idx, label in enumerate(categories):
            category_preds[label] = mean_prediction[idx]

        # store prediction confidences in a df
        predictions_df = pd.DataFrame(
            data={'category': list(category_preds.keys()), 'confidence': list(category_preds.values())}
        )

        # which class did we predict?
        # what was the label of that class?
        # what was the confidence of that class?
        predicted_class = int(mean_prediction.argmax())
        predicted_label = int(categories[predicted_class])
        predicted_confidence = mean_prediction[predicted_class]

        return (predicted_label, predicted_confidence), predictions_df

    def _categorize_page(self, page: Page) -> Page:
        """Run categorization on a Page.

        :param page: Input Page
        :returns: The input Page with added categorization information
        """
        img_data = Image.open(page.image_path)
        buf = BytesIO()
        img_data.save(buf, format='PNG')
        docs_data_images = [buf]

        if isinstance(self.classifier.text_module, BERT):
            max_length = self.classifier.text_module.get_max_length()
        else:
            max_length = None
        self.text_vocab.encode(page, max_length)
        text_coded = [torch.LongTensor(page.text_encoded)]

        # todo optimize for gpu? self._predict can accept a batch of images/texts
        (predicted_category_id, predicted_confidence), _ = self._predict(page_images=docs_data_images, text=text_coded)

        if predicted_category_id == -1:
            # todo ensure that this never happens, then remove
            raise ValueError(f'{self} could not find the category of {page} by using the trained CategorizationAI.')

        for category in self.categories:
            if category.id_ == predicted_category_id:
                page.category = category
                break
        return page


# existent model classes
MODEL_CLASSES = {'CategorizationAI': CategorizationAI}

COMMON_PARAMETERS = ['tokenizer', 'text_vocab', 'model_type']

document_components = ['image_preprocessing', 'image_augmentation', 'category_vocab', 'classifier']

document_components.extend(COMMON_PARAMETERS)

# parameters that need to be saved with the model accordingly with the model type
MODEL_PARAMETERS_TO_SAVE = {'CategorizationAI': document_components}


def _load_categorization_model(path: str):
    """Load a Categorization model."""
    logger.info('loading model')

    # load model dict
    loaded_data = torch.load(path)

    if 'model_type' not in loaded_data.keys():
        model_type = path.split('_')[-1].split('.')[0]
    else:
        model_type = loaded_data['model_type']

    model_class = MODEL_CLASSES[model_type]
    model_args = MODEL_PARAMETERS_TO_SAVE[model_type]

    # Verify if loaded data has all necessary components
    if not all([arg in model_args for arg in loaded_data.keys()]):
        raise TypeError(f"Incomplete model parameters. Expected: {model_args}, Received: {list(loaded_data.keys())}")

    # create instance of the model class
    model = model_class(
        categories=None,
        image_preprocessing=loaded_data['image_preprocessing'],
        image_augmentation=loaded_data['image_augmentation'],
    )
    model.tokenizer = loaded_data['tokenizer']
    model.text_vocab = loaded_data['text_vocab']
    model.category_vocab = loaded_data['category_vocab']
    model.classifier = loaded_data['classifier']
    # need to ensure classifiers start in evaluation mode
    model.classifier.eval()

    return model


def load_categorization_model(pt_path: str, device: Optional[str] = 'cpu'):
    """
    Load a .pt (pytorch) file.

    :param pt_path: Path to the pytorch file.
    :param device: Device index or string to select. It’s a no-op if this argument is a negative integer or None.
    :raises FileNotFoundError: If the path is invalid.
    :raises OSError: When the data is corrupted or invalid and cannot be loaded.
    :raises TypeError: When the loaded pt file isn't recognized as a Konfuzio AI model.
    :return: Categorization AI model.
    """
    import dill

    # https://stackoverflow.com/a/43006034/5344492
    dill._dill._reverse_typemap['ClassType'] = type

    if device is None:
        if torch.cuda.is_available():
            device = 'cuda'
        else:
            device = 'cpu'

    with open(pt_path, 'rb') as f:  # todo check if we need to open 'rb' at all
        file_data = torch.load(pt_path, map_location=torch.device(device))

    if isinstance(file_data, dict):
        # verification of str in path can be removed after all models being updated with the model_type
        possible_names = list(MODEL_CLASSES.keys())
        if ('model_type' in file_data.keys() and file_data['model_type'] in possible_names) or any(
            [n in pt_path for n in possible_names]
        ):
            file_data = _load_categorization_model(pt_path)
        else:
            raise TypeError(f"Categorization Model type not recognized: {file_data['model_type']}")
    else:
        with open(pt_path, 'rb') as f:
            file_data = torch.load(f, map_location=torch.device(device))

    return file_data


#
# def build_category_document_model(
#     project,
#     train_docs,
#     test_docs,
#     category_model=None,
#     document_classifier_config: Union[None, dict] = None,
#     document_training_config: Union[None, dict] = None,
#     img_args: Union[None, dict] = None,
#     tokenizer_name: Union[None, str] = 'phrasematcher',
#     output_dir=None,
#     return_model=False,
#     *args,
#     **kwargs,
# ):
#     """Build the document category classification model."""
#     from konfuzio_sdk.trainer.tokenization import get_tokenizer
#
#     projects = [project]
#     category_model = category_model if category_model else CustomCategorizationModel
#
#     # Image transformations available
#     possible_transformations_pre_processing = ['invert', 'target_size', 'grayscale']
#     possible_transformations_data_augmentation = ['rotate']
#
#     if document_classifier_config is None:
#         # default model combines image and text features
#         document_classifier_config = {
#             'image_module': {'name': 'efficientnet_b0', 'pretrained': True, 'freeze': True},
#             'text_module': {'name': 'nbowselfattention', 'emb_dim': 104},
#             'multimodal_module': {'name': 'concatenate', 'hid_dim': 250},
#         }
#
#     pre_processing_transforms = None
#     data_augmentation_transforms = None
#
#     if 'image_module' in document_classifier_config.keys():
#         # we only need the args for the image transformations if we are using image features
#         if img_args is None:
#             img_args = {'invert': False, 'target_size': (1000, 1000), 'grayscale': True, 'rotate': 5}
#
#         pre_processing_transforms = create_transformations_dict(possible_transformations_pre_processing, img_args)
#         data_augmentation_transforms = create_transformations_dict(
#         possible_transformations_data_augmentation, img_args)
#
#     tokenizer = None
#
#     if 'text_module' in document_classifier_config.keys():
#         # we only need the tokenizer if we are using text features
#         tokenizer = get_tokenizer(tokenizer_name, project=project)
#
#     category_vocab = build_template_category_vocab(projects)
#
#     model = category_model(
#         projects,
#         tokenizer=tokenizer,
#         image_preprocessing=pre_processing_transforms,
#         image_augmentation=data_augmentation_transforms,
#         document_classifier_config=document_classifier_config,
#         category_vocab=category_vocab,
#         *args,
#         **kwargs,
#     )
#     model.documents = train_docs
#     model.test_documents = test_docs
#
#     if document_training_config is None:
#         document_training_config = {
#             'valid_ratio': 0.2,
#             'batch_size': 6,
#             'max_len': None,
#             'n_epochs': 100,
#             'patience': 3,
#             'optimizer': {'name': 'Adam'},
#         }
#
#     model.build(document_training_config=document_training_config)
#
#     model_type = 'CategorizationModel'
#     path = os.path.join(output_dir, f'{get_timestamp()}_{model_type}.pt')
#     model_path = model.save(path=path)
#     if return_model:
#         return model_path, model
#     return model_path
=======
        for page in virtual_doc.pages():
            self._categorize_page(page)

        return virtual_doc
>>>>>>> f8cc8f65
<|MERGE_RESOLUTION|>--- conflicted
+++ resolved
@@ -7,11 +7,7 @@
 import tempfile
 import uuid
 from copy import deepcopy
-<<<<<<< HEAD
 from typing import Union, List, Dict, Tuple, Optional
-=======
-from typing import List
->>>>>>> f8cc8f65
 from warnings import warn
 from io import BytesIO
 
@@ -27,17 +23,12 @@
 from PIL import Image
 from torch.utils.data import DataLoader
 
-<<<<<<< HEAD
 from konfuzio_sdk.data import Document, Page, Category
 from konfuzio_sdk.evaluate import CategorizationEvaluation
 from konfuzio_sdk.tokenizer.base import Vocab
 from konfuzio_sdk.trainer.image import ImagePreProcessing, ImageDataAugmentation
 from konfuzio_sdk.trainer.tokenization import Tokenizer
 from konfuzio_sdk.utils import get_timestamp
-=======
-from konfuzio_sdk.data import Document, Category, Page
-from konfuzio_sdk.evaluate import CategorizationEvaluation
->>>>>>> f8cc8f65
 
 logger = logging.getLogger(__name__)
 
@@ -59,10 +50,7 @@
         self.categories = categories
         self.name = self.__class__.__name__
 
-<<<<<<< HEAD
         self.tokenizer = Tokenizer("dummy-tokenizer")
-=======
->>>>>>> f8cc8f65
         self.evaluation = None
 
     def fit(self) -> None:
@@ -74,34 +62,8 @@
     def save(self, output_dir: str, include_konfuzio=True):
         """Use as placeholder Function."""
         raise NotImplementedError(
-<<<<<<< HEAD
             f'{self} uses a fallback logic for categorizing documents, this will not save model to disk.'
         )
-
-    def evaluate(self, use_training_docs: bool = False) -> CategorizationEvaluation:
-        """
-        Evaluate the full Categorization pipeline on the pipeline's Test Documents.
-
-        :param use_training_docs: Bool for whether to evaluate on the training documents instead of testing documents.
-        :return: Evaluation object.
-        """
-        eval_list = []
-        if not use_training_docs:
-            eval_docs = self.test_documents
-        else:
-            eval_docs = self.documents
-
-        for document in eval_docs:
-            predicted_doc = self.categorize(document=document, recategorize=True)
-            eval_list.append((document, predicted_doc))
-
-        self.evaluation = CategorizationEvaluation(self.categories, eval_list)
-
-        return self.evaluation
-=======
-            f'{self} uses a fallback logic for categorizing Documents, this will not save model to disk.'
-        )
->>>>>>> f8cc8f65
 
     def evaluate(self, use_training_docs: bool = False) -> CategorizationEvaluation:
         """
@@ -136,20 +98,6 @@
                 break
         if page.category is None:
             logger.warning(f'{self} could not find the Category of {page} by using the fallback categorization logic.')
-        return page
-
-    def _categorize_page(self, page: Page) -> Page:
-        """Run categorization on a Page.
-
-        :param page: Input Page
-        :returns: The input Page with added categorization information
-        """
-        for training_category in self.categories:
-            if training_category.fallback_name in page.text.lower():
-                page.category = training_category
-                break
-        if page.category is None:
-            logger.warning(f'{self} could not find the category of {page} by using the fallback categorization logic.')
         return page
 
     def categorize(self, document: Document, recategorize: bool = False, inplace: bool = False) -> Document:
@@ -179,7 +127,6 @@
                 page.category = None
 
         # Categorize each Page of the Document.
-<<<<<<< HEAD
         virtual_doc = self.tokenizer.tokenize(virtual_doc)
         for page in virtual_doc.pages():
             self._categorize_page(page)
@@ -188,8 +135,8 @@
         # If the Pages are differently categorized, the Document won't be assigned a Category at this stage.
         # The Document will have to be split at a later stage to find a consistent Category for each sub-Document.
         # Otherwise, the Category for each sub-Document (if any) will be corrected by the user.
-        virtual_doc = self._categorize_from_pages(virtual_doc)
-        target_doc.category = virtual_doc.category
+        # virtual_doc = self._categorize_from_pages(virtual_doc)
+        target_doc._category = virtual_doc._category
         for tpage, vpage in zip(target_doc.pages(), virtual_doc.pages()):
             tpage.category = vpage.category
         return target_doc
@@ -1591,10 +1538,4 @@
 #     model_path = model.save(path=path)
 #     if return_model:
 #         return model_path, model
-#     return model_path
-=======
-        for page in virtual_doc.pages():
-            self._categorize_page(page)
-
-        return virtual_doc
->>>>>>> f8cc8f65
+#     return model_path