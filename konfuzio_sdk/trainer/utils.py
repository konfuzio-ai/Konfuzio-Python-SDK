--- conflicted
+++ resolved
@@ -1,16 +1,10 @@
 """Add utility common functions and classes to be used for AI Training."""
 
-<<<<<<< HEAD
+
 from konfuzio_sdk.extras import torch, Trainer, TrainerCallback
 from typing import Dict
 import logging
 
-=======
-import logging
-
-from konfuzio_sdk.extras import Trainer, TrainerCallback, torch
-
->>>>>>> c3eff0a7
 logger = logging.getLogger(__name__)
 
 
