--- conflicted
+++ resolved
@@ -77,15 +77,7 @@
     if include_time:
         return unique_id + get_timestamp(konfuzio_format='%Y-%m-%d-%H-%M-%S.%f')
     else:
-<<<<<<< HEAD
-        unique_string = a_string
-    try:
-        return int(hashlib.md5(unique_string.encode()).hexdigest(), 16)  # NO QA
-    except (UnicodeDecodeError, AttributeError):  # duck typing for bytes like objects
-        return int(hashlib.md5(unique_string).hexdigest(), 16)  # todo change -> uuid
-=======
         return unique_id
->>>>>>> 4c59dd64
 
 
 def is_file(file_path, raise_exception=True, maximum_size=100000000, allow_empty=False) -> bool:
