--- conflicted
+++ resolved
@@ -272,7 +272,6 @@
         )
 
     if not strict:
-<<<<<<< HEAD
         # Apply the function prioritize_rows just to entries where the label is not set to "multiple"
         labels = doc_a.project.labels
         label_ids_multiple = [label.id_ for label in labels if label.has_multiple_top_candidates]
@@ -284,8 +283,6 @@
         spans_multiple = spans[spans['label_id'].isin(label_ids_multiple)]
         spans = pd.concat([spans_not_multiple, spans_multiple])
         spans = spans.sort_values(by='is_matched', ascending=False)
-=======
->>>>>>> 471da755
 
         def prioritize_rows(group):
             """
