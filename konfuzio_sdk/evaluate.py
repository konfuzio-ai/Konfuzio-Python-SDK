--- conflicted
+++ resolved
@@ -1,33 +1,16 @@
 """Calculate the accuracy on any level in a  Document."""
-<<<<<<< HEAD
-from typing import Dict, Tuple, List, Optional, Union
-=======
-from typing import Tuple, List, Optional, Dict
->>>>>>> f8cc8f65
-
-import numpy as np
+from typing import Dict, Tuple, List, Optional
+
 import pandas
-<<<<<<< HEAD
 import numpy as np
 from sklearn.metrics import (
-    accuracy_score,
-    balanced_accuracy_score,
-    precision_recall_fscore_support,
-=======
-from sklearn.metrics import (
->>>>>>> f8cc8f65
     confusion_matrix,
     classification_report,
 )
 from sklearn.utils.extmath import weighted_mode
 
 from konfuzio_sdk.utils import sdk_isinstance
-<<<<<<< HEAD
 from konfuzio_sdk.data import Category, Document
-
-=======
-from konfuzio_sdk.data import Document, Category
->>>>>>> f8cc8f65
 
 RELEVANT_FOR_EVALUATION = [
     "is_matched",  # needed to group spans in Annotations
@@ -467,11 +450,7 @@
         """
         Relate to the two document instances.
 
-<<<<<<< HEAD
-        :param project: The project containing the Documents and Categories to be evaluated.
-=======
         :param categories: The Categories to be evaluated.
->>>>>>> f8cc8f65
         :param documents: A list of tuple Documents that should be compared.
         """
         self.categories = categories
@@ -481,20 +460,12 @@
         self.calculate()
 
     @property
-<<<<<<< HEAD
-    def labels(self) -> List[int]:
-=======
     def category_ids(self) -> List[int]:
->>>>>>> f8cc8f65
         """List of category ids as class labels."""
         return [category.id_ for category in self.categories]
 
     @property
-<<<<<<< HEAD
-    def labels_names(self) -> List[str]:
-=======
     def category_names(self) -> List[str]:
->>>>>>> f8cc8f65
         """List of category names as class names."""
         return [category.name for category in self.categories]
 
@@ -513,19 +484,6 @@
 
     def confusion_matrix(self) -> pandas.DataFrame:
         """Confusion matrix."""
-<<<<<<< HEAD
-        return confusion_matrix(self.actual_classes, self.predicted_classes, labels=self.labels + [-1])
-
-    def _get_tp_tn_fp_fn_per_label(self) -> Dict:
-        """
-        Get the tp, fp, tn and fn for each label.
-
-        The label for which the evaluation is being done is considered the positive class. All others are considered as
-        negative class.
-
-        Follows the logic:
-        tpi = cii (value in the diagonal of the cm for the respective label)
-=======
         return confusion_matrix(self.actual_classes, self.predicted_classes, labels=self.category_ids + [-1])
 
     def _get_tp_tn_fp_fn_per_category(self) -> Dict:
@@ -537,7 +495,6 @@
 
         Follows the logic:
         tpi = cii (value in the diagonal of the cm for the respective Category)
->>>>>>> f8cc8f65
         fpi = ∑nl=1 cli − tpi (sum of the column of the cm - except tp)
         fni = ∑nl=1 cil − tpi (sum of the row of the cm - except tp)
         tni = ∑nl=1 ∑nk=1 clk − tpi − fpi − fni (all other values not considered above)
@@ -546,21 +503,13 @@
             [0, 2, 1],
             [1, 2, 3]]
 
-<<<<<<< HEAD
-        For label '1':
-=======
         For Category '1':
->>>>>>> f8cc8f65
         tp = 2
         fp = 1 + 2 = 3
         fn = 1 + 0 = 1
         tn = 11 - 2 - 3 - 1 = 5
 
-<<<<<<< HEAD
-        :return: dictionary with the results per label
-=======
         :return: dictionary with the results per Category
->>>>>>> f8cc8f65
         """
         confusion_matrix = self.confusion_matrix()
         sum_columns = np.sum(confusion_matrix, axis=0)
@@ -569,11 +518,7 @@
 
         results = {}
 
-<<<<<<< HEAD
-        for ind, category_id in enumerate(self.labels):
-=======
         for ind, category_id in enumerate(self.category_ids):
->>>>>>> f8cc8f65
             tp = confusion_matrix[ind, ind]
             fp = sum_columns[ind] - tp
             fn = sum_rows[ind] - tp
@@ -585,21 +530,12 @@
 
     def calculate(self):
         """Calculate and update the data stored within this Evolution."""
-<<<<<<< HEAD
-        self.evaluation_results = self._get_tp_tn_fp_fn_per_label()
-        self._clf_report = classification_report(
-            y_true=self.actual_classes,
-            y_pred=self.predicted_classes,
-            labels=self.labels,
-            target_names=self.labels_names,
-=======
         self.evaluation_results = self._get_tp_tn_fp_fn_per_category()
         self._clf_report = classification_report(
             y_true=self.actual_classes,
             y_pred=self.predicted_classes,
             labels=self.category_ids,
             target_names=self.category_names,
->>>>>>> f8cc8f65
             output_dict=True,
         )
 
@@ -679,177 +615,4 @@
         else:
             return EvaluationCalculator(
                 tp=self.tp(category=category), fp=self.fp(category=category), fn=self.fn(category=category)
-<<<<<<< HEAD
-            ).f1
-
-    def update_names_and_indexes(self, names: Union[List[str], None] = None, indexes: Union[List[str], None] = None):
-        """Update the lists of labels names and classes indexes to consider a None prediction."""
-        if names is not None and indexes is not None:
-            # if we already have the names and indexes, we check for 'NO_CATEGORY'
-            if 'NO_CATEGORY' not in names:
-                # if 'NO_CATEGORY' not in the names, we add it and also the index 0
-                if 0 in indexes:
-                    # if classes_indexes already has a 0, we cannot add NO_CATEGORY
-                    print('A prediction is NoneType and not possible to add NO_CATEGORY.')
-                    return None
-
-                names.append('NO_CATEGORY')
-                indexes.append(0)
-
-            if names.index('NO_CATEGORY') != indexes.index(0):
-                print('Index of "NO_CATEGORY" is not 0.')
-                return None
-
-        elif names is not None and indexes is None:
-            # if we only have labels_names, we add 'NO_CATEGORY'
-            if 'NO_CATEGORY' not in names:
-                names.append('NO_CATEGORY')
-
-        elif names is None and indexes is not None:
-            if 0 in indexes:
-                print('Using 0 as class index for None prediction.')
-            else:
-                indexes.append(0)
-
-        return names, indexes
-
-    def get_metrics_per_label(self) -> List[dict]:
-        """
-        Get metrics per label.
-
-        These metrics are obtained directly from sklearn:
-
-        - precision - the ability of the classifier not to label as positive a sample that is negative.
-            tp / (tp + fp)
-
-        - recall - the ability of the classifier to find all the positive samples
-            tp / (tp + fn)
-
-        - f score - weighted harmonic mean of the precision and recall
-            beta = 1.0 (default value)
-            beta2 = beta ** 2
-            denom = beta2 * precision + recall
-            f_score = (1 + beta2) * precision * recall / denom
-
-        - support - number of occurrences of each class in actual_classes
-
-        These metrics are calculated based on the results (tp, fp, tn, fn) per label
-        - accuracy - measures how often the algorithm classifies a data point correctly
-             (tp + tn) / (tp + tn + fp + fn)
-
-        - balanced accuracy - avoids inflated performance estimates on imbalanced datasets. For balanced datasets, the
-        score is equal to accuracy. (formula from from
-        https://scikit-learn.org/stable/modules/model_evaluation.html#balanced-accuracy-score)
-            (recall + specificity) / 2
-
-        :return: metrics per label
-        """
-        predicted_classes = self.predicted_classes
-        labels_names = self.labels_names
-        classes_indexes = self.labels
-        actual_classes = self.actual_classes
-
-        if classes_indexes is None:
-            classes_indexes = [int(i) for i in set(actual_classes + predicted_classes)]
-
-        result_per_label = self._get_tp_tn_fp_fn_per_label()
-
-        precision, recall, fscore, support = precision_recall_fscore_support(
-            actual_classes, predicted_classes, labels=classes_indexes
-        )
-
-        # store results for each label
-        results_labels = []
-
-        for i, label in enumerate(labels_names):
-            r_label = result_per_label[i + 1]
-
-            tp = r_label['tp']
-            fp = r_label['fp']
-            tn = r_label['tn']
-            fn = r_label['fn']
-
-            specificity = tn / (tn + fp + 1e-10)
-
-            results = {
-                'label': label,
-                'tp': tp,
-                'fp': fp,
-                'tn': tn,
-                'fn': fn,
-                'accuracy': (tp + tn) / (tp + tn + fp + fn),
-                'balanced accuracy': (recall[i] + specificity) / 2,
-                'f1-score': fscore[i],
-                'precision': precision[i],
-                'recall': recall[i],
-                'support': support[i],
-            }
-
-            results_labels.append(results)
-
-        return results_labels
-
-    def get_general_metrics(self) -> Dict[str, float]:
-        """
-        Get general metrics.
-
-        The classification report from sklearn returns macro averaged metrics and weighted averaged metrics.
-        We are returning the weighted averaged metrics which result from averaging the support-weighted mean per label.
-
-        Gets general accuracy, balanced accuracy and f1-score over all labels.
-        """
-        predicted_classes = self.predicted_classes
-        labels_names = self.labels_names
-        classes_indexes = self.labels
-        actual_classes = self.actual_classes
-
-        if labels_names is None:
-            labels_names = [str(i) for i in set(actual_classes + predicted_classes)]
-
-        # if 'NO_CATEGORY' in labels_names:
-        #    if labels_names.index('NO_CATEGORY') not in actual_classes:
-        #        labels_names.remove('NO_CATEGORY')
-
-        if classes_indexes is None:
-            classes_indexes = [int(i) for i in set(actual_classes + predicted_classes)]
-
-        try:
-            clf_report = classification_report(
-                y_true=actual_classes,
-                y_pred=predicted_classes,
-                labels=classes_indexes,
-                target_names=labels_names,
-                output_dict=True,
-            )
-            f1_score = clf_report['weighted avg']['f1-score']
-            precision = clf_report['weighted avg']['precision']
-            recall = clf_report['weighted avg']['recall']
-            support = clf_report['weighted avg']['support']
-        except Exception:
-            f1_score = None
-            precision = None
-            recall = None
-            support = None
-
-        try:
-            cm = confusion_matrix(actual_classes, predicted_classes, labels=classes_indexes)
-            tp = np.sum(cm.diagonal())
-        except Exception:
-            tp = 0
-
-        results_general = {
-            'label': 'general/all annotations',
-            'tp': tp,
-            'fp': len(actual_classes) - tp,
-            'accuracy': accuracy_score(actual_classes, predicted_classes),
-            'balanced accuracy': balanced_accuracy_score(actual_classes, predicted_classes),
-            'f1-score': f1_score,
-            'precision': precision,
-            'recall': recall,
-            'support': support,
-        }
-
-        return results_general
-=======
-            ).f1
->>>>>>> f8cc8f65
+            ).f1