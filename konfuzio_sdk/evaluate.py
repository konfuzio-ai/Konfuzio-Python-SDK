--- conflicted
+++ resolved
@@ -6,18 +6,11 @@
 import numpy
 from sklearn.utils.extmath import weighted_mode
 
-<<<<<<< HEAD
-from konfuzio_sdk.utils import sdk_isinstance
-from konfuzio_sdk.data import Document, Category
-
-logger = logging.getLogger(__name__)
-=======
 from konfuzio_sdk.utils import sdk_isinstance, memory_size_of
 from konfuzio_sdk.data import Document, Category
 
 logger = logging.getLogger(__name__)
 
->>>>>>> 5eb5a73c
 
 RELEVANT_FOR_EVALUATION = [
     "is_matched",  # needed to group spans in Annotations
