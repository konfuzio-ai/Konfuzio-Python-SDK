.. meta::
:description: How to contribute to the open source OCR, NLP and Computer Vision Python Package.

# Contribution Guide

First, please contact us via our [contact form](https://konfuzio.com/en/contact/). Some tests are data dependent.
Please request access to this data. The access is free of charge and without any obligation.

If you would like to contribute, please use the development installation and open a PR with your contributions.

* clone the project in your working directory

  `git clone https://github.com/konfuzio-ai/document-ai-python-sdk.git`

* go inside the project folder

  `cd document-ai-python-sdk`

* Install a project in editable mode (i.e. setuptools “develop mode”) from the current project path.

  `pip install -e .[dev]`

* initialize the connection to create an `.env` file that stores your credentials to later connect to the host of the
  Konfuzio Server

  `konfuzio_sdk init`

* create a branch to work that allows you to create a pull request later on

  `git checkout -b new_branch`

* use pre-commit

  `pre-commit install`

  Automatic inspections will run in your commits ensuring they match the code formatting of the repository.

* Make sure your upstream repo is the original konfuzio-sdk repo:

  `https://github.com/konfuzio-ai/document-ai-python-sdk.git`

* otherwise add it

  `git remote add upstream https://github.com/konfuzio-ai/document-ai-python-sdk.git`

Now you can start to make changes.

* commit your changes

  `git commit -m "message"`

* push your changes to your remote branch

  `git push`

Once you push the changes to your repo, the Compare & pull request button will appear in GitHub.

Tests will automatically run for every commit you push to the GitHub project.
You can also run them locally by executing `pytest` in your terminal from the root of this project.

The files/folders listed below are ignored when you push your changes to the repository.

- .env file
- .settings.py file
- data folder
- konfuzio_sdk.egg-info folder
- IDE settings files
- docs/build/ folder
- *.pyc files

*Note*:
If you choose another name for the folder where you want to store the data being downloaded, please add
the folder to *.gitignore*.

## Architecture SDK to Server

The following chart is automatically created by the version of the diagram on the branch master, see [source](https://github.com/konfuzio-ai/konfuzio-sdk/blob/master/tests/SDK%20and%20Server%20Integration.drawio).

If you hover over the image you can zoom or use the full page mode.

<div class="mxgraph" style="max-width:100%;border:1px solid transparent;" data-mxgraph="{&quot;highlight&quot;:&quot;#0000ff&quot;,&quot;nav&quot;:true,&quot;resize&quot;:true,&quot;toolbar&quot;:&quot;zoom layers tags lightbox&quot;,&quot;edit&quot;:&quot;_blank&quot;,&quot;url&quot;:&quot;https://raw.githubusercontent.com/konfuzio-ai/konfuzio-sdk/master/tests/SDK%20and%20Server%20Integration.drawio&quot;}"></div>
<script type="text/javascript" src="https://viewer.diagrams.net/embed2.js?&fetch=https%3A%2F%2Fraw.githubusercontent.com%2Fkonfuzio-ai%2Fkonfuzio-sdk%2Fmaster%2Ftests%2FSDK%2520and%2520Server%2520Integration.drawio"></script>

If you want to edit the diagramm, please refer to the [GitHub Drawio Documentation](https://drawio-app.com/github-support/).

## Directory Structure

```
├── konfuzio-sdk      <- SDK project name
│   │
│   ├── docs                    <- Documentation to use konfuzio_sdk package in a project
│   │
│   ├── konfuzio_sdk            <- Source code of Konfuzio SDK
│   │  ├── __init__.py          <- Makes konfuzio_sdk a Python module
│   │  ├── api.py               <- Functions to interact with the Konfuzio Server
│   │  ├── cli.py               <- Command Line interface to the konfuzio_sdk package
│   │  ├── data.py              <- Functions to handle data from the API
│   │  ├── settings_importer.py <- Meta settings loaded from the project
│   │  ├── urls.py              <- Endpoints of the Konfuzio host
│   │  └── utils.py             <- Utils functions for the konfuzio_sdk package
│   │
│   ├── tests                   <- Pytests: basic tests to test scripts based on a demo project
│   │
│   ├── .gitignore              <- Specify files untracked and ignored by git
│   ├── README.md               <- Readme to get to know konfuzio_sdk package
│   ├── pytest.ini              <- Configurations for pytests
│   ├── settings.py             <- Settings of SDK project
│   ├── setup.cfg               <- Setup configurations
│   ├── setup.py                <- Installation requirements

```

## Running tests locally

Some tests do not require access to the Konfuzio Server. Those are marked as "local".

To run all tests, do:

`pytest`

To run only local tests, do:

`pytest -m 'local'`

To run tests from a specific file, do:

`pytest tests/<name_of_the_file>.py`

## How to release with GitHub to PyPI

1. Change the version number in the file VERSION use the format `v.X.X.X` without whitespaces.
   ![Update Python Package Version](releasing/update-python-version.png)
2. Draft a Release [here](https://github.com/konfuzio-ai/konfuzio-sdk/releases/new).
   ![draft_new_release.png](releasing/steps-to-draft-a-release.png)
   1. Create a new Tag on master, named as the version number in step 1.
   2. Add a title for the release
   3. Automatically generate the description using the Names of the merged Pull Requests
3. After you press publish release, a new Python Package will be uploaded to PyPI by a GitHub Action, see code
   [here](https://github.com/konfuzio-ai/konfuzio-sdk/blob/master/.github/workflows/release.yml). You can verify 
   that the Release was uploaded via having a look on [PyPI](https://pypi.org/project/konfuzio-sdk/#history)

## How to use nightly builds?

![New PyPI Python release](releasing/new-pypi-release.png)

1. Install the latest pre-release `pip install --pre konfuzio_sdk` 
2. Force to pick the latest pre-release the version `pip install konfuzio_sdk>=0.2.3.dev0`. As PEP440 states: The 
   developmental release segment consists of the string .dev, followed by a non-negative integer value.  
   Developmental releases are ordered by their numerical component, immediately before the corresponding  release 
   (and before any pre-releases with the same release segment), and following any previous release (including any  
   post-releases)


.. Note:: 
   Pre-Releases don't use tags but reference commits. The version number of a pre-release relates to the 
   Year-Month-Date-Hour-Minute-Second of last commit date on branch master used to create this release.
   This process allows publish a new package if there are new commits on the master branch.

![img.png](releasing/version-number-prerelease.png)

## Internal release process

Every day at 5:19 AM UTC (3:19 AM UTC+2, see code [here](https://github.com/konfuzio-ai/konfuzio-sdk/blob/master/.github/workflows/nightly.yml)) a new nightly release of the SDK (master branch) is released to <https://pypi.org/project/konfuzio-sdk/#history>.

Every day at 6:13 AM UTC a new nightly release of the Server using the latest nightly SDK is deployed at <https://nightly-sdk.branch.konfuzio.com/> as a Gitlab schedule from our server repository.

<<<<<<< HEAD
![](https://lh3.googleusercontent.com/03rOOTgK8ZGvIgO7BSUgF5rREgWkpqmGPXRUrxfYnXArI7chtOZLAvrCwQWcs-yMXEgCJm6nzn0rPp6YyGw75eC_BRR8Ila3idWN4d1IbXooyhxl9L9AFR3J8753pwQFRgpPHgKanZq2rctRRbcqzl6O5UiPXtP-BX8F_3dpAiCgiC6zLQLxAi0x8wnQOA)

=======
>>>>>>> 9a4b3068
We get an early chance to find bugs with our integration of the SDK with the Konfuzio Server before the official release. During our internal development sprints (2 week periods) we follow the strategy summarized in the table below.

|  Key | Meaning       |
|------| ------------- |
| T    | Testing Time  |
| M    | Merge to next level |
| R    | Release       |
| B    | Bug Fixing    |


| Release  |                       | 1  |   2   |   3   |   4   |   5   |   6   |   7   |   8   |   9   |   10   | 
| -------- | --------------------- | -- | ----- | ----- | ----- | ----- | ----- | ----- | ----- | ----- | ------ |
<<<<<<< HEAD
| Server   | master Branch Server  |    |       |       |       | M     |       |       |       |       |        |
| Server   | testing Branch Server |    | T     | B     | B     | R     |       |       |       |       | M      |
| Server   | nightly Build SDK     |    |       |       |       |       |       | T     | B     | B     | R      |
| SDK      | master Branch         |    |       |       |       |       | T     | T     | B     | B     | R      |
| SDK      | Pull Request          |    |       |       |       |       | M     |       |       |       | --      |

The strategy follows a 2 weeks sprint schedule (10 work days), with the following plan:

- On the first week we do development on the SDK side, and we open one pull request for each new SDK feature on Github (see the list of currently open pull requests [here](https://github.com/konfuzio-ai/konfuzio-sdk/pulls)).
- On each Monday of the second week we merge pull requests to master, which triggers the creation of a SDK nightly release. This becomes available as a Konfuzio Server deployment the next day at <https://nightly-sdk.branch.konfuzio.com/>, as a consequence of the Konfuzio Server Gitlab schedule.
- We internally test the Konfuzio SDK/Server integration with the nightly deployment and collect any bugs that come up, either from the SDK side or the Server side. For the SDK side, these are scheduled as internal tickets for fixing until Friday, which marks the end of the sprint.
- On Friday the bug fixing is over, the associated pull requests are merged to master and a new SDK official release is created containing the new features and bugfixes.
- SDK Release Notes are automatically generated from our pull requests using [the Github’s feature](https://docs.github.com/en/repositories/releasing-projects-on-github/automatically-generated-release-notes). Each pull request includes links to relevant documentation about how to use the new feature, see for example <https://github.com/konfuzio-ai/konfuzio-sdk/pull/124>.
- As the new SDK features are available on Friday at the end of each sprint, the Server releases lag one week behind the SDK releases. We internally test and integrate the Konfuzio Server with the latest SDK release, until a new Server release is finally made available at app.konfuzio.com the next Friday. See the [changelog](https://dev.konfuzio.com/web/changelog_app.html) for full information on each Konfuzio Server release.
=======
| Server   | master Branch Server  |    |       |       |       |       |       |       |       |       | M      |
| Server   | testing Branch Server |    |       |       |       |       |       | T     | B     | B     | R      |
| Server   | nightly Build SDK     |    |       |       |       |       |       | T     | B     | B     | R      |
| SDK      | master Branch         |    |       |       |       |       | T     | T     | B     | B     | R      |
| SDK      | Pull Request          |    |       |       |       |       | M     |       |       |       |        |
| DVUI     | master Branch         |    |       |       |       |       | T     | T     | B     | B     | R      |
| DVUI     | Pull Request          |    |       |       |       |       | M     |       |       |       | --     |

The strategy follows a 2 weeks sprint schedule (10 work days). The SDK process is described in the following plan. The process with DVUI is completely analogous:

- On the first week we do development on the SDK / Server / DVUI side, and we open one pull request for each new SDK feature on Github (see the list of currently open SDK pull requests [here](https://github.com/konfuzio-ai/konfuzio-sdk/pulls)).
- On the Monday of the second week we merge pull requests to master, which triggers the creation of a SDK nightly release. This becomes available as a Konfuzio Server deployment the next day at <https://nightly-sdk.branch.konfuzio.com/>, as a consequence of a Konfuzio Server Gitlab schedule.
- We internally test the Konfuzio SDK/Server integration with the nightly deployment and collect any bugs that come up, either from the SDK side or the Server side. For the SDK side, these are scheduled as internal tickets for fixing until Friday, which marks the end of the sprint.
- On Friday the bug fixing is over, the associated pull requests are merged to master and a new SDK official release is created containing the new features and bugfixes.
- SDK Release Notes are automatically generated from our pull requests using [the Github’s feature](https://docs.github.com/en/repositories/releasing-projects-on-github/automatically-generated-release-notes). Each pull request includes links to relevant documentation about how to use the new feature, see for example <https://github.com/konfuzio-ai/konfuzio-sdk/pull/124>.
- The new SDK features are available on Friday evening at the end of each sprint. As we internally test and integrated the Konfuzio Server with each nightly SDK release, a new Server release is also available at app.konfuzio.com on the same Friday evening. See the [changelog](https://dev.konfuzio.com/web/changelog_app.html) for full information about each Konfuzio Server release.
>>>>>>> 9a4b3068

## Running tests in Docker

If you have problems with the dependencies, a solution could be to use a docker to run the code.
Check here the steps for how to run/debug Python code inside a Docker container.

### General Motivation for using the VS Code Remote Development Extension

When it comes to running your code consistently and reliably, container solutions like Docker can play to their
strengths.
Even if you are not using Docker for deployment, as soon as you collaborate with other developers testing pipelines
have to be in place to ensure that a new merge does not accidentally break the whole project.
Collaborating can also mean very different operating systems and configurations that lead to varying behaviors on
different machines.
This issue is also commonly resolved using Docker. But this of course means that there can be differences between your
local machine
and the Docker container when it comes to dependencies, which leads to tedious dependency management and prolonged
feedback loops (especially on Windows)
as you have to wait to see if the code you build really runs as expected in the Docker container.
The best solution would be if you could combine the development tools of a Python IDE with the consistent test and
execution results of a Docker container.
Running a docker container on a local machine is quite easy.
Though setting up your container for debugging is not always straightforward. Luckily Microsoft's Visual Studio Code
Remote Development Extension
offers a functional and easy to use solution.

### 1. Download and Install VS Code on your machine

Either use this [link](https://code.visualstudio.com/download) to download the VS Code or, if you are on Linux and have
snap installed, just run (for this tutorial v1.56.2 was used):

```python
sudo
snap
install - -classic
code
```

If you have not already installed Docker, download and install it [here](https://docs.docker.com/get-docker/).

### 2. Pull/Create your project that includes the relevant Docker file

In most cases you are going to be using git, so just set up a new git-repository via the terminal, VS Code’s built-in
console or VS Code’s git extension. This project should, of course, include the Docker file that is used for deployment
and which behavior you want to mimic locally.

If you just want to try out how this all works, you can clone our SDK from its
[GitHub page](https://github.com/konfuzio-ai/document-ai-python-sdk.git) and add a Dockerfile with the following
content:

```dockerfile
# simple docker file
FROM python:3.8-slim

ADD setup.py /code/setup.py
ADD konfuzio_sdk /code/konfuzio_sdk
ADD README.md /code/README.md

WORKDIR /code/

RUN python3.8 -m venv /opt/venv
ENV PATH="/opt/venv/bin:$PATH" VIRTUAL_ENV="/opt/venv"

RUN pip install -e .
RUN pip install pytest
```

### 3. Install the remote development extension

In VS Code open the extensions tab (its icon is located in the left sidebar) and search **Remote - Containers** (or for
its ID: *ms-vscode-remote.remote-containers*). Install the extension.

<!--[extensions tab](images/vscode_docker/extensions.PNG)-->

![remote development extension](../_static/img/vscode_docker/remote_dev_extension.png)

### 4. Set up your remote development environment

You should now be able to find the remote extension's symbol (arrows on a green background) in the bottom left corner of
the VS Code window (picture below). Clicking on the symbol opens the extension's command pallet, which from now on is
going to be our main access point to the extension.

![green arrows](../_static/img/vscode_docker/green_arrows.png)

In the Command Pallet (*'View' > 'Command Pallet'*) select *'Remote-Containers: Add Development Container Configuration
Files' > 'From $your_dockerfile'*

![command pallet](../_static/img/vscode_docker/command_pallet.png)

Now you should see in the file explorer under *.devcontainer* your *devcontainer.json* file. Open it. These are the
basic
configurations of your devcontainer. Most of this can be left unchanged. Maybe give your container a name by changing
the 'name' variable. Additionally, you should specify all the ports you need inside your Docker container in
'forwardPorts'.
If you are working with the sample project you do not need to specify any ports.

![devcontainer.json](../_static/img/vscode_docker/devcontainer.png)

### 5. Build and run your Docker container

Open the extension’s command pallet by clicking on the arrows in the bottom left and search
for *‘Reopen Folder in Container’*. If you are doing this the first time, this builds the Docker container and thus
can take quite a bit of time.

To confirm that you are now inside the container look again to the bottom left. You should now be able to
see *'Dev Container: $your_name'* next to the two arrows.

![green arrows with text](../_static/img/vscode_docker/green_arrows_with_text.png)

### 6. Install the Python extension inside the Docker container to debug and run Python files

Again open up the extensions tab (now inside the Docker container) and install the Python extension (ID: *
ms-python.python*).

Now you can debug/run any Python file you want. Open up the chosen Python file and the 'Run and Debug' tab by clicking
the run/debug icon that should be now available on the left taskbar.

<!--[run and debug tab](images/vscode_docker/run_and_debug.PNG)-->

Click *‘Run and Debug’ > ‘Python File’* and you are good to go. Before make sure to set the needed breakpoints by
clicking to the left of the line numbers.

![debug point](../_static/img/vscode_docker/debug_point.png)

If you want to evaluate certain expressions while debugging, open up the terminal (if it is not open already) by
clicking *‘View’ > ‘Terminal’*. One of the terminal's tabs is the debug console, where you can evaluate any expression.

If you are in the sample project you can make sure that the Docker container works as expected by entering the tests
folder (*'cd tests'*) and executing:

```python
pytest - m
local
```

![tests](../_static/img/vscode_docker/tests.png)

### Additional Tips

- If you want to switch back to your local machine (to e.g. switch branch), open the extension’s command pallet by
  clicking on the arrows and select *‘Reopen Folder Locally’*.

- If you want to rebuild the container, because e.g. a different branch uses different dependencies, open the
  extension’s command palette and click *'Rebuild Container'*.
  (This of course means that you have to reinstall the Python extension - if this becomes annoying you can specify
  its ID in the devcontainer.json file to be pre-installed with every rebuild).<|MERGE_RESOLUTION|>--- conflicted
+++ resolved
@@ -164,11 +164,6 @@
 
 Every day at 6:13 AM UTC a new nightly release of the Server using the latest nightly SDK is deployed at <https://nightly-sdk.branch.konfuzio.com/> as a Gitlab schedule from our server repository.
 
-<<<<<<< HEAD
-![](https://lh3.googleusercontent.com/03rOOTgK8ZGvIgO7BSUgF5rREgWkpqmGPXRUrxfYnXArI7chtOZLAvrCwQWcs-yMXEgCJm6nzn0rPp6YyGw75eC_BRR8Ila3idWN4d1IbXooyhxl9L9AFR3J8753pwQFRgpPHgKanZq2rctRRbcqzl6O5UiPXtP-BX8F_3dpAiCgiC6zLQLxAi0x8wnQOA)
-
-=======
->>>>>>> 9a4b3068
 We get an early chance to find bugs with our integration of the SDK with the Konfuzio Server before the official release. During our internal development sprints (2 week periods) we follow the strategy summarized in the table below.
 
 |  Key | Meaning       |
@@ -181,22 +176,6 @@
 
 | Release  |                       | 1  |   2   |   3   |   4   |   5   |   6   |   7   |   8   |   9   |   10   | 
 | -------- | --------------------- | -- | ----- | ----- | ----- | ----- | ----- | ----- | ----- | ----- | ------ |
-<<<<<<< HEAD
-| Server   | master Branch Server  |    |       |       |       | M     |       |       |       |       |        |
-| Server   | testing Branch Server |    | T     | B     | B     | R     |       |       |       |       | M      |
-| Server   | nightly Build SDK     |    |       |       |       |       |       | T     | B     | B     | R      |
-| SDK      | master Branch         |    |       |       |       |       | T     | T     | B     | B     | R      |
-| SDK      | Pull Request          |    |       |       |       |       | M     |       |       |       | --      |
-
-The strategy follows a 2 weeks sprint schedule (10 work days), with the following plan:
-
-- On the first week we do development on the SDK side, and we open one pull request for each new SDK feature on Github (see the list of currently open pull requests [here](https://github.com/konfuzio-ai/konfuzio-sdk/pulls)).
-- On each Monday of the second week we merge pull requests to master, which triggers the creation of a SDK nightly release. This becomes available as a Konfuzio Server deployment the next day at <https://nightly-sdk.branch.konfuzio.com/>, as a consequence of the Konfuzio Server Gitlab schedule.
-- We internally test the Konfuzio SDK/Server integration with the nightly deployment and collect any bugs that come up, either from the SDK side or the Server side. For the SDK side, these are scheduled as internal tickets for fixing until Friday, which marks the end of the sprint.
-- On Friday the bug fixing is over, the associated pull requests are merged to master and a new SDK official release is created containing the new features and bugfixes.
-- SDK Release Notes are automatically generated from our pull requests using [the Github’s feature](https://docs.github.com/en/repositories/releasing-projects-on-github/automatically-generated-release-notes). Each pull request includes links to relevant documentation about how to use the new feature, see for example <https://github.com/konfuzio-ai/konfuzio-sdk/pull/124>.
-- As the new SDK features are available on Friday at the end of each sprint, the Server releases lag one week behind the SDK releases. We internally test and integrate the Konfuzio Server with the latest SDK release, until a new Server release is finally made available at app.konfuzio.com the next Friday. See the [changelog](https://dev.konfuzio.com/web/changelog_app.html) for full information on each Konfuzio Server release.
-=======
 | Server   | master Branch Server  |    |       |       |       |       |       |       |       |       | M      |
 | Server   | testing Branch Server |    |       |       |       |       |       | T     | B     | B     | R      |
 | Server   | nightly Build SDK     |    |       |       |       |       |       | T     | B     | B     | R      |
@@ -213,7 +192,6 @@
 - On Friday the bug fixing is over, the associated pull requests are merged to master and a new SDK official release is created containing the new features and bugfixes.
 - SDK Release Notes are automatically generated from our pull requests using [the Github’s feature](https://docs.github.com/en/repositories/releasing-projects-on-github/automatically-generated-release-notes). Each pull request includes links to relevant documentation about how to use the new feature, see for example <https://github.com/konfuzio-ai/konfuzio-sdk/pull/124>.
 - The new SDK features are available on Friday evening at the end of each sprint. As we internally test and integrated the Konfuzio Server with each nightly SDK release, a new Server release is also available at app.konfuzio.com on the same Friday evening. See the [changelog](https://dev.konfuzio.com/web/changelog_app.html) for full information about each Konfuzio Server release.
->>>>>>> 9a4b3068
 
 ## Running tests in Docker
 
