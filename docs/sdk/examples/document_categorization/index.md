## Document Categorization

### Working with the Category of a Document and its individual Pages

You can initialize a Document with a Category, which will count as if a human manually revised it.

.. literalinclude:: /sdk/boilerplates/test_document_categorization.py
   :language: python
   :lines: 8-12,18-19,47-50,52
   :dedent: 4

If a Document is initialized with no Category, it can be manually set later.

.. literalinclude:: /sdk/boilerplates/test_document_categorization.py
   :language: python
   :lines: 54,54-62
   :dedent: 4


If you use a Categorization AI to automatically assign a Category to a Document (such as the 
[NameBasedCategorizationAI](tutorials.html#name-based-categorization-ai)), each Page will be assigned a 
Category Annotation with predicted confidence information, and the following properties will be accessible. You can 
also find these documented under [API Reference - Document](sourcecode.html#document), 
[API Reference - Page](sourcecode.html#page) and 
[API Reference - Category Annotation](sourcecode.html#category-annotation).

| Property                     | Description                                                                                                                                                                                                                       |
|-------------------------------|-----------------------------------------------------------------------------------------------------------------------------------------------------------------------------------------------------------------------------------|
| `CategoryAnnotation.category`    | The AI predicted Category of this Category<br>Annotation.                                                                                                                                                                         |
| `CategoryAnnotation.confidence`  | The AI predicted confidence of this Category<br>Annotation.                                                                                                                                                                       |
| `Document.category_annotations`   | List of predicted Category Annotations at the<br>Document level.                                                                                                                                                                  |
| `Document.maximum_confidence_category_annotation`   | Get the maximum confidence predicted Category<br>Annotation, or the human revised one if present.                                                                                                                                 |
| `Document.maximum_confidence_category`   | Get the maximum confidence predicted Category<br>or the human revised one if present.                                                                                                                                             |
| `Document.category`  | Returns a Category only if all Pages have same<br>Category, otherwise None. In that case, it hints<br>to the fact that the Document should probably<br>be revised or split into Documents with<br>consistently categorized Pages. |
| `Page.category_annotations`   | List of predicted Category Annotations at the<br>Page level.                                                                                                                                                                      |
| `Page.maximum_confidence_category_annotation`   | Get the maximum confidence predicted Category<br>Annotation or the one revised by the user for this<br>Page.                                                                                                                      |
| `Page.category`  | Get the maximum confidence predicted Category<br>or the one revised by user for this Page.                                                                                                                                        |

### Name-based Categorization AI

Use the name of the Category as an effective fallback logic to categorize Documents when no Categorization AI is available:

.. literalinclude:: /sdk/boilerplates/test_document_categorization.py
   :language: python
   :lines: 8-9,17-19,23-25,27-45
   :dedent: 4

### Model-based Categorization AI

Build, train and test a Categorization AI using Image Models and Text Models to classify the image and text of each Page.

For a list of available Models see [Available Categorization Models](#categorization-models).

.. literalinclude:: /sdk/boilerplates/test_document_categorization.py
   :language: python
<<<<<<< HEAD
   :lines: 8-12,17-19,67-88,91,93-96,98-102,104
=======
   :lines: 6,8-10,16-18
   :dedent: 4
.. literalinclude:: /sdk/boilerplates/test_document_categorization.py
   :language: python
   :start-after: Start Build
   :end-before: End Build
   :dedent: 4
.. literalinclude:: /sdk/boilerplates/test_document_categorization.py
   :language: python
   :start-after: Start Train
   :end-before: End Train
   :dedent: 4
.. literalinclude:: /sdk/boilerplates/test_document_categorization.py
   :language: python
   :start-after: Start Evaluate
   :end-before: End Evaluate
   :dedent: 4
.. literalinclude:: /sdk/boilerplates/test_document_categorization.py
   :language: python
   :start-after: Start Categorize
   :end-before: End Categorize
   :dedent: 4
.. literalinclude:: /sdk/boilerplates/test_document_categorization.py
   :language: python
   :start-after: Start Save
   :end-before: End Save
   :dedent: 4
.. literalinclude:: /sdk/boilerplates/test_document_categorization.py
   :language: python
   :start-after: Start Models
   :end-before: End Models
>>>>>>> 93d5ebd6
   :dedent: 4

.. _categorization-models:
#### Available Categorization Models

When using `build_categorization_ai_pipeline`, you can select which Image Module and/or Text Module to use for 
classification. At least one between the Image Model or the Text Model must be specified. Both can also be used 
at the same time.

The list of available Categorization Models is implemented as an Enum containing the following elements:

.. literalinclude:: /sdk/boilerplates/test_document_categorization.py
   :language: python
<<<<<<< HEAD
   :lines: 11,107-128
=======
   :start-after: Start Models
   :end-before: End Models
>>>>>>> 93d5ebd6
   :dedent: 4

See more details about these Categorization Models under [API Reference - Categorization AI](sourcecode.html#categorization-ai).

### Categorization AI Overview Diagram

In the first diagram, we show the class hierarchy of the available Categorization Models within the SDK. Note that the 
Multimodal Model simply consists of a Multi Layer Perceptron to concatenate the feature outputs of a Text Model and an 
Image Model, such that the predictions from both Models can be unified in a unique Category prediction.

In the second diagram, we show how these models are contained within a Model-based Categorization AI. The 
[Categorization AI](https://dev.konfuzio.com/sdk/sourcecode.html#categorization-ai) class provides the high level 
interface to categorize Documents, as exemplified in the code examples above. It uses a Page Categorization Model 
to categorize each Page. The Page Categorization Model is a container for Categorization Models: it wraps the feature 
output layers of each contained Model with a Dropout Layer and a Fully Connected Layer.

<div class="mxgraph" style="max-width:100%;border:1px solid transparent;" data-mxgraph="{&quot;highlight&quot;:&quot;#0000ff&quot;,&quot;nav&quot;:true,&quot;resize&quot;:true,&quot;toolbar&quot;:&quot;zoom layers tags lightbox&quot;,&quot;edit&quot;:&quot;_blank&quot;,&quot;url&quot;:&quot;https://raw.githubusercontent.com/konfuzio-ai/konfuzio-sdk/master/docs/sdk/examples/document_categorization/CategorizationAI.drawio&quot;}"></div>
<script type="text/javascript" src="https://viewer.diagrams.net/embed2.js?&fetch=https%3A%2F%2Fraw.githubusercontent.com%2Fkonfuzio-ai%2Fkonfuzio-sdk%2Fmaster%2Fdocs%2Fsdk%2Fexamples%2Fdocument_categorization%2FCategorizationAI.drawio"></script><|MERGE_RESOLUTION|>--- conflicted
+++ resolved
@@ -53,13 +53,6 @@
 
 .. literalinclude:: /sdk/boilerplates/test_document_categorization.py
    :language: python
-<<<<<<< HEAD
-   :lines: 8-12,17-19,67-88,91,93-96,98-102,104
-=======
-   :lines: 6,8-10,16-18
-   :dedent: 4
-.. literalinclude:: /sdk/boilerplates/test_document_categorization.py
-   :language: python
    :start-after: Start Build
    :end-before: End Build
    :dedent: 4
@@ -87,7 +80,6 @@
    :language: python
    :start-after: Start Models
    :end-before: End Models
->>>>>>> 93d5ebd6
    :dedent: 4
 
 .. _categorization-models:
@@ -101,12 +93,8 @@
 
 .. literalinclude:: /sdk/boilerplates/test_document_categorization.py
    :language: python
-<<<<<<< HEAD
-   :lines: 11,107-128
-=======
    :start-after: Start Models
    :end-before: End Models
->>>>>>> 93d5ebd6
    :dedent: 4
 
 See more details about these Categorization Models under [API Reference - Categorization AI](sourcecode.html#categorization-ai).
