## Document Categorization

### Name-based Categorization AI

Use the name of the category as an effective fallback logic to categorize documents when no Categorization AI is available:

<<<<<<< HEAD
```python
from konfuzio_sdk.data import Project
from konfuzio_sdk.trainer.document_categorization import NameBasedCategorizationAI

# Set up your project.
project = Project(id_=YOUR_PROJECT_ID)

# Initialize the categorization model.
categorization_model = NameBasedCategorizationAI(project)
categorization_model.categories = project.categories

# Retrieve a document to categorize.
test_document = project.get_document_by_id(YOUR_DOCUMENT_ID)

# The categorization model returns a copy of the SDK Document with category attribute
# (use inplace=True to maintain the original document instead).
# If the input document is already categorized, the already present category is used
# (use recategorize=True if you want to force a recategorization).
result_doc = categorization_model.categorize(document=test_document)

# Each page is categorized individually.
for page in result_doc.pages():
    print(f"Found category {page.category} for {page}")

# The category of the document is defined when all pages' categories are equal.
# If the document contains mixed categories, only the page level category will be defined,
# and the document level category will be None.
print(f"Found category {result_doc.category} for {result_doc}")
```
=======
.. literalinclude:: /sdk/boilerplates/test_document_categorization.py
   :language: python
   :lines: 2-4,9-10,12-27,29-34
>>>>>>> cbd6dd1e

### Working with the Category of a Document and its individual Pages

You can initialize a Document with a Category, which will count as if a human manually revised it.

.. literalinclude:: /sdk/boilerplates/test_document_categorization.py
   :language: python
   :lines: 10,36-39,41

If a Document is initialized with no Category, it can be manually set later.

.. literalinclude:: /sdk/boilerplates/test_document_categorization.py
   :language: python
   :lines: 43,45-51


If you use a Categorization AI to automatically assign a Category to a Document (such as the 
[NameBasedCategorizationAI](tutorials.html#categorization-fallback-logic)), each Page will be assigned a 
Category Annotation with predicted confidence information, and the following properties will be accessible. You can 
also find these documented under [API Reference - Document](sourcecode.html#document), 
[API Reference - Page](sourcecode.html#page) and 
[API Reference - Category Annotation](sourcecode.html#category-annotation).

| Property                     | Description                                                                                                                                                                                                                       |
|-------------------------------|-----------------------------------------------------------------------------------------------------------------------------------------------------------------------------------------------------------------------------------|
| `CategoryAnnotation.category`    | The AI predicted Category of this Category<br>Annotation.                                                                                                                                                                         |
| `CategoryAnnotation.confidence`  | The AI predicted confidence of this Category<br>Annotation.                                                                                                                                                                       |
| `Document.category_annotations`   | List of predicted Category Annotations at the<br>Document level.                                                                                                                                                                  |
| `Document.maximum_confidence_category_annotation`   | Get the maximum confidence predicted Category<br>Annotation, or the human revised one if present.                                                                                                                                 |
| `Document.maximum_confidence_category`   | Get the maximum confidence predicted Category<br>or the human revised one if present.                                                                                                                                             |
| `Document.category`  | Returns a Category only if all Pages have same<br>Category, otherwise None. In that case, it hints<br>to the fact that the Document should probably<br>be revised or split into Documents with<br>consistently categorized Pages. |
| `Page.category_annotations`   | List of predicted Category Annotations at the<br>Page level.                                                                                                                                                                      |
| `Page.maximum_confidence_category_annotation`   | Get the maximum confidence predicted Category<br>Annotation or the one revised by the user for this<br>Page.                                                                                                                      |
| `Page.category`  | Get the maximum confidence predicted Category<br>or the one revised by user for this Page.                                                                                                                                        |<|MERGE_RESOLUTION|>--- conflicted
+++ resolved
@@ -4,41 +4,9 @@
 
 Use the name of the category as an effective fallback logic to categorize documents when no Categorization AI is available:
 
-<<<<<<< HEAD
-```python
-from konfuzio_sdk.data import Project
-from konfuzio_sdk.trainer.document_categorization import NameBasedCategorizationAI
-
-# Set up your project.
-project = Project(id_=YOUR_PROJECT_ID)
-
-# Initialize the categorization model.
-categorization_model = NameBasedCategorizationAI(project)
-categorization_model.categories = project.categories
-
-# Retrieve a document to categorize.
-test_document = project.get_document_by_id(YOUR_DOCUMENT_ID)
-
-# The categorization model returns a copy of the SDK Document with category attribute
-# (use inplace=True to maintain the original document instead).
-# If the input document is already categorized, the already present category is used
-# (use recategorize=True if you want to force a recategorization).
-result_doc = categorization_model.categorize(document=test_document)
-
-# Each page is categorized individually.
-for page in result_doc.pages():
-    print(f"Found category {page.category} for {page}")
-
-# The category of the document is defined when all pages' categories are equal.
-# If the document contains mixed categories, only the page level category will be defined,
-# and the document level category will be None.
-print(f"Found category {result_doc.category} for {result_doc}")
-```
-=======
 .. literalinclude:: /sdk/boilerplates/test_document_categorization.py
    :language: python
    :lines: 2-4,9-10,12-27,29-34
->>>>>>> cbd6dd1e
 
 ### Working with the Category of a Document and its individual Pages
 
