--- conflicted
+++ resolved
@@ -239,8 +239,6 @@
 If a Document is part of the Training or Test set, you can also update it by updating the entire Project via
 `project.get(update=True)`. However, for Projects with many Documents it can be faster to update only the relevant Documents.
 
-<<<<<<< HEAD
-=======
 #### Delete Document
 To locally delete a Document, you can use:
 
@@ -257,7 +255,6 @@
    :language: python
    :lines: 47
 
->>>>>>> aa2c3cb1
 #### Upload Document
 To upload a new file (see [Supported File Types](https://help.konfuzio.com/specification/supported_file_types/index.html)) 
 in your Project using the SDK, you have the option between two Document methods: `from_file_sync` and `from_file_async`. 
@@ -294,32 +291,7 @@
 
 #### Delete Document
 
-<<<<<<< HEAD
-##### Delete Document Locally
-To locally delete a Document, you can use:
-
-```python
-document.delete()
-```
-
-The Document will be deleted from your local data folder but it will remain in the Konfuzio Server.
-If you want to get it again you can update the Project.
-
-If you want to delete a document permanently you can do it like so:
-
-```python
-document.delete(delete_online=True)
-```
-
-##### Delete Document Online
-
-If you would like to delete a Document in the remote server you can simply use the `Document.delete` method the `delete_online` setting set to `True`. You can only delete Documents with a dataset status of None (0). **Be careful!** Once the Document is deleted online, we will have no way of recovering it. 
-
-=======
-If you would like to delete a Document in the remote server you can simply use the `Document.delete` method. You can 
-only delete Documents with a dataset status of None (0). **Be careful!** Once the Document is deleted online, we will 
-have no way of recovering it. 
->>>>>>> aa2c3cb1
+If you would like to delete a Document in the remote server you can simply use the `Document.delete` method. You can only delete Documents with a dataset status of None (0). **Be careful!** Once the Document is deleted online, we will have no way of recovering it. 
 
 .. literalinclude:: /sdk/boilerplates/test_get_started.py
    :language: python
