## Splitting for multi-file Documents: Step-by-step guide

### Intro

It's common for multipage files to not be perfectly organized, and in some cases, multiple independent Documents may be 
included in a single file. To ensure that these Documents are properly processed and separated, we will be discussing a 
method for identifying and splitting them into individual, independent sub-documents.

.. image:: /sdk/examples/file-splitting-class/multi_file_document_example.png

_Multi-file Document Example_

In this section, we will explore an easy method for identifying and separating Documents that may be included in a 
single file. Our approach involves analyzing the contents of each Page and identifying similarities to the first Pages 
of the Document. This will allow us to define splitting points and divide the Document into multiple sub-documents. It's
important to note that this approach is only effective for Documents written in the same language and that the process 
must be repeated for each Category.

If you are unfamiliar with the SDK's main concepts (like Page or Span), you can get to know them on the [Quickstart](https://dev.konfuzio.com/sdk/home/index.html) page.


### Quick explanation

The first step in implementing this method is "training": this involves tokenizing the Document by splitting its text 
into parts, specifically into strings without line breaks. We then gather the exclusive strings from Spans, which are 
the parts of the text in the Page, and compare them to the first Pages of each Document in the training data.

Once we have identified these strings, we can use them to determine whether a Page in an input Document is a first Page 
or not. We do this by going through the strings in the Page and comparing them to the set of strings collected in the 
training stage. If we find at least one string that intersects between the current Page and the strings from the first 
step, we believe it is the first Page.

Note that the more Documents we use in the training stage, the less intersecting strings we are likely to find. If you 
find that your set of first-page strings is empty, try using a smaller slice of the dataset instead of the whole set. 
Generally, when used on Documents within the same Category, this algorithm should not return an empty set. If that is 
the case, it's worth checking if your data is consistent, for example, not in different languages or containing other 
Categories.

### Step-by-step explanation

In this section, we will walk you through the process of setting up the `ContextAwareFileSplittingModel` class, which 
can be found in the code block at the bottom of this page. This class is already implemented and can be imported using 
`from konfuzio_sdk.trainer.file_splitting import ContextAwareFileSplittingModel`.

<<<<<<< HEAD
=======
Note that any custom FileSplittingAI (derived from `AbstractFileSplittingModel` class) requires having the following 
methods implemented:
- `__init__` to initialize key variables required by the custom AI;
- `fit` to define architecture and training that the model undergoes, i.e. a certain NN architecture or a custom 
- hardcoded logic
- `predict` to define how the model classifies Pages as first or non-first. **NB:** the classification needs to be 
run on the Page level, not the Document level – the result of classification is reflected in `is_first_page` attribute 
value, which is unique to the Page class and is not present in Document class. Pages with `is_first_page = True` become 
splitting points, thus, each new sub-Document has a Page predicted as first as its starting point.

>>>>>>> 5eb5a73c
To begin, we will make all the necessary imports and initialize the `ContextAwareFileSplittingModel` class:
```python
import logging

from typing import List

from konfuzio_sdk.data import Page, Category
from konfuzio_sdk.trainer.file_splitting import AbstractFileSplittingModel
from konfuzio_sdk.trainer.information_extraction import load_model
from konfuzio_sdk.tokenizer.regex import ConnectedTextTokenizer

class ContextAwareFileSplittingModel(AbstractFileSplittingModel):
    def __init__(self, categories: List[Category], tokenizer, *args, **kwargs):
        super().__init__(categories=categories)
        self.name = self.__class__.__name__
        self.output_dir = self.project.model_folder
        self.tokenizer = tokenizer
<<<<<<< HEAD
        self.path = None
=======
>>>>>>> 5eb5a73c
        self.requires_text = True
        self.requires_images = False
```
The class inherits from `AbstractFileSplittingModel`, so we run `super().__init__(categories=categories)` to properly 
inherit its attributes. The `tokenizer` attribute will be used to process the text within the Document, separating it 
into Spans. This is done to ensure that the text in all the Documents is split using the same logic (particularly 
tokenization by separating on `\n` whitespaces by ConnectedTextTokenizer, which is used in the example in the end of the 
page) and it will be possible to find common Spans. It will be used for training and testing Documents as well as any 
<<<<<<< HEAD
Document that will undergo splitting. `path` is a full path of the model-to-be-saved.  It's important to note that if 
you run fitting with one tokenizer and then reassign it within the same instance of the model, all previously gathered 
strings will be deleted and replaced by new ones. `requires_images` and `requires_text` determine whether these types of
data are used for prediction; this is needed for distinguishing between preprocessing types once a model is passed into
the SplittingAI.   
=======
Document that will undergo splitting. It's important to note that if you run fitting with one tokenizer and then 
reassign it within the same instance of the model, all previously gathered strings will be deleted and replaced by new 
ones. `requires_images` and `requires_text` determine whether these types of data are used for prediction; this is 
needed for distinguishing between preprocessing types once a model is passed into the SplittingAI.   
>>>>>>> 5eb5a73c

An example of how ConnectedTextTokenizer works:
```python
# before tokenization
test_document = project.get_document_by_id(YOUR_DOCUMENT_ID)
test_document.text

# output: "This is an example text. \n It has several lines. \n Here it finishes."

test_document.spans()

# output: []

test_document = tokenizer.tokenize(test_document)

# after tokenization
test_document.spans()

# output: [Span (0, 24), Span(25, 47), Span(48, 65)]

test_document.spans[0].offset_string

# output: "This is an example text. "
```

The first method to define will be the `fit()` method. For each Category, we call `exclusive_first_page_strings` method, 
which allows us to gather the strings that appear on the first Page of each Document. `allow_empty_categories` allows 
for returning empty lists for Categories that haven't had any exclusive first-page strings found across their Documents. 
This means that those Categories would not be used in the prediction process.
```python
    def fit(self, allow_empty_categories: bool = False, *args, **kwargs):
        for category in self.categories:
<<<<<<< HEAD
=======
            # method exclusive_first_page_strings fetches a set of first-page strings exclusive among the Documents
            # of a given Category. they can be found in _exclusive_first_page_strings attribute of a Category after
            # the method has been run. this is needed so that the information remains even if local variable
            # cur_first_page_strings is lost.
>>>>>>> 5eb5a73c
            cur_first_page_strings = category.exclusive_first_page_strings(tokenizer=self.tokenizer)
            if not cur_first_page_strings:
                if allow_empty_categories:
                    logger.warning(
                        f'No exclusive first-page strings were found for {category}, so it will not be used '
                        f'at prediction.'
                    )
                else:
                    raise ValueError(f'No exclusive first-page strings were found for {category}.')
```

Lastly, we define `predict()` method. The method accepts a Page as an input and checks its Span set for containing 
first-page strings for each of the Categories. If there is at least one intersection, the Page is predicted to be a 
first Page. If there are no intersections, the Page is predicted to be a non-first Page.
```python
    def predict(self, page: Page) -> Page:
<<<<<<< HEAD
        for category in self.categories:
            if not category.exclusive_first_page_strings:
                raise ValueError(f"Cannot run prediction as {category} does not have exclusive_first_page_strings.")
        page.is_first_page = False
        for category in self.categories:
=======
        for category in self.categories:
            # exclusive_first_page_strings calls an implicit _exclusive_first_page_strings attribute once it was 
            # already calculated during fit() method so it is not a recurrent calculation each time.
            if not category.exclusive_first_page_strings:
                raise ValueError(f"Cannot run prediction as {category} does not have exclusive_first_page_strings.")
        page.is_first_page = False
        for category in self.categories:
>>>>>>> 5eb5a73c
            cur_first_page_strings = category.exclusive_first_page_strings(tokenizer=self.tokenizer)
            intersection = {span.offset_string for span in page.spans()}.intersection(
                cur_first_page_strings
            )
            if len(intersection) > 0:
                page.is_first_page = True
                break
        return page
```

A quick example of the class's usage:

```python
# initialize a Project and fetch a test Document of your choice
project = Project(id_=YOUR_PROJECT_ID)
test_document = project.get_document_by_id(YOUR_DOCUMENT_ID)

<<<<<<< HEAD
# initialize a ContextAwareFileSplittingModel and fit ut
=======
# initialize a ContextAwareFileSplittingModel and fit it
>>>>>>> 5eb5a73c

file_splitting_model = ContextAwareFileSplittingModel(categories=project.categories, tokenizer=ConnectedTextTokenizer())
file_splitting_model.fit()

# save the model
file_splitting_model.output_dir = project.model_folder
file_splitting_model.save()

# run the prediction
for page in test_document.pages():
    pred = file_splitting_model.predict(page)
    if pred.is_first_page:
        print('Page {} is predicted as the first.'.format(page.number))
    else:
        print('Page {} is predicted as the non-first.'.format(page.number))

# usage with the SplittingAI – you can load a pre-saved model or pass an initialized instance as the input
# in this example, we load a previously saved one
model = load_model(project.model_folder)

# initialize the SplittingAI
splitting_ai = SplittingAI(model)

# SplittingAI is a more high-level interface to ContextAwareFileSplittingModel and any other models that can be 
# developed for file-splitting purposes. It takes a Document as an input, rather than individual Pages, because it 
# utilizes page-level prediction of possible split points and returns Document or Documents with changes depending on 
# the prediction mode.

# SplittingAI can be ran in two modes: returning a list of sub-Documents as the result of the input Document
# splitting or returning a copy of the input Document with Pages predicted as first having an attribute
# "is_first_page". The flag "return_pages" has to be True for the latter; let's use it
new_document = splitting_ai.propose_split_documents(test_document, return_pages=True)
<<<<<<< HEAD
=======
print(new_document)
# output: [predicted_document]

for page in new_document[0].pages():
    if page.is_first_page:
        print('Page {} is predicted as the first.'.format(page.number))
    else:
        print('Page {} is predicted as the non-first.'.format(page.number))
>>>>>>> 5eb5a73c
```
Note that any custom FileSplittingAI (derived from `AbstractFileSplittingModel` class) requires having the following 
methods implemented:
- `__init__` to initialize key variables required by the custom AI;
- `fit` to define architecture and training that the model undergoes, i.e. a certain NN architecture or a custom 
- hardcoded logic
- `predict` to define how the model classifies Pages as first or non-first. **NB:** the classification needs to be ran on 
the Page level, not the Document level – the result of classification is reflected in `is_first_page` attribute value, which
is unique to the Page class and is not present in Document class. Pages with `is_first_page = True` become splitting 
points, thus, each new sub-Document has a Page predicted as first as its starting point.

Full code:

```python
import logging

from typing import List

from konfuzio_sdk.data import Page, Category
from konfuzio_sdk.trainer.file_splitting import AbstractFileSplittingModel
from konfuzio_sdk.trainer.information_extraction import load_model
from konfuzio_sdk.tokenizer.regex import ConnectedTextTokenizer

logger = logging.getLogger(__name__)

class ContextAwareFileSplittingModel(AbstractFileSplittingModel):
    """Fallback definition of a File Splitting Model."""

    class ContextAwareFileSplittingModel(AbstractFileSplittingModel):
        def __init__(self, categories: List[Category], tokenizer, *args, **kwargs):
            super().__init__(categories=categories)
            self.name = self.__class__.__name__
            self.output_dir = self.project.model_folder
            self.tokenizer = tokenizer
<<<<<<< HEAD
            self.path = None
            self.requires_text = True
            self.requires_images = False
    
        def fit(self, allow_empty_categories: bool = False, *args, **kwargs):
            for category in self.categories:
=======
            self.requires_text = True
            self.requires_images = False
        
        def fit(self, allow_empty_categories: bool = False, *args, **kwargs):
            for category in self.categories:
                # method exclusive_first_page_strings fetches a set of first-page strings exclusive among the Documents
                # of a given Category. they can be found in _exclusive_first_page_strings attribute of a Category after
                # the method has been run. this is needed so that the information remains even if local variable
                # cur_first_page_strings is lost.
>>>>>>> 5eb5a73c
                cur_first_page_strings = category.exclusive_first_page_strings(tokenizer=self.tokenizer)
                if not cur_first_page_strings:
                    if allow_empty_categories:
                        logger.warning(
                            f'No exclusive first-page strings were found for {category}, so it will not be used '
                            f'at prediction.'
                        )
                    else:
                        raise ValueError(f'No exclusive first-page strings were found for {category}.')
<<<<<<< HEAD
    
        def predict(self, page: Page) -> Page:
            for category in self.categories:
                if not category.exclusive_first_page_strings:
                    raise ValueError(f"Cannot run prediction as {category} does not have exclusive_first_page_strings.")
            page.is_first_page = False
            for category in self.categories:
                intersection = {span.offset_string for span in page.spans()}.intersection(
                    category.exclusive_first_page_strings
=======
        
        def predict(self, page: Page) -> Page:
            for category in self.categories:
                if not category.exclusive_first_page_strings(tokenizer=self.tokenizer):
                    # exclusive_first_page_strings calls an implicit _exclusive_first_page_strings attribute once it was
                    # already calculated during fit() method so it is not a recurrent calculation each time.
                    raise ValueError(f"Cannot run prediction as {category} does not have _exclusive_first_page_strings.")
            page.is_first_page = False
            for category in self.categories:
                cur_first_page_strings = category.exclusive_first_page_strings(tokenizer=self.tokenizer)
                intersection = {span.offset_string for span in page.spans()}.intersection(
                    cur_first_page_strings
>>>>>>> 5eb5a73c
                )
                if len(intersection) > 0:
                    page.is_first_page = True
                    break
            return page
<<<<<<< HEAD

=======
>>>>>>> 5eb5a73c

# initialize a Project and fetch a test Document of your choice
project = Project(id_=YOUR_PROJECT_ID)
test_document = project.get_document_by_id(YOUR_DOCUMENT_ID)

# initialize a ContextAwareFileSplittingModel and fit it
<<<<<<< HEAD

file_splitting_model = ContextAwareFileSplittingModel(categories=project.categories, tokenizer=ConnectedTextTokenizer())
file_splitting_model.fit()

=======

file_splitting_model = ContextAwareFileSplittingModel(categories=project.categories, tokenizer=ConnectedTextTokenizer())
file_splitting_model.fit()

>>>>>>> 5eb5a73c
# save the model
file_splitting_model.save()

# run the prediction
for page in test_document.pages():
 pred = file_splitting_model.predict(page)
 if pred.is_first_page:
  print('Page {} is predicted as the first.'.format(page.number))
 else:
  print('Page {} is predicted as the non-first.'.format(page.number))

# usage with the SplittingAI – you can load a pre-saved model or pass an initialized instance as the input
# in this example, we load a previously saved one
model = load_model(project.model_folder)

# initialize the SplittingAI
splitting_ai = SplittingAI(model)

# SplittingAI is a more high-level interface to ContextAwareFileSplittingModel and any other models that can be 
# developed for file-splitting purposes. It takes a Document as an input, rather than individual Pages, because it 
# utilizes page-level prediction of possible split points and returns Document or Documents with changes depending on 
# the prediction mode.

# SplittingAI can be ran in two modes: returning a list of sub-Documents as the result of the input Document
# splitting or returning a copy of the input Document with Pages predicted as first having an attribute
# "is_first_page". The flag "return_pages" has to be True for the latter; let's use it
new_document = splitting_ai.propose_split_documents(test_document, return_pages=True)
<<<<<<< HEAD
=======
print(new_document)
# output: [predicted_document]

for page in new_document[0].pages():
    if page.is_first_page:
        print('Page {} is predicted as the first.'.format(page.number))
    else:
        print('Page {} is predicted as the non-first.'.format(page.number))
>>>>>>> 5eb5a73c
```<|MERGE_RESOLUTION|>--- conflicted
+++ resolved
@@ -42,8 +42,6 @@
 can be found in the code block at the bottom of this page. This class is already implemented and can be imported using 
 `from konfuzio_sdk.trainer.file_splitting import ContextAwareFileSplittingModel`.
 
-<<<<<<< HEAD
-=======
 Note that any custom FileSplittingAI (derived from `AbstractFileSplittingModel` class) requires having the following 
 methods implemented:
 - `__init__` to initialize key variables required by the custom AI;
@@ -54,7 +52,6 @@
 value, which is unique to the Page class and is not present in Document class. Pages with `is_first_page = True` become 
 splitting points, thus, each new sub-Document has a Page predicted as first as its starting point.
 
->>>>>>> 5eb5a73c
 To begin, we will make all the necessary imports and initialize the `ContextAwareFileSplittingModel` class:
 ```python
 import logging
@@ -72,10 +69,6 @@
         self.name = self.__class__.__name__
         self.output_dir = self.project.model_folder
         self.tokenizer = tokenizer
-<<<<<<< HEAD
-        self.path = None
-=======
->>>>>>> 5eb5a73c
         self.requires_text = True
         self.requires_images = False
 ```
@@ -84,18 +77,10 @@
 into Spans. This is done to ensure that the text in all the Documents is split using the same logic (particularly 
 tokenization by separating on `\n` whitespaces by ConnectedTextTokenizer, which is used in the example in the end of the 
 page) and it will be possible to find common Spans. It will be used for training and testing Documents as well as any 
-<<<<<<< HEAD
-Document that will undergo splitting. `path` is a full path of the model-to-be-saved.  It's important to note that if 
-you run fitting with one tokenizer and then reassign it within the same instance of the model, all previously gathered 
-strings will be deleted and replaced by new ones. `requires_images` and `requires_text` determine whether these types of
-data are used for prediction; this is needed for distinguishing between preprocessing types once a model is passed into
-the SplittingAI.   
-=======
 Document that will undergo splitting. It's important to note that if you run fitting with one tokenizer and then 
 reassign it within the same instance of the model, all previously gathered strings will be deleted and replaced by new 
 ones. `requires_images` and `requires_text` determine whether these types of data are used for prediction; this is 
 needed for distinguishing between preprocessing types once a model is passed into the SplittingAI.   
->>>>>>> 5eb5a73c
 
 An example of how ConnectedTextTokenizer works:
 ```python
@@ -128,13 +113,10 @@
 ```python
     def fit(self, allow_empty_categories: bool = False, *args, **kwargs):
         for category in self.categories:
-<<<<<<< HEAD
-=======
             # method exclusive_first_page_strings fetches a set of first-page strings exclusive among the Documents
             # of a given Category. they can be found in _exclusive_first_page_strings attribute of a Category after
             # the method has been run. this is needed so that the information remains even if local variable
             # cur_first_page_strings is lost.
->>>>>>> 5eb5a73c
             cur_first_page_strings = category.exclusive_first_page_strings(tokenizer=self.tokenizer)
             if not cur_first_page_strings:
                 if allow_empty_categories:
@@ -151,13 +133,6 @@
 first Page. If there are no intersections, the Page is predicted to be a non-first Page.
 ```python
     def predict(self, page: Page) -> Page:
-<<<<<<< HEAD
-        for category in self.categories:
-            if not category.exclusive_first_page_strings:
-                raise ValueError(f"Cannot run prediction as {category} does not have exclusive_first_page_strings.")
-        page.is_first_page = False
-        for category in self.categories:
-=======
         for category in self.categories:
             # exclusive_first_page_strings calls an implicit _exclusive_first_page_strings attribute once it was 
             # already calculated during fit() method so it is not a recurrent calculation each time.
@@ -165,7 +140,6 @@
                 raise ValueError(f"Cannot run prediction as {category} does not have exclusive_first_page_strings.")
         page.is_first_page = False
         for category in self.categories:
->>>>>>> 5eb5a73c
             cur_first_page_strings = category.exclusive_first_page_strings(tokenizer=self.tokenizer)
             intersection = {span.offset_string for span in page.spans()}.intersection(
                 cur_first_page_strings
@@ -183,11 +157,7 @@
 project = Project(id_=YOUR_PROJECT_ID)
 test_document = project.get_document_by_id(YOUR_DOCUMENT_ID)
 
-<<<<<<< HEAD
-# initialize a ContextAwareFileSplittingModel and fit ut
-=======
 # initialize a ContextAwareFileSplittingModel and fit it
->>>>>>> 5eb5a73c
 
 file_splitting_model = ContextAwareFileSplittingModel(categories=project.categories, tokenizer=ConnectedTextTokenizer())
 file_splitting_model.fit()
@@ -220,8 +190,6 @@
 # splitting or returning a copy of the input Document with Pages predicted as first having an attribute
 # "is_first_page". The flag "return_pages" has to be True for the latter; let's use it
 new_document = splitting_ai.propose_split_documents(test_document, return_pages=True)
-<<<<<<< HEAD
-=======
 print(new_document)
 # output: [predicted_document]
 
@@ -230,17 +198,7 @@
         print('Page {} is predicted as the first.'.format(page.number))
     else:
         print('Page {} is predicted as the non-first.'.format(page.number))
->>>>>>> 5eb5a73c
-```
-Note that any custom FileSplittingAI (derived from `AbstractFileSplittingModel` class) requires having the following 
-methods implemented:
-- `__init__` to initialize key variables required by the custom AI;
-- `fit` to define architecture and training that the model undergoes, i.e. a certain NN architecture or a custom 
-- hardcoded logic
-- `predict` to define how the model classifies Pages as first or non-first. **NB:** the classification needs to be ran on 
-the Page level, not the Document level – the result of classification is reflected in `is_first_page` attribute value, which
-is unique to the Page class and is not present in Document class. Pages with `is_first_page = True` become splitting 
-points, thus, each new sub-Document has a Page predicted as first as its starting point.
+```
 
 Full code:
 
@@ -265,14 +223,6 @@
             self.name = self.__class__.__name__
             self.output_dir = self.project.model_folder
             self.tokenizer = tokenizer
-<<<<<<< HEAD
-            self.path = None
-            self.requires_text = True
-            self.requires_images = False
-    
-        def fit(self, allow_empty_categories: bool = False, *args, **kwargs):
-            for category in self.categories:
-=======
             self.requires_text = True
             self.requires_images = False
         
@@ -282,7 +232,6 @@
                 # of a given Category. they can be found in _exclusive_first_page_strings attribute of a Category after
                 # the method has been run. this is needed so that the information remains even if local variable
                 # cur_first_page_strings is lost.
->>>>>>> 5eb5a73c
                 cur_first_page_strings = category.exclusive_first_page_strings(tokenizer=self.tokenizer)
                 if not cur_first_page_strings:
                     if allow_empty_categories:
@@ -292,17 +241,6 @@
                         )
                     else:
                         raise ValueError(f'No exclusive first-page strings were found for {category}.')
-<<<<<<< HEAD
-    
-        def predict(self, page: Page) -> Page:
-            for category in self.categories:
-                if not category.exclusive_first_page_strings:
-                    raise ValueError(f"Cannot run prediction as {category} does not have exclusive_first_page_strings.")
-            page.is_first_page = False
-            for category in self.categories:
-                intersection = {span.offset_string for span in page.spans()}.intersection(
-                    category.exclusive_first_page_strings
-=======
         
         def predict(self, page: Page) -> Page:
             for category in self.categories:
@@ -315,33 +253,21 @@
                 cur_first_page_strings = category.exclusive_first_page_strings(tokenizer=self.tokenizer)
                 intersection = {span.offset_string for span in page.spans()}.intersection(
                     cur_first_page_strings
->>>>>>> 5eb5a73c
                 )
                 if len(intersection) > 0:
                     page.is_first_page = True
                     break
             return page
-<<<<<<< HEAD
-
-=======
->>>>>>> 5eb5a73c
 
 # initialize a Project and fetch a test Document of your choice
 project = Project(id_=YOUR_PROJECT_ID)
 test_document = project.get_document_by_id(YOUR_DOCUMENT_ID)
 
 # initialize a ContextAwareFileSplittingModel and fit it
-<<<<<<< HEAD
 
 file_splitting_model = ContextAwareFileSplittingModel(categories=project.categories, tokenizer=ConnectedTextTokenizer())
 file_splitting_model.fit()
 
-=======
-
-file_splitting_model = ContextAwareFileSplittingModel(categories=project.categories, tokenizer=ConnectedTextTokenizer())
-file_splitting_model.fit()
-
->>>>>>> 5eb5a73c
 # save the model
 file_splitting_model.save()
 
@@ -369,8 +295,6 @@
 # splitting or returning a copy of the input Document with Pages predicted as first having an attribute
 # "is_first_page". The flag "return_pages" has to be True for the latter; let's use it
 new_document = splitting_ai.propose_split_documents(test_document, return_pages=True)
-<<<<<<< HEAD
-=======
 print(new_document)
 # output: [predicted_document]
 
@@ -379,5 +303,4 @@
         print('Page {} is predicted as the first.'.format(page.number))
     else:
         print('Page {} is predicted as the non-first.'.format(page.number))
->>>>>>> 5eb5a73c
 ```