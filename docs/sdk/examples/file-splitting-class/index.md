## Splitting for multi-file Documents: Step-by-step guide

### Intro

It's common for multipage files to not be perfectly organized, and in some cases, multiple independent Documents may be 
included in a single file. To ensure that these Documents are properly processed and separated, we will be discussing a 
method for identifying and splitting them into individual, independent sub-documents.

.. image:: /sdk/examples/file-splitting-class/multi_file_document_example.png

_Multi-file Document Example_

In this section, we will explore an easy method for identifying and separating Documents that may be included in a 
single file. Our approach involves analyzing the contents of each Page and identifying similarities to the first Pages 
of the Document. This will allow us to define splitting points and divide the Document into multiple sub-documents. It's
important to note that this approach is only effective for Documents written in the same language and that the process 
must be repeated for each Category.

If you are unfamiliar with the SDK's main concepts (like Page or Span), you can get to know them on the Quickstart page.


### Quick explanation

The first step in implementing this method is "training": this involves tokenizing the Document by splitting its text 
into parts, specifically into strings without line breaks. We then gather the exclusive strings from Spans, which are 
the parts of the text in the Page, and compare them to the first Pages of each Document in the training data.

Once we have identified these strings, we can use them to determine whether a Page in an input Document is a first Page 
or not. We do this by going through the strings in the Page and comparing them to the set of strings collected in the 
training stage. If we find at least one string that intersects between the current Page and the strings from the first 
step, we believe it is the first Page.

Note that the more Documents we use in the training stage, the less intersecting strings we are likely to find. If you 
find that your set of first-page strings is empty, try using a smaller slice of the dataset instead of the whole set. 
Generally, when used on Documents within the same Category, this algorithm should not return an empty set. If that is 
the case, it's worth checking if your data is consistent, for example, not in different languages or containing other 
Categories.

### Step-by-step explanation

In this section, we will walk you through the process of setting up the `ContextAwareFileSplittingModel` class, which 
can be found in the code block at the bottom of this page. This class is already implemented and can be imported using 
`from konfuzio_sdk.trainer.file_splitting import ContextAwareFileSplittingModel`.

To begin, we will make all the necessary imports and initialize the `ContextAwareFileSplittingModel` class:
```python
import logging

from typing import List

from konfuzio_sdk.data import Page, Category
from konfuzio_sdk.trainer.file_splitting import AbstractFileSplittingModel
from konfuzio_sdk.trainer.information_extraction import load_model
from konfuzio_sdk.tokenizer.regex import ConnectedTextTokenizer

class ContextAwareFileSplittingModel(AbstractFileSplittingModel):
    def __init__(self, categories: List[Category], tokenizer, *args, **kwargs):
        super().__init__(categories=categories)
        self.name = self.__class__.__name__
        self.output_dir = self.project.model_folder
        self.tokenizer = tokenizer
        self.path = None
        self.requires_text = True
        self.requires_images = False
```
The class inherits from `AbstractFileSplittingModel`, so we run `super().__init__(categories=categories)` to properly 
inherit its attributes. The `tokenizer` attribute will be used to process the text within the Document, separating it 
into Spans. This is done to ensure that the text in all the Documents is split using the same logic (particularly 
tokenization by separating on `\n` whitespaces by ConnectedTextTokenizer, which is used in the example in the end of the 
page) and it will be possible to find common Spans. It will be used for training and testing Documents as well as any 
Document that will undergo splitting. `path` is a full path of the model-to-be-saved.  It's important to note that if 
you run fitting with one tokenizer and then reassign it within the same instance of the model, all previously gathered 
strings will be deleted and replaced by new ones. `requires_images` and `requires_text` determine whether these types of
data are used for prediction; this is needed for distinguishing between preprocessing types once a model is passed into
<<<<<<< HEAD
the SplittingAI.
=======
the SplittingAI.   
>>>>>>> 12d62292

An example of how ConnectedTextTokenizer works:
```python
# before tokenization
test_document = project.get_document_by_id(YOUR_DOCUMENT_ID)
test_document.text

# output: "This is an example text. \n It has several lines. \n Here it finishes."

test_document.spans()

# output: []

test_document = tokenizer.tokenize(test_document)

# after tokenization
test_document.spans()

# output: [Span (0, 24), Span(25, 47), Span(48, 65)]

test_document.spans[0].offset_string

# output: "This is an example text. "
```

The first method to define will be the `fit()` method. For each Category, we call `exclusive_first_page_strings` method, 
which allows us to gather the strings that appear on the first Page of each Document. `allow_empty_categories` allows 
for returning empty lists for Categories that haven't had any exclusive first-page strings found across their Documents. 
This means that those Categories would not be used in the prediction process.
```python
    def fit(self, allow_empty_categories: bool = False, *args, **kwargs):
        for category in self.categories:
            cur_first_page_strings = category.exclusive_first_page_strings(tokenizer=self.tokenizer)
            if not cur_first_page_strings:
                if allow_empty_categories:
                    logger.warning(
                        f'No exclusive first-page strings were found for {category}, so it will not be used '
                        f'at prediction.'
                    )
                else:
                    raise ValueError(f'No exclusive first-page strings were found for {category}.')
```

Lastly, we define `predict()` method. The method accepts a Page as an input and checks its Span set for containing 
first-page strings for each of the Categories. If there is at least one intersection, the Page is predicted to be a 
first Page. If there are no intersections, the Page is predicted to be a non-first Page.
```python
    def predict(self, page: Page) -> Page:
        for category in self.categories:
            if not category.exclusive_first_page_strings:
                raise ValueError(f"Cannot run prediction as {category} does not have exclusive_first_page_strings.")
        page.is_first_page = False
        for category in self.categories:
            cur_first_page_strings = category.exclusive_first_page_strings(tokenizer=self.tokenizer)
            intersection = {span.offset_string for span in page.spans()}.intersection(
                cur_first_page_strings
            )
            if len(intersection) > 0:
                page.is_first_page = True
                break
        return page
```

A quick example of the class's usage:

```python
# initialize a Project and fetch a test Document of your choice
project = Project(id_=YOUR_PROJECT_ID)
test_document = project.get_document_by_id(YOUR_DOCUMENT_ID)

# initialize a ContextAwareFileSplittingModel and fit ut

file_splitting_model = ContextAwareFileSplittingModel(categories=project.categories, tokenizer=ConnectedTextTokenizer())
file_splitting_model.fit()

# save the model
file_splitting_model.output_dir = project.model_folder
file_splitting_model.save()

# run the prediction
for page in test_document.pages():
    pred = file_splitting_model.predict(page)
    if pred.is_first_page:
        print('Page {} is predicted as the first.'.format(page.number))
    else:
        print('Page {} is predicted as the non-first.'.format(page.number))

# usage with the SplittingAI – you can load a pre-saved model or pass an initialized instance as the input
# in this example, we load a previously saved one
model = load_model(project.model_folder)

# initialize the SplittingAI
splitting_ai = SplittingAI(model)

# SplittingAI can be ran in two modes: returning a list of sub-Documents as the result of the input Document
# splitting or returning a copy of the input Document with Pages predicted as first having an attribute
# "is_first_page". The flag "return_pages" has to be True for the latter; let's use it
new_document = splitting_ai.propose_split_documents(test_document, return_pages=True)
```
Note that any custom FileSplittingAI (derived from `AbstractFileSplittingModel` class) requires having the following 
methods implemented:
- `__init__` to initialize key variables required by the custom AI;
- `fit` to define architecture and training that the model undergoes, i.e. a certain NN architecture or a custom 
- hardcoded logic
- `predict` to define how the model classifies Pages as first or non-first. **NB:** the classification needs to be ran on 
the Page level, not the Document level – the result of classification is reflected in `is_first_page` attribute value, which
is unique to the Page class and is not present in Document class. Pages with `is_first_page = True` become splitting 
points, thus, each new sub-Document has a Page predicted as first as its starting point.

Full code:

```python
import logging

from typing import List

from konfuzio_sdk.data import Page, Category
from konfuzio_sdk.trainer.file_splitting import AbstractFileSplittingModel
from konfuzio_sdk.trainer.information_extraction import load_model
from konfuzio_sdk.tokenizer.regex import ConnectedTextTokenizer

logger = logging.getLogger(__name__)

class ContextAwareFileSplittingModel(AbstractFileSplittingModel):
    """Fallback definition of a File Splitting Model."""

    class ContextAwareFileSplittingModel(AbstractFileSplittingModel):
<<<<<<< HEAD
        def __init__(self, categories: List[Category], tokenizer, *args, **kwargs):
            super().__init__(categories=categories)
            self.name = self.__class__.__name__
            self.output_dir = self.project.model_folder
            self.tokenizer = tokenizer
            self.path = None
            self.requires_text = True
            self.requires_images = False
    
        def fit(self, allow_empty_categories: bool = False, *args, **kwargs):
            for category in self.categories:
                cur_first_page_strings = category.exclusive_first_page_strings(tokenizer=self.tokenizer)
                if not cur_first_page_strings:
                    if allow_empty_categories:
                        logger.warning(
                            f'No exclusive first-page strings were found for {category}, so it will not be used '
                            f'at prediction.'
                        )
                    else:
                        raise ValueError(f'No exclusive first-page strings were found for {category}.')
    
        def predict(self, page: Page) -> Page:
            for category in self.categories:
                if not category.exclusive_first_page_strings:
                    raise ValueError(f"Cannot run prediction as {category} does not have exclusive_first_page_strings.")
            page.is_first_page = False
            for category in self.categories:
                intersection = {span.offset_string for span in page.spans()}.intersection(
                    category.exclusive_first_page_strings
                )
                if len(intersection) > 0:
                    page.is_first_page = True
                    break
            return page
=======
    def __init__(self, categories: List[Category], tokenizer, *args, **kwargs):
        super().__init__(categories=categories)
        self.name = self.__class__.__name__
        self.output_dir = self.project.model_folder
        self.tokenizer = tokenizer
        self.path = None
        self.requires_text = True
        self.requires_images = False

    def fit(self, allow_empty_categories: bool = False, *args, **kwargs):
        for category in self.categories:
            cur_first_page_strings = category.exclusive_first_page_strings(tokenizer=self.tokenizer)
            if not cur_first_page_strings:
                if allow_empty_categories:
                    logger.warning(
                        f'No exclusive first-page strings were found for {category}, so it will not be used '
                        f'at prediction.'
                    )
                else:
                    raise ValueError(f'No exclusive first-page strings were found for {category}.')

    def predict(self, page: Page) -> Page:
        for category in self.categories:
            if not category.exclusive_first_page_strings:
                raise ValueError(f"Cannot run prediction as {category} does not have exclusive_first_page_strings.")
        page.is_first_page = False
        for category in self.categories:
            intersection = {span.offset_string for span in page.spans()}.intersection(
                category.exclusive_first_page_strings
            )
            if len(intersection) > 0:
                page.is_first_page = True
                break
        return page
>>>>>>> 12d62292

# initialize a Project and fetch a test Document of your choice
project = Project(id_=YOUR_PROJECT_ID)
test_document = project.get_document_by_id(YOUR_DOCUMENT_ID)

# initialize a ContextAwareFileSplittingModel and fit it

file_splitting_model = ContextAwareFileSplittingModel(categories=project.categories, tokenizer=ConnectedTextTokenizer())
file_splitting_model.fit()

# save the model
file_splitting_model.save()

# run the prediction
for page in test_document.pages():
 pred = file_splitting_model.predict(page)
 if pred.is_first_page:
  print('Page {} is predicted as the first.'.format(page.number))
 else:
  print('Page {} is predicted as the non-first.'.format(page.number))

# usage with the SplittingAI – you can load a pre-saved model or pass an initialized instance as the input
# in this example, we load a previously saved one
model = load_model(project.model_folder)

# initialize the SplittingAI
splitting_ai = SplittingAI(model)

# SplittingAI can be ran in two modes: returning a list of sub-Documents as the result of the input Document
# splitting or returning a copy of the input Document with Pages predicted as first having an attribute
# "is_first_page". The flag "return_pages" has to be True for the latter; let's use it
new_document = splitting_ai.propose_split_documents(test_document, return_pages=True)
```<|MERGE_RESOLUTION|>--- conflicted
+++ resolved
@@ -72,11 +72,7 @@
 you run fitting with one tokenizer and then reassign it within the same instance of the model, all previously gathered 
 strings will be deleted and replaced by new ones. `requires_images` and `requires_text` determine whether these types of
 data are used for prediction; this is needed for distinguishing between preprocessing types once a model is passed into
-<<<<<<< HEAD
-the SplittingAI.
-=======
 the SplittingAI.   
->>>>>>> 12d62292
 
 An example of how ConnectedTextTokenizer works:
 ```python
@@ -204,7 +200,6 @@
     """Fallback definition of a File Splitting Model."""
 
     class ContextAwareFileSplittingModel(AbstractFileSplittingModel):
-<<<<<<< HEAD
         def __init__(self, categories: List[Category], tokenizer, *args, **kwargs):
             super().__init__(categories=categories)
             self.name = self.__class__.__name__
@@ -239,42 +234,7 @@
                     page.is_first_page = True
                     break
             return page
-=======
-    def __init__(self, categories: List[Category], tokenizer, *args, **kwargs):
-        super().__init__(categories=categories)
-        self.name = self.__class__.__name__
-        self.output_dir = self.project.model_folder
-        self.tokenizer = tokenizer
-        self.path = None
-        self.requires_text = True
-        self.requires_images = False
-
-    def fit(self, allow_empty_categories: bool = False, *args, **kwargs):
-        for category in self.categories:
-            cur_first_page_strings = category.exclusive_first_page_strings(tokenizer=self.tokenizer)
-            if not cur_first_page_strings:
-                if allow_empty_categories:
-                    logger.warning(
-                        f'No exclusive first-page strings were found for {category}, so it will not be used '
-                        f'at prediction.'
-                    )
-                else:
-                    raise ValueError(f'No exclusive first-page strings were found for {category}.')
-
-    def predict(self, page: Page) -> Page:
-        for category in self.categories:
-            if not category.exclusive_first_page_strings:
-                raise ValueError(f"Cannot run prediction as {category} does not have exclusive_first_page_strings.")
-        page.is_first_page = False
-        for category in self.categories:
-            intersection = {span.offset_string for span in page.spans()}.intersection(
-                category.exclusive_first_page_strings
-            )
-            if len(intersection) > 0:
-                page.is_first_page = True
-                break
-        return page
->>>>>>> 12d62292
+
 
 # initialize a Project and fetch a test Document of your choice
 project = Project(id_=YOUR_PROJECT_ID)
