--- conflicted
+++ resolved
@@ -170,12 +170,8 @@
 |           -,-           |      1      | yes   | 0.0    | 0| string | number |
 |         59,00-          |      2      | yes   | -59.0    | -59 | string | number |
 |         786,71-         |      2      | yes   | -786.71    | -786.71 | string | number |
-<<<<<<< HEAD
 |        (118.704)        |      2      | yes   | -118704.0    | -118704 | string | number |
-=======
-|        (118.704)        |      2      |yes   | -118704.0    | -118704 | string | number |
 |       *(118.704)        |      2      | yes  | -118704.0 | -118704 | string | number |
->>>>>>> 33dea140
 |  absolute no.: 59,00-   |      3      | yes   | 59.0    | 59 | string | number |
 |  absolute no.: 786,71-  |      3      | yes   | 786.71    | 786.71 | string | number |
 | absolute no.: -2.759,7° |      3      | yes   | 2759.7    | 2759.7 | string | number |
