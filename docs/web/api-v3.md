--- conflicted
+++ resolved
@@ -250,172 +250,6 @@
 If the endpoint you're working with uses a `span` or `bbox` field, refer to its Swagger schema and to the summary above
 to understand which fields it needs.
 
-<<<<<<< HEAD
-=======
-## Supported OCR languages
-
-The default OCR engine for [Konfuzio Server](https://app.konfuzio.com) supports the following languages:
-
-Afrikaans, Albanian, Asturian, Azerbaijani (Latin), Basque, Belarusian (Cyrillic), Belarusian (Latin), Bislama,
-Bosnian (Latin), Breton, Bulgarian, Buryat (Cyrillic), Catalan, Cebuano, Chamorro, Chinese Simplified, Chinese
-Traditional, Cornish, Corsican, Crimean Tatar (Latin), Croatian, Czech, Danish, Dutch, English, Erzya (Cyrillic),
-Estonian, Faroese, Fijian, Filipino, Finnish, French, Friulian, Gagauz (Latin), Galician, German, Gilbertese,
-Greenlandic, Haitian Creole, Hani, Hawaiian, Hmong Daw (Latin), Hungarian, Icelandic, Inari Sami, Indonesian,
-Interlingua, Inuktitut (Latin), Irish, Italian, Japanese, Javanese, K'iche', Kabuverdianu, Kachin (Latin), Kara-Kalpak (
-Latin), Kara-Kalpak (Cyrillic), Karachay-Balkar, Kashubian, Kazakh (Cyrillic), Kazakh (Latin), Khasi, Korean, Koryak,
-Kosraean, Kumyk (Cyrillic), Kurdish (Latin), Kyrgyz (Cyrillic), Lakota, Latin, Lithuanian, Lower Sorbian, Lule Sami,
-Luxembourgish, Malay (Latin), Maltese, Manx, Maori, Mongolian (Cyrillic), Montenegrin (Cyrillic), Montenegrin (Latin),
-Neapolitan, Niuean, Nogay, Northern Sami (Latin), Norwegian, Occitan, Ossetic, Polish, Portuguese, Ripuarian, Romanian,
-Romansh, Russian, Samoan (Latin), Scots, Scottish Gaelic, Serbian (Cyrillic), Serbian (Latin), Skolt Sami, Slovak,
-Slovenian, Southern Sami, Spanish, Swahili (Latin), Swedish, Tajik (Cyrillic), Tatar (Latin), Tetum, Tongan, Turkish,
-Turkmen (Latin), Tuvan, Upper Sorbian, Uzbek (Cyrillic), Uzbek (Latin), Volapük, Walser, Welsh, Western Frisian, Yucatec
-Maya, Zhuang, Zulu.
-
-The detection of handwritten text is supported for the following languages:
-
-English, Chinese Simplified, French, German, Italian, Portuguese, Spanish.
-
-The availability of OCR languages depends on the selected OCR engine and might differ across configurations (e.g.
-on-premise installation).
-
-## Supported File Types
-
-### File Types
-
-Konfuzio supports the following Document types.
-
-For information about file size and page limits, refer to the Content Limits, if you are using Konfuzio SaaS.
-
-| Name                                    | File Extension(s) | [MIME Type](https://www.iana.org/assignments/media-types/media-types.xhtml) |
-| --------------------------------------- | ----------------- | --------------------------------------------------------------------------- |
-| Portable Document Format (PDF)          | `.pdf`            | `application/pdf`                                                           |
-| Tag Image File Format (TIFF)            | `.tiff`, `.tif`   | `image/tiff`                                                                |
-| Joint Photographic Experts Group (JPEG) | `.jpg`, `.jpeg`   | `image/jpeg`                                                                |
-| Portable Network Graphics (PNG)         | `.png`            | `image/png`                                                                 |
-| Excel                                   | `.xls`, `.xlsx`   | several, see details below                                                  |
-| PowerPoint                              | `.ppt`, `.pptx`   | several, see details below                                                  |
-| Word                                    | `.doc`, `.docx`   | several, see details below                                                  |
-
-Note that some of these image formats are "lossy" (for example, JPEG). Reducing file sizes for lossy formats may result in a degradation of image quality and accuracy of results from Konfuzio.
-
-##### File extension handling & correction
-
-It is possible to upload files with no (unknown or corrupted) file extension to Konfuzio (e.g. instead of
-file:`example.pdf`, file: `example.p`, `example`, or even`example.example.example` was uploaded) when this happens,
-internally correction logic is run in order to try and guess the correct extension before saving and or extracting
-the file/document. This correction attempts to guess all supported file types, but success cannot be guaranteed. The
-maximum file extension for this correction to work should not exceed 99 characters.
-
-#### PDFs
-
-Konfuzio supports PDF/A-1a, PDF/A-1b, PDF/A-2a, PDF/A-2b, PDF/A-3a, PDF/A-3b, PDF/X-1a, PDF/1.7, PDF/2.0. An attempt
-will be made to repair corrupted PDFs. Konfuzio does not support AcroForms and AEM (Adobe Experience Manager) form
-content.
-
-#### Images
-
-Konfuzio supports JPEG, TIFF and PNG (including support for alpha channel).
-
-#### Office documents
-
-Konfuzio offers limited support for common office documents like Microsoft® Word (.doc, .docx), Excel (.xls, .xlsx),
-PowerPoint (.ppt, .pptx) and Publisher as well as the Open Document Format (ODF). Uploaded office documents are
-converted to PDFs by Konfuzio. Libre Office is used for the PDF conversion. The layout of the converted office document
-may differ from the original. Office files can not be edited after they have been uploaded.
-
-### Content limits
-
-The following content limits apply to Konfuzio SaaS.
-
-| Content limit                                                | Default Value                   |
-| ------------------------------------------------------------ | ------------------------------- |
-| Maximum image resolution (limit does not apply to PDF files) | megapixels not limited per page |
-| Maximum PDF dimension (limit does not apply to images)       | 17 x 17 inches                  |
-| Maximum file size per request                                | not limited                     |
-| Maximum number of Pages per Document (synchronous requests)  | 250 pages                       |
-| Maximum number of Pages (batch/asynchronous requests)        | 250 pages                       |
-| Concurrent processor version training requests               | one per Category                |
-| Concurrent files processing per Project (Batch / Parallel)   | not limited                     |
-| Requests per minute                                          | not limited                     |
-| Maximum number of objects per API Call                       | 1000                            |
-| Synchronous requests process requests per minute             | not limited                     |
-| Asynchronous requests process requests per minute            | not limited                     |
-| Number of pages in active processing                         | not limited                     |
-| Review document requests per minute                          | not limited                     |
-
-If you would like to increase your content limits, submit request for your project as a [Support Ticket](https://konfuzio.com/en/support/).
-
-### Document scan resolution
-
-For most accurate OCR results from Konfuzio, document scans should be a minimum of 200 dpi [(dots per inch)](https://en.wikipedia.org/wiki/Dots_per_inch). 300 dpi and higher will generally produce the best results.
-
-## OCR Processing
-
-After [uploading a document](https://help.konfuzio.com/modules/documents/index.html#upload-new-documents), depending on
-how your project was set up, the document is automatically queued and processed by our OCR. In the below breakdown we
-try to demystify this process, and give you some insight into all the steps which happen during OCR processing.
-
-### Project settings
-
-We first look at the projects settings to see what base settings have been set up for your documents.
-
-1. **Chosen OCR engine**
-
-   1. easy
-   2. precise
-
-2. **Chosen processing type**
-
-   1. OCR
-   2. Embedding
-   3. Embedding and OCR
-
-3. **Chosen auto-rotation option**
-
-   (Only available for precise OCR engine)
-
-   1. None
-   2. Rounded
-   3. Exact
-
-### File pre-processing
-
-During file upload, after the Project settings have been evaluated, we look at the file:
-
-1. We check if the filetype is [supported](https://dev.konfuzio.com/web/api-v3.html#supported-file-types).
-2. We check if the file is valid and/or corrupted.
-3. If the file is corrupted, some repairing is attempted.
-4. We check if the filetype provides embeddings.
-5. We check if the project enforces OCR.
-6. We then conduct OCR on the file.
-7. We check if the image is angled.
-8. We create thumbnails per page.
-9. We create images per page.
-
-### OCR Text extraction
-
-During evaluation of both project settings and file, we also process OCR extraction
-
-1. We use the chosen engine on the pre-processed file.
-   1. If "Embedding and OCR" is chosen, internally we check which processing type is the most suitable, and use either
-      Embedding or OCR
-   2. Depending on chosen processing type, some pre-processing may be done:
-      1. Convert non-PDF Documents to a [PDF](https://dev.konfuzio.com/web/api.html#pdfs)
-         that is being used here
-      2. Convert PDF to text (in case of embeddings)
-   3. If some sort of PDF corruption is detected, within our ability we attempt to repair the PDF
-   4. If the PDF or TIFF is multi page (and valid) we split the document in pages and process each page separately
-2. We check whether auto-rotation was chosen when the precise OCR engine is used]
-   1. If rounded angle correction was chosen, we rotate the image to the nearest 45/90 degrees.
-   2. If exact angle rotation was chosen, we rotate the image at its exact angle rotation value.
-3. We attempt to extract the text from (either ocr, embedded or both)
-   1. OCR may fail because text on the document is technically unreadable, the file is corrupted or empty and cannot be
-      repaired
-   2. OCR may fail because engine does not support the text language
-
-Finally, we return you the extracted text.
-
->>>>>>> 07c81c36
 ## Guides and How-Tos
 
 These guides will teach you how to do common operations with the Konfuzio API. You can refer to the
