# This workflow will install Python dependencies, run tests and lint with a single version of Python
# For more information see: https://help.github.com/actions/language-and-framework-guides/using-python-with-github-actions

name: Python application

on:
  push:

jobs:   
  build:
    runs-on: ubuntu-latest
    steps:
      - run: |
          echo "No build step required."
  tests:
    runs-on: ubuntu-latest

    strategy:
      max-parallel: 1
      matrix:
<<<<<<< HEAD
        python-version: [ "3.8", "3.9", "3.10" ]  # Python3.9 and newer have 2 failing tests: trainer/test_information_extraction.py::test_load_ai_model and trainer/test_information_extraction.py::test_load_old_ai_model

    steps:
      - uses: actions/checkout@v3
      - name: Set up Python ${{ matrix.python-version }}
        uses: actions/setup-python@v4
        with:
          python-version: ${{ matrix.python-version }}
      - name: Load cached Python environment
        # see https://blog.allenai.org/python-caching-in-github-actions-e9452698e98d
        uses: actions/cache@v2
        with:
          path: ${{ env.pythonLocation }}
          key: ${{ env.pythonLocation }}-${{ hashFiles('setup.py') }}
      - name: Install dependencies
        run: |
          sudo apt-get -y install python3-pandas-lib
          python -m pip install --upgrade pip
          pip install --upgrade --upgrade-strategy eager -e .[dev]
      - name: Lint with flake8
        run: |
          # stop the build if there are Python syntax errors or undefined names
          flake8 . --count --select=E9,F63,F7,F82 --show-source --statistics
          # exit-zero treats all errors as warnings. The GitHub editor is 127 chars wide
          flake8 . --count --exit-zero --max-complexity=10 --max-line-length=127 --statistics
      - name: Run pydocstyle
        run: |
          cd konfuzio_sdk
          pydocstyle
      - name: Run tests
        run: |
          cd tests
          pytest --durations=10 -m 'not local'
        env:
          KONFUZIO_PROJECT_ID: ${{ secrets.KONFUZIO_PROJECT_ID }}
          KONFUZIO_HOST: ${{ secrets.KONFUZIO_HOST }}
          KONFUZIO_USER: ${{ secrets.KONFUZIO_USER }}
          KONFUZIO_PASSWORD: ${{ secrets.KONFUZIO_PASSWORD }}
          KONFUZIO_TOKEN: ${{ secrets.KONFUZIO_TOKEN }}
=======
        python-version: ["3.8", "3.9", "3.10"]
    steps:
    - uses: actions/checkout@v2
    - name: Set up Python ${{ matrix.python-version }}
      uses: actions/setup-python@v2
      with:
        python-version: ${{ matrix.python-version }}
    - name: Load cached Python environment
      # see https://blog.allenai.org/python-caching-in-github-actions-e9452698e98d
      uses: actions/cache@v2
      with:
        path: ${{ env.pythonLocation }}
        key: ${{ env.pythonLocation }}-${{ hashFiles('setup.py') }}
    - name: Install dependencies
      run: |
        sudo apt-get -y install python3-pandas-lib
        python -m pip install --upgrade pip
        pip install --upgrade --upgrade-strategy eager -e .[dev]
    - name: Lint with flake8
      run: |
        # stop the build if there are Python syntax errors or undefined names
        flake8 . --count --select=E9,F63,F7,F82 --show-source --statistics
        # exit-zero treats all errors as warnings. The GitHub editor is 127 chars wide
        flake8 . --count --exit-zero --max-complexity=10 --max-line-length=127 --statistics
    - name: Run pydocstyle
      run: |
        cd konfuzio_sdk
        pydocstyle
    - name: Run tests
      run: |
        cd tests
        pytest --durations=10 -m 'not local'        
      env:
        KONFUZIO_PROJECT_ID: ${{ secrets.KONFUZIO_PROJECT_ID }}  
        KONFUZIO_HOST: ${{ secrets.KONFUZIO_HOST }}  
        KONFUZIO_USER: ${{ secrets.KONFUZIO_USER }}  
        KONFUZIO_PASSWORD: ${{ secrets.KONFUZIO_PASSWORD }}   
        KONFUZIO_TOKEN: ${{ secrets.KONFUZIO_TOKEN }}   
>>>>>>> adb0afb6
<|MERGE_RESOLUTION|>--- conflicted
+++ resolved
@@ -18,47 +18,6 @@
     strategy:
       max-parallel: 1
       matrix:
-<<<<<<< HEAD
-        python-version: [ "3.8", "3.9", "3.10" ]  # Python3.9 and newer have 2 failing tests: trainer/test_information_extraction.py::test_load_ai_model and trainer/test_information_extraction.py::test_load_old_ai_model
-
-    steps:
-      - uses: actions/checkout@v3
-      - name: Set up Python ${{ matrix.python-version }}
-        uses: actions/setup-python@v4
-        with:
-          python-version: ${{ matrix.python-version }}
-      - name: Load cached Python environment
-        # see https://blog.allenai.org/python-caching-in-github-actions-e9452698e98d
-        uses: actions/cache@v2
-        with:
-          path: ${{ env.pythonLocation }}
-          key: ${{ env.pythonLocation }}-${{ hashFiles('setup.py') }}
-      - name: Install dependencies
-        run: |
-          sudo apt-get -y install python3-pandas-lib
-          python -m pip install --upgrade pip
-          pip install --upgrade --upgrade-strategy eager -e .[dev]
-      - name: Lint with flake8
-        run: |
-          # stop the build if there are Python syntax errors or undefined names
-          flake8 . --count --select=E9,F63,F7,F82 --show-source --statistics
-          # exit-zero treats all errors as warnings. The GitHub editor is 127 chars wide
-          flake8 . --count --exit-zero --max-complexity=10 --max-line-length=127 --statistics
-      - name: Run pydocstyle
-        run: |
-          cd konfuzio_sdk
-          pydocstyle
-      - name: Run tests
-        run: |
-          cd tests
-          pytest --durations=10 -m 'not local'
-        env:
-          KONFUZIO_PROJECT_ID: ${{ secrets.KONFUZIO_PROJECT_ID }}
-          KONFUZIO_HOST: ${{ secrets.KONFUZIO_HOST }}
-          KONFUZIO_USER: ${{ secrets.KONFUZIO_USER }}
-          KONFUZIO_PASSWORD: ${{ secrets.KONFUZIO_PASSWORD }}
-          KONFUZIO_TOKEN: ${{ secrets.KONFUZIO_TOKEN }}
-=======
         python-version: ["3.8", "3.9", "3.10"]
     steps:
     - uses: actions/checkout@v2
@@ -96,5 +55,4 @@
         KONFUZIO_HOST: ${{ secrets.KONFUZIO_HOST }}  
         KONFUZIO_USER: ${{ secrets.KONFUZIO_USER }}  
         KONFUZIO_PASSWORD: ${{ secrets.KONFUZIO_PASSWORD }}   
-        KONFUZIO_TOKEN: ${{ secrets.KONFUZIO_TOKEN }}   
->>>>>>> adb0afb6
+        KONFUZIO_TOKEN: ${{ secrets.KONFUZIO_TOKEN }}   