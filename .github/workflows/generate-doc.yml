--- conflicted
+++ resolved
@@ -1,4 +1,4 @@
-name: Trigger docs build
+name: Publish to GitHub Pages
 
 on:
   push:
@@ -9,11 +9,6 @@
   publish:
     runs-on: ubuntu-latest
     steps:
-<<<<<<< HEAD
-      - name: Trigger Dev-Center build
-        run: |
-          curl -X POST --fail -F token=${{ secrets.DEV_CENTER_TOKEN }} -F ref=main https://git.konfuzio.com/api/v4/projects/140/trigger/pipeline 
-=======
       - name: Check out
         uses: actions/checkout@v1
       - name: Set up Python 3.8
@@ -50,5 +45,4 @@
       #     dir: public
       #     branch: pages
       #     token: ${{ secrets.ACCESS_TOKEN }}
-      #     cname: ${{ github.ref_slug }}.dev.konfuzio.com
->>>>>>> 30961762
+      #     cname: ${{ github.ref_slug }}.dev.konfuzio.com