"""Setup."""

import subprocess
import sys
import textwrap
from os import getenv, path

import setuptools

from konfuzio_sdk_extras_list import EXTRAS

# Define version or calculate it for nightly build.
#
# PEP0440 compatible formatted version, see:
# https://www.python.org/dev/peps/pep-0440/
#
# Generic release markers:
#   X.Y.0   # For first release after an increment in Y
#   X.Y.Z   # For bugfix releases
#
# Admissible pre-release markers:
#   X.Y.ZaN   # Alpha release
#   X.Y.ZbN   # Beta release
#   X.Y.ZrcN  # Release Candidate
#   X.Y.Z     # Final release
#
# Dev branch marker is: 'X.Y.dev' or 'X.Y.devN' where N is an integer.
# 'X.Y.dev0' is the canonical version of 'X.Y.dev'
#

with open(path.join('konfuzio_sdk', 'VERSION')) as version_file:
    version_number = version_file.read().strip()

if getenv('NIGHTLY_BUILD'):
    # create a pre-release
    last_commit = (
        subprocess.check_output(['git', 'log', '-1', '--pretty=%cd', '--date=format:%Y%m%d%H%M%S'])
        .decode('ascii')
        .strip()
    )
    version = f'{version_number}.dev{last_commit}'
else:
    version = f'{version_number}'

CURRENT_PYTHON = sys.version_info[:2]
REQUIRED_PYTHON = (3, 7)

if CURRENT_PYTHON < REQUIRED_PYTHON:
    sys.stderr.write(
        textwrap.dedent(
            f"""
    ==========================
    Unsupported Python version
    ==========================
    This version of Konfuzio SDK requires Python {REQUIRED_PYTHON}, but you're trying to
    install it on Python {CURRENT_PYTHON}.
    """
        )
    )
    sys.exit(1)

this_directory = path.abspath(path.dirname(__file__))
with open(path.join(this_directory, 'README.md'), encoding='utf-8') as f:
    long_description = f.read()

setuptools.setup(
    name='konfuzio_sdk',
    version=version,
    author='Helm & Nagel GmbH',
    author_email='info@helm-nagel.com',
    description='Konfuzio Software Development Kit',
    long_description=long_description,
    long_description_content_type='text/markdown',
    url='https://github.com/konfuzio-ai/konfuzio-sdk/',
    packages=[
        'konfuzio_sdk',
        'konfuzio_sdk.bento',
        'konfuzio_sdk.bento.base',
        'konfuzio_sdk.bento.extraction',
        'konfuzio_sdk.bento.categorization',
<<<<<<< HEAD
        'konfuzio_sdk.bento.file_splitting',
=======
>>>>>>> 72766e96
        'konfuzio_sdk.tokenizer',
        'konfuzio_sdk.trainer',
    ],
    py_modules=['konfuzio_sdk_extras_list'],
    include_package_data=True,
    entry_points={'console_scripts': ['konfuzio_sdk=konfuzio_sdk.cli:main']},
    install_requires=[
        'bentoml==1.2.18',
        'fastapi<0.111.0',  # Used to serve additional endpoints in Bento services
        'certifi==2023.7.22',
        'cloudpickle==2.2.1',  # Used to pickle objects
        'filetype==1.0.7',  # Used to check that files are in the correct format
        'lz4>=4.3.2',  # Used to compress pickles
        'matplotlib==3.7.1',
        'nltk>=3.6.3,<3.8.2',
        'numpy==1.23.5',
        'pandas>=1.3.5,<2.0.0',
        'Pillow>=8.4.0',
        'pydantic>2,<2.8',
        'python-dateutil>=2.8.2',
        'python-decouple>=3.3',
        'python-dotenv>=1.0,<1.1',
        'requests',
        'regex>=2020.6.8',  # re module but better
        'scikit-learn==1.2.2',
        'tabulate>=0.9.0',  # Used to pretty print DataFrames
        'tqdm>=4.64.0',
        'pympler>=1.0.1',  # Use to get pickle file size.
    ],
    extras_require=EXTRAS,
)<|MERGE_RESOLUTION|>--- conflicted
+++ resolved
@@ -78,10 +78,7 @@
         'konfuzio_sdk.bento.base',
         'konfuzio_sdk.bento.extraction',
         'konfuzio_sdk.bento.categorization',
-<<<<<<< HEAD
         'konfuzio_sdk.bento.file_splitting',
-=======
->>>>>>> 72766e96
         'konfuzio_sdk.tokenizer',
         'konfuzio_sdk.trainer',
     ],
