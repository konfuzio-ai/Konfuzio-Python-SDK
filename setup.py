"""Setup."""
import subprocess
import sys
import textwrap
from os import path, getenv

import setuptools


# Define version or calculate it for nightly build.
#
# PEP0440 compatible formatted version, see:
# https://www.python.org/dev/peps/pep-0440/
#
# Generic release markers:
#   X.Y.0   # For first release after an increment in Y
#   X.Y.Z   # For bugfix releases
#
# Admissible pre-release markers:
#   X.Y.ZaN   # Alpha release
#   X.Y.ZbN   # Beta release
#   X.Y.ZrcN  # Release Candidate
#   X.Y.Z     # Final release
#
# Dev branch marker is: 'X.Y.dev' or 'X.Y.devN' where N is an integer.
# 'X.Y.dev0' is the canonical version of 'X.Y.dev'
#

with open(path.join('konfuzio_sdk', 'VERSION')) as version_file:
    version_number = version_file.read().strip()

if getenv('NIGHTLY_BUILD'):
    # create a pre-release
    last_commit = (
        subprocess.check_output(['git', 'log', '-1', '--pretty=%cd', '--date=format:%Y%m%d%H%M%S'])
        .decode('ascii')
        .strip()
    )
    version = f"{version_number}.dev{last_commit}"
else:
    version = f"{version_number}"

CURRENT_PYTHON = sys.version_info[:2]
REQUIRED_PYTHON = (3, 7)

if CURRENT_PYTHON < REQUIRED_PYTHON:
    sys.stderr.write(
        textwrap.dedent(
            f"""
    ==========================
    Unsupported Python version
    ==========================
    This version of Konfuzio SDK requires Python {REQUIRED_PYTHON}, but you're trying to
    install it on Python {CURRENT_PYTHON}.
    """
        )
    )
    sys.exit(1)

this_directory = path.abspath(path.dirname(__file__))
with open(path.join(this_directory, 'README.md'), encoding='utf-8') as f:
    long_description = f.read()

setuptools.setup(
    name="konfuzio_sdk",
    version=version,
    author='Helm & Nagel GmbH',
    author_email="info@helm-nagel.com",
    description="Konfuzio Software Development Kit",
    long_description=long_description,
    long_description_content_type='text/markdown',
    url="https://github.com/konfuzio-ai/konfuzio-sdk/",
    packages=['konfuzio_sdk', 'konfuzio_sdk.tokenizer', 'konfuzio_sdk.trainer'],
    include_package_data=True,
    entry_points={'console_scripts': ['konfuzio_sdk=konfuzio_sdk.cli:main']},
    install_requires=[
        'cloudpickle==2.2.1',  # Used to pickle objects
        'filetype==1.0.7',  # Used to check that files are in the correct format
        'nltk',
        'numpy>=1.22.4',
        'pandas>=1.3.5',
        'Pillow>=8.4.0',
        'python-dateutil',
        'python-decouple',  # todo add ==3.3 ?
        'requests',  # todo add ==2.24.0 ?
        'regex>=2020.6.8',  # re module but better
<<<<<<< HEAD
        'tabulate==0.9.0',  # Used to pretty print DataFrames
        'tensorflow==2.9.1',
        'torch>=1.8,<1.13',
        'transformers==4.21.2',
=======
        'tabulate>=0.9.0',  # Used to pretty print DataFrames
        'tensorflow-cpu',
        'torch>=1.12.1',
        'transformers>=4.21.2',
>>>>>>> 51c6d909
        'tqdm',
        'pympler>=1.0.1',  # Use to get pickle file size.
        'scikit-learn>=1.0.2',
    ],
    extras_require={
        'dev': [
            'flake8',
            'pydocstyle',
            'pytest',
            'pre-commit',
            'parameterized',
            'Sphinx==4.4.0',
            'sphinx-reload==0.2.0',
            'sphinx-notfound-page==0.8',
            'm2r2==0.3.2',
            'sphinx-sitemap==2.2.0',
            'sphinx-rtd-theme==1.0.0',
            'sphinxcontrib-mermaid==0.8.1',
        ]
    },
)<|MERGE_RESOLUTION|>--- conflicted
+++ resolved
@@ -84,17 +84,10 @@
         'python-decouple',  # todo add ==3.3 ?
         'requests',  # todo add ==2.24.0 ?
         'regex>=2020.6.8',  # re module but better
-<<<<<<< HEAD
-        'tabulate==0.9.0',  # Used to pretty print DataFrames
-        'tensorflow==2.9.1',
-        'torch>=1.8,<1.13',
-        'transformers==4.21.2',
-=======
         'tabulate>=0.9.0',  # Used to pretty print DataFrames
         'tensorflow-cpu',
-        'torch>=1.12.1',
+        'torch>=1.8,<1.13',
         'transformers>=4.21.2',
->>>>>>> 51c6d909
         'tqdm',
         'pympler>=1.0.1',  # Use to get pickle file size.
         'scikit-learn>=1.0.2',
